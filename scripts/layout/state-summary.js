--- conflicted
+++ resolved
@@ -433,16 +433,13 @@
             return null;
         }
 
-<<<<<<< HEAD
         if (root) {
             ensureModuleSummaryRefs();
         }
-=======
         const toggle = container.querySelector('[data-mobile-summary-toggle]');
         const drawer = container.querySelector('[data-mobile-summary-drawer]');
         const closeButton = container.querySelector('[data-mobile-summary-close]');
         const label = container.querySelector('[data-mobile-summary-label]');
->>>>>>> d59a5222
 
         if (!drawer) {
             body.classList.remove('is-mobile-summary-open');
@@ -456,14 +453,11 @@
                 container,
                 toggle: toggle || null,
                 drawer,
-<<<<<<< HEAD
                 closeButton,
                 label,
                 summaryRefs: root && moduleSummaryRefs ? moduleSummaryRefs.get(root) || null : null
-=======
                 closeButton: closeButton || null,
                 label: label || null
->>>>>>> d59a5222
             };
 
             bindMobileSummaryControls(mobileSummaryRefs);
@@ -471,11 +465,8 @@
             setMobileSummaryOpen(false, mobileSummaryRefs);
         } else {
             mobileSummaryRefs.toggle = toggle || mobileSummaryRefs.toggle || null;
-<<<<<<< HEAD
             mobileSummaryRefs.drawer = drawer || mobileSummaryRefs.drawer || null;
-=======
             mobileSummaryRefs.drawer = drawer;
->>>>>>> d59a5222
             mobileSummaryRefs.closeButton = closeButton || mobileSummaryRefs.closeButton || null;
             mobileSummaryRefs.label = label || mobileSummaryRefs.label || null;
             mobileSummaryRefs.summaryRefs = root && moduleSummaryRefs ? moduleSummaryRefs.get(root) || null : mobileSummaryRefs.summaryRefs || null;
