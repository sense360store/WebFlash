--- conflicted
+++ resolved
@@ -222,7 +222,6 @@
         }
     }
 
-<<<<<<< HEAD
     function ensureModuleSummaryRefs() {
         const root = document.querySelector('[data-module-summary]');
         if (!root || !document.body.contains(root)) {
@@ -515,11 +514,6 @@
 
     function renderSummaryList(list, meta, variant = 'sidebar') {
         if (!list) {
-=======
-    function renderSidebar(meta, state) {
-        const refs = ensureSidebarRefs();
-        if (!refs) {
->>>>>>> 94b27383
             return;
         }
 
