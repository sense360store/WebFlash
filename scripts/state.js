import { getPref, setPref } from './prefs.js';
import { escapeHtml } from './utils/escape-html.js';

let currentStep = 1;
const totalSteps = 4;
const defaultConfiguration = {
    mounting: null,
    power: null,
    airiq: 'none',
    presence: 'none',
    comfort: 'none',
    fan: 'none'
};
const configuration = { ...defaultConfiguration };
const allowedOptions = {
    mounting: ['wall', 'ceiling'],
    power: ['usb', 'poe', 'pwr'],
    airiq: ['none', 'base', 'pro'],
    presence: ['none', 'base', 'pro'],
    comfort: ['none', 'base'],
    fan: ['none', 'pwm', 'analog']
};

const CHANNEL_DISPLAY_MAP = {
    general: {
        label: 'General Release',
        description: 'Recommended for most installations and validated for production deployments.',
        notesFallback: 'General release notes are not available for this firmware version yet.'
    },
    stable: {
        label: 'General Release',
        description: 'Recommended for most installations and validated for production deployments.',
        notesFallback: 'General release notes are not available for this firmware version yet.'
    },
    beta: {
        label: 'Preview Release',
        description: 'Preview upcoming capabilities with limited validation. Expect rapid updates.',
        notesFallback: 'Preview release notes are not yet available for this firmware version.'
    },
    preview: {
        label: 'Preview Release',
        description: 'Preview upcoming capabilities with limited validation. Expect rapid updates.',
        notesFallback: 'Preview release notes are not yet available for this firmware version.'
    },
    dev: {
        label: 'Development Build',
        description: 'Cutting-edge development firmware intended for advanced testing only.',
        notesFallback: 'Development build notes are not available for this firmware version.'
    }
};

const DEFAULT_CHANNEL_DISPLAY = {
    label: 'Firmware Build',
    description: 'Details for this firmware build.',
    notesFallback: 'No release notes available for this firmware version.'
};

const CHANNEL_PRIORITY_MAP = {
    general: 0,
    stable: 0,
    ga: 0,
    release: 0,
    beta: 1,
    preview: 1,
    dev: 2,
    experimental: 2
};

function normaliseChannelKey(channel) {
    return (channel || '').toString().trim().toLowerCase();
}

function getChannelDisplayInfo(channel) {
    const key = normaliseChannelKey(channel);
    const display = CHANNEL_DISPLAY_MAP[key] || DEFAULT_CHANNEL_DISPLAY;
    return { key, ...display };
}

function getChannelPriority(channel) {
    const key = normaliseChannelKey(channel);
    if (Object.prototype.hasOwnProperty.call(CHANNEL_PRIORITY_MAP, key)) {
        return CHANNEL_PRIORITY_MAP[key];
    }
    return 99;
}

function escapeHtml(value) {
    const stringValue = String(value);
    const replacements = {
        '&': '&amp;',
        '<': '&lt;',
        '>': '&gt;',
        '"': '&quot;',
        "'": '&#39;'
    };

    return stringValue.replace(/[&<>"']/g, char => replacements[char]);
}

let checklistCompleted = false;
let rememberChoices = false;
let rememberedState = null;

const REMEMBER_TOGGLE_SELECTOR = '[data-remember-toggle]';

function syncChecklistCompletion() {
    const section = document.querySelector('.pre-flash-checklist');
    if (!section) return;

    const completionValue = checklistCompleted ? 'true' : 'false';
    section.dataset.complete = completionValue;

    section.querySelectorAll('[data-checklist-item]').forEach(item => {
        item.dataset.complete = completionValue;
    });
}

function setChecklistCompletion(isComplete) {
    checklistCompleted = isComplete;
    syncChecklistCompletion();
}

function attachInstallButtonListeners() {
    const selectors = [
        '#compatible-firmware esp-web-install-button button[slot="activate"]',
        '#legacy-firmware-list esp-web-install-button button[slot="activate"]'
    ];
    const installButtons = document.querySelectorAll(selectors.join(', '));
    installButtons.forEach(button => {
        if (button.dataset.checklistBound === 'true') {
            return;
        }
        button.addEventListener('click', () => {
            setChecklistCompletion(true);
        });
        button.dataset.checklistBound = 'true';
    });
}

function sanitizeRememberedState(rawState) {
    if (!rawState || typeof rawState !== 'object') {
        return null;
    }

    const rawConfig = rawState.configuration;
    if (!rawConfig || typeof rawConfig !== 'object') {
        return null;
    }

    const sanitizedConfig = { ...defaultConfiguration };
    Object.entries(allowedOptions).forEach(([key, values]) => {
        const value = rawConfig[key];
        if (value !== undefined && values.includes(value)) {
            sanitizedConfig[key] = value;
        }
    });

    if (sanitizedConfig.mounting !== 'wall') {
        sanitizedConfig.fan = 'none';
    }

    let storedStep = null;
    if ('currentStep' in rawState) {
        const numericStep = Number.parseInt(rawState.currentStep, 10);
        if (Number.isInteger(numericStep)) {
            storedStep = Math.max(1, Math.min(totalSteps, numericStep));
        }
    }

    return {
        configuration: sanitizedConfig,
        currentStep: storedStep
    };
}

function syncRememberToggleElements(sourceToggle) {
    const toggles = document.querySelectorAll(REMEMBER_TOGGLE_SELECTOR);
    toggles.forEach(toggle => {
        if (toggle !== sourceToggle) {
            toggle.checked = rememberChoices;
        }
    });
}

function handleRememberToggleChange(event) {
    rememberChoices = event.target.checked;
    syncRememberToggleElements(event.target);

    setPref('rememberChoices', rememberChoices);

    if (!rememberChoices) {
        setPref('lastWizardState', null);
        rememberedState = null;
        return;
    }

    persistWizardState();
}

function setupRememberPreferenceControls() {
    rememberChoices = Boolean(getPref('rememberChoices'));
    rememberedState = rememberChoices ? sanitizeRememberedState(getPref('lastWizardState')) : null;

    const toggles = document.querySelectorAll(REMEMBER_TOGGLE_SELECTOR);
    toggles.forEach(toggle => {
        toggle.checked = rememberChoices;
        toggle.addEventListener('change', handleRememberToggleChange);
    });
}

function persistWizardState() {
    if (!rememberChoices) {
        return;
    }

    const stateToPersist = {
        configuration: {
            mounting: configuration.mounting,
            power: configuration.power,
            airiq: configuration.airiq,
            presence: configuration.presence,
            comfort: configuration.comfort,
            fan: configuration.mounting === 'wall' ? configuration.fan : 'none'
        },
        currentStep
    };

    setPref('lastWizardState', stateToPersist);
    rememberedState = stateToPersist;
}

// Initialize
document.addEventListener('DOMContentLoaded', () => {
    // Check browser compatibility
    if (!navigator.serial) {
        document.getElementById('browser-warning').style.display = 'block';
    }

    syncChecklistCompletion();
    setupRememberPreferenceControls();

    // Add event listeners
    document.querySelectorAll('input[name="mounting"]').forEach(input => {
        input.addEventListener('change', handleMountingChange);
    });

    document.querySelectorAll('input[name="power"]').forEach(input => {
        input.addEventListener('change', handlePowerChange);
    });

    document.querySelectorAll('input[name="airiq"]').forEach(input => {
        input.addEventListener('change', updateConfiguration);
    });

    document.querySelectorAll('input[name="presence"]').forEach(input => {
        input.addEventListener('change', updateConfiguration);
    });

    document.querySelectorAll('input[name="comfort"]').forEach(input => {
        input.addEventListener('change', updateConfiguration);
    });

    document.querySelectorAll('input[name="fan"]').forEach(input => {
        input.addEventListener('change', updateConfiguration);
    });

    initializeFromUrl();
});

function handleMountingChange(e) {
    configuration.mounting = e.target.value;
    document.querySelector('#step-1 .btn-next').disabled = false;

    // Show/hide fan module based on mounting type
    updateFanModuleVisibility();

    updateConfiguration({ skipUrlUpdate: true });
    updateUrlFromConfiguration();
}

function handlePowerChange(e) {
    configuration.power = e.target.value;
    document.querySelector('#step-2 .btn-next').disabled = false;
    updateUrlFromConfiguration();
}

function updateFanModuleVisibility() {
    const fanSection = document.getElementById('fan-module-section');
    if (configuration.mounting === 'ceiling') {
        fanSection.style.display = 'none';
        // Reset fan selection if ceiling mount
        document.querySelector('input[name="fan"][value="none"]').checked = true;
        configuration.fan = 'none';
    } else {
        fanSection.style.display = 'block';
    }
}

function updateConfiguration(options = {}) {
    // Update AirIQ
    const airiqValue = document.querySelector('input[name="airiq"]:checked')?.value || 'none';
    configuration.airiq = airiqValue;

    // Update Presence module
    configuration.presence = document.querySelector('input[name="presence"]:checked')?.value || 'none';

    // Update Comfort module
    configuration.comfort = document.querySelector('input[name="comfort"]:checked')?.value || 'none';

    // Update Fan module (only if wall mount)
    if (configuration.mounting === 'wall') {
        configuration.fan = document.querySelector('input[name="fan"]:checked')?.value || 'none';
    }

    if (!options.skipUrlUpdate) {
        updateUrlFromConfiguration();
    } else {
        persistWizardState();
    }
}

function nextStep() {
    if (currentStep < totalSteps) {
        setStep(currentStep + 1, { animate: true });
    }
}

function previousStep() {
    if (currentStep > 1) {
        setStep(currentStep - 1, { animate: true });
    }
}

function setStep(targetStep, { skipUrlUpdate = false, animate = true } = {}) {
    if (targetStep < 1 || targetStep > totalSteps) {
        return;
    }

    const previousStep = currentStep;
    const targetStepElement = document.getElementById(`step-${targetStep}`);

    if (!targetStepElement) {
        return;
    }

    if (previousStep !== targetStep) {
        currentStep = targetStep;
    }

    updateProgressSteps(targetStep);

    if (animate && previousStep !== targetStep) {
        animateStepTransition(previousStep, targetStep);
    } else {
        document.querySelectorAll('.wizard-step').forEach(step => {
            const stepNumber = Number(step.id.replace('step-', ''));
            if (stepNumber === targetStep) {
                step.classList.add('active');
                step.classList.remove('entering', 'leaving');
            } else {
                step.classList.remove('active', 'entering', 'leaving');
            }
        });

        focusStep(targetStepElement);
    }

    if (currentStep === 3) {
        updateFanModuleVisibility();
    }

    if (currentStep === 4) {
        updateConfiguration({ skipUrlUpdate: true });
        updateSummary();
        findCompatibleFirmware();
    }

    if (!skipUrlUpdate) {
        updateUrlFromConfiguration();
    } else {
        persistWizardState();
    }
}

function updateProgressSteps(targetStep) {
    for (let i = 1; i <= totalSteps; i++) {
        const progressElement = document.querySelector(`.progress-step[data-step="${i}"]`);
        if (!progressElement) continue;

        if (i === targetStep) {
            progressElement.classList.add('active');
        } else {
            progressElement.classList.remove('active');
        }

        if (i < targetStep) {
            progressElement.classList.add('completed');
        } else {
            progressElement.classList.remove('completed');
        }
    }
}

function animateStepTransition(fromStep, toStep) {
    const fromElement = fromStep ? document.getElementById(`step-${fromStep}`) : null;
    const toElement = document.getElementById(`step-${toStep}`);

    if (fromElement && fromElement !== toElement) {
        fromElement.classList.add('leaving');
        fromElement.classList.remove('entering');

        const handleLeave = (event) => {
            if (event.target !== fromElement || event.propertyName !== 'opacity') {
                return;
            }

            clearTimeout(leaveFallback);
            fromElement.removeEventListener('transitionend', handleLeave);
            fromElement.classList.remove('leaving');
        };

        const leaveFallback = setTimeout(() => {
            fromElement.removeEventListener('transitionend', handleLeave);
            fromElement.classList.remove('leaving');
        }, 450);

        fromElement.addEventListener('transitionend', handleLeave);
        fromElement.classList.remove('active');
    }

    if (!toElement) {
        return;
    }

    toElement.classList.remove('leaving');
    toElement.classList.add('entering');
    toElement.classList.remove('active');

    const activateStep = () => {
        toElement.classList.add('active');

        const handleEnter = (event) => {
            if (event.target !== toElement || event.propertyName !== 'opacity') {
                return;
            }

            clearTimeout(enterFallback);
            toElement.removeEventListener('transitionend', handleEnter);
            toElement.classList.remove('entering');
            focusStep(toElement);
        };

        const enterFallback = setTimeout(() => {
            toElement.removeEventListener('transitionend', handleEnter);
            toElement.classList.remove('entering');
            focusStep(toElement);
        }, 450);

        toElement.addEventListener('transitionend', handleEnter);
    };

    requestAnimationFrame(activateStep);
}

function focusStep(stepElement) {
    if (!stepElement) {
        return;
    }

    const focusableSelector = 'input:not([disabled]), button:not([disabled]), select:not([disabled]), textarea:not([disabled]), [href], [tabindex]:not([tabindex="-1"])';
    const focusable = stepElement.querySelector(focusableSelector);

    if (focusable) {
        focusable.focus();
        return;
    }

    const heading = stepElement.querySelector('h2, h3, h4');
    if (heading) {
        if (!heading.hasAttribute('tabindex')) {
            heading.setAttribute('tabindex', '-1');
            heading.addEventListener('blur', () => {
                heading.removeAttribute('tabindex');
            }, { once: true });
        }

        heading.focus();
    }
}

function updateSummary() {
    let summaryHtml = '<div class="summary-grid">';

    // Mounting
    summaryHtml += `
        <div class="summary-item">
            <div class="summary-label">Mounting Type:</div>
            <div class="summary-value">${configuration.mounting ? configuration.mounting.charAt(0).toUpperCase() + configuration.mounting.slice(1) : 'Not selected'}</div>
        </div>
    `;

    // Power
    summaryHtml += `
        <div class="summary-item">
            <div class="summary-label">Power Option:</div>
            <div class="summary-value">${configuration.power ? configuration.power.toUpperCase() : 'Not selected'}</div>
        </div>
    `;

    // AirIQ
    if (configuration.airiq !== 'none') {
        const airiqSensors = {
            'base': ['SGP41', 'SCD41', 'MiCS4514', 'BMP390'],
            'pro': ['SGP41', 'SCD41', 'MiCS4514', 'BMP390', 'SEN0321', 'SPS30', 'SFA40']
        };
        summaryHtml += `
            <div class="summary-item">
                <div class="summary-label">AirIQ Module:</div>
                <div class="summary-value">${configuration.airiq.charAt(0).toUpperCase() + configuration.airiq.slice(1)}</div>
                <div class="summary-sensors">Includes: ${airiqSensors[configuration.airiq].join(', ')}</div>
            </div>
        `;
    }

    // Presence
    if (configuration.presence !== 'none') {
        const presenceSensors = {
            'base': ['SEN0609 mmWave sensor'],
            'pro': ['SEN0609 mmWave sensor', 'LD2450 24GHz radar']
        };
        summaryHtml += `
            <div class="summary-item">
                <div class="summary-label">Presence Module:</div>
                <div class="summary-value">${configuration.presence.charAt(0).toUpperCase() + configuration.presence.slice(1)}</div>
                <div class="summary-sensors">Includes: ${presenceSensors[configuration.presence].join(', ')}</div>
            </div>
        `;
    }

    // Comfort
    if (configuration.comfort !== 'none') {
        summaryHtml += `
            <div class="summary-item">
                <div class="summary-label">Comfort Module:</div>
                <div class="summary-value">${configuration.comfort.charAt(0).toUpperCase() + configuration.comfort.slice(1)}</div>
                <div class="summary-sensors">Includes: SHT40 (Temperature/Humidity), LTR-303 (Light)</div>
            </div>
        `;
    }

    // Fan
    if (configuration.fan !== 'none') {
        const fanTypes = {
            'pwm': 'Variable speed fan control via PWM',
            'analog': '0-10V analog fan control'
        };
        summaryHtml += `
            <div class="summary-item">
                <div class="summary-label">Fan Module:</div>
                <div class="summary-value">${configuration.fan.toUpperCase()}</div>
                <div class="summary-sensors">${fanTypes[configuration.fan]}</div>
            </div>
        `;
    }

    summaryHtml += '</div>';
    document.getElementById('config-summary').innerHTML = summaryHtml;
}

function groupLegacyBuilds(builds) {
    const groupsMap = new Map();

    builds.forEach((build, index) => {
        if (!build.config_string) {
            const model = build.model || 'Unknown Model';
            const variant = build.variant || '';
            const key = `${model}||${variant}`;

            if (!groupsMap.has(key)) {
                groupsMap.set(key, {
                    model,
                    variant,
                    builds: []
                });
            }

            groupsMap.get(key).builds.push({
                ...build,
                manifestIndex: index
            });
        }
    });

    return Array.from(groupsMap.values()).sort((a, b) => {
        const modelCompare = a.model.localeCompare(b.model);
        if (modelCompare !== 0) {
            return modelCompare;
        }
        return a.variant.localeCompare(b.variant);
    });
}

function renderLegacyFirmware(groups) {
    const section = document.getElementById('legacy-firmware-section');
    const list = document.getElementById('legacy-firmware-list');
    const panel = document.getElementById('legacy-firmware-panel');

    if (!section || !list) {
        return;
    }

    if (!groups.length) {
        section.style.display = 'none';
        list.innerHTML = '';
        if (panel) {
            panel.removeAttribute('open');
        }
        return;
    }

    const legacyHtml = groups.map(group => {
        const modelText = group.model || 'Unknown Model';
        const variantText = group.variant || '';
        const sanitizedModel = escapeHtml(modelText);
        const sanitizedVariant = escapeHtml(variantText);
        const variantTag = variantText ? `<span class="legacy-group-variant">${sanitizedVariant}</span>` : '';

        const buildsHtml = group.builds.map(build => {
            const versionLabel = build.version ? `v${build.version}${build.channel ? `-${build.channel}` : ''}` : '';
            const buildDate = build.build_date ? new Date(build.build_date) : null;
            const buildDateLabel = buildDate && !isNaN(buildDate.getTime()) ? buildDate.toLocaleDateString() : '';
            const fileSize = Number(build.file_size);
            const sizeLabel = Number.isFinite(fileSize) && fileSize > 0 ? `${(fileSize / 1024).toFixed(1)} KB` : '';
            const metaParts = [];
            if (versionLabel) metaParts.push(escapeHtml(versionLabel));
            if (buildDateLabel) metaParts.push(escapeHtml(buildDateLabel));
            if (sizeLabel) metaParts.push(escapeHtml(sizeLabel));
            const metaHtml = metaParts.length ? `<div class="legacy-build-meta">${metaParts.join(' · ')}</div>` : '';
            const description = build.description || 'No description available for this firmware build.';
            const sanitizedDescription = escapeHtml(description);
            const buildName = variantText ? `${modelText} · ${variantText}` : modelText;
            const sanitizedBuildName = escapeHtml(buildName);

            return `
                <div class="legacy-build-card">
                    <div class="legacy-build-info">
                        <div class="legacy-build-name">${sanitizedBuildName}</div>
                        ${metaHtml}
                        <p class="legacy-build-description">${sanitizedDescription}</p>
                    </div>
                    <div class="legacy-build-actions">
                        <esp-web-install-button manifest="firmware-${build.manifestIndex}.json" class="legacy-install-button">
                            <button slot="activate" class="btn btn-primary btn-small">Install Firmware</button>
                        </esp-web-install-button>
                    </div>
                </div>
            `;
        }).join('');

        return `
            <section class="legacy-build-group">
                <header class="legacy-group-header">
                    <h4 class="legacy-group-title">${sanitizedModel}</h4>
                    ${variantTag}
                </header>
                <div class="legacy-builds">
                    ${buildsHtml}
                </div>
            </section>
        `;
    }).join('');

    list.innerHTML = legacyHtml;
    section.style.display = 'block';
    attachInstallButtonListeners();
}

async function findCompatibleFirmware() {
    const downloadBtn = document.getElementById('download-btn');
    const setReadyState = (isReady) => {
        if (downloadBtn) {
            downloadBtn.disabled = !isReady;
            downloadBtn.classList.toggle('is-ready', isReady);
        }

        const installButton = document.querySelector('#compatible-firmware esp-web-install-button button[slot="activate"]');
        if (installButton) {
            installButton.classList.toggle('is-ready', isReady);
        }

        const helperTexts = document.querySelectorAll('[data-ready-helper]');
        helperTexts.forEach(helper => {
            if (isReady) {
                if (helper.textContent !== 'Ready to flash') {
                    helper.textContent = 'Ready to flash';
                }
                helper.classList.add('is-visible');
            } else {
                helper.classList.remove('is-visible');
                if (helper.textContent) {
                    helper.textContent = '';
                }
            }
        });
    };

    setReadyState(false);
    window.currentFirmware = null;

    // Ensure required selections are present before building the config string
    if (!configuration.mounting || !configuration.power) {
        window.currentConfigString = null;
        document.getElementById('compatible-firmware').innerHTML = `
            <div class="firmware-error">
                <h4>Incomplete Configuration</h4>
                <p>Please select both a mounting location and power option before checking firmware compatibility.</p>
            </div>
        `;
        attachInstallButtonListeners();
        return;
    }

    // Generate firmware filename based on configuration
    const previousConfigString = window.currentConfigString;
    let configString = '';

    // Add mounting type
    configString += `${configuration.mounting.charAt(0).toUpperCase() + configuration.mounting.slice(1)}`;

    // Add power option
    configString += `-${configuration.power.toUpperCase()}`;

    // Add modules
    if (configuration.airiq !== 'none') {
        configString += `-AirIQ${configuration.airiq.charAt(0).toUpperCase() + configuration.airiq.slice(1)}`;
    }

    if (configuration.presence !== 'none') {
        configString += `-Presence${configuration.presence.charAt(0).toUpperCase() + configuration.presence.slice(1)}`;
    }

    if (configuration.comfort !== 'none') {
        configString += `-Comfort${configuration.comfort.charAt(0).toUpperCase() + configuration.comfort.slice(1)}`;
    }

    if (configuration.fan !== 'none') {
        configString += `-Fan${configuration.fan.toUpperCase()}`;
    }

    if (previousConfigString !== configString) {
        setChecklistCompletion(false);
    } else {
        syncChecklistCompletion();
    }

    window.currentConfigString = configString;

    // Load manifest to check if firmware exists
    try {
        const response = await fetch('manifest.json');
        const manifest = await response.json();
        const legacyGroups = groupLegacyBuilds(manifest.builds);
        const buildsWithIndex = manifest.builds.map((build, index) => ({
            ...build,
            manifestIndex: index
        }));

        const matchingBuilds = buildsWithIndex.filter(build => build.config_string === configString);
        const sanitizedConfigString = escapeHtml(configString);

        if (matchingBuilds.length > 0) {
            const sortedBuilds = matchingBuilds.slice().sort((a, b) => {
                const priorityDiff = getChannelPriority(a.channel) - getChannelPriority(b.channel);
                if (priorityDiff !== 0) {
                    return priorityDiff;
                }
                return (a.version || '').localeCompare(b.version || '');
            });

            const preferredBuild = sortedBuilds.find(build => getChannelPriority(build.channel) === 0) || sortedBuilds[0];
            window.currentFirmware = preferredBuild;
            window.currentConfigString = configString;

            const metadataSections = [
                { key: 'features', title: 'Key Features' },
                { key: 'hardware_requirements', title: 'Hardware Requirements' },
                { key: 'known_issues', title: 'Known Issues' },
                { key: 'changelog', title: 'Changelog' }
            ];

            const firmwareCardsHtml = sortedBuilds.map(build => {
                const channelInfo = getChannelDisplayInfo(build.channel);
                const metadataHtml = metadataSections
                    .map(({ key, title }) => {
                        const items = build[key];
                        if (!Array.isArray(items) || items.length === 0) {
                            return '';
                        }

                        const listItems = items
                            .map(item => `<li>${escapeHtml(item)}</li>`)
                            .join('');

                        return `
                            <section class="firmware-meta-section firmware-${key.replace(/_/g, '-')}">
                                <h4>${escapeHtml(title)}</h4>
                                <ul>${listItems}</ul>
                            </section>
                        `;
                    })
                    .filter(Boolean)
                    .join('');

                const firmwareVersion = build.version ?? '';
                const firmwareChannel = build.channel ?? '';
                const firmwareName = `Sense360-${configString}-v${firmwareVersion}${firmwareChannel ? `-${firmwareChannel}` : ''}.bin`;
                const sanitizedFirmwareName = escapeHtml(firmwareName);

                const versionLabel = build.version ? `v${build.version}${build.channel ? `-${build.channel}` : ''}` : '';
                const buildDate = build.build_date ? new Date(build.build_date) : null;
                const buildDateLabel = buildDate && !Number.isNaN(buildDate.getTime()) ? buildDate.toLocaleDateString() : '';
                const fileSize = Number(build.file_size);
                const sizeLabel = Number.isFinite(fileSize) && fileSize > 0 ? `${(fileSize / 1024).toFixed(1)} KB` : '';

                const metaParts = [];
                if (versionLabel) {
                    metaParts.push(`<span class="firmware-version">${escapeHtml(versionLabel)}</span>`);
                }
                if (sizeLabel) {
                    metaParts.push(`<span class="firmware-size">${escapeHtml(sizeLabel)}</span>`);
                }
                if (buildDateLabel) {
                    metaParts.push(`<span class="firmware-date">${escapeHtml(buildDateLabel)}</span>`);
                }

                const releaseNotesId = `release-notes-${build.manifestIndex}`;
                const metadataBlock = metadataHtml
                    ? `
                        <div class="firmware-metadata">
                            ${metadataHtml}
                        </div>
                    `
                    : '';

                return `
                    <section class="firmware-release-card" data-channel="${escapeHtml(channelInfo.key)}">
                        <header class="firmware-release-header">
                            <h4 class="firmware-release-title">${escapeHtml(channelInfo.label)}</h4>
                            <p class="firmware-release-description">${escapeHtml(channelInfo.description)}</p>
                        </header>
                        <div class="firmware-item">
                            <div class="firmware-info">
                                <div class="firmware-name">${sanitizedFirmwareName}</div>
                                <div class="firmware-details">
                                    ${metaParts.join('\n                                    ')}
                                    <a href="#" class="release-notes-link" onclick="toggleReleaseNotes(event)" data-notes-id="${releaseNotesId}" data-config-string="${escapeHtml(configString)}" data-version="${escapeHtml(firmwareVersion)}" data-channel="${escapeHtml(firmwareChannel)}">
                                        View Release Notes
                                    </a>
                                </div>
                            </div>
                            <div class="firmware-actions">
                                <esp-web-install-button manifest="firmware-${build.manifestIndex}.json">
                                    <button slot="activate" class="btn btn-primary">
                                        Install Firmware
                                    </button>
                                </esp-web-install-button>
                                <p class="ready-helper" data-ready-helper role="status" aria-live="polite"></p>
                            </div>
                        </div>
                        ${metadataBlock}
                        <div class="release-notes-section" id="${releaseNotesId}" style="display: none;">
                            <div class="release-notes-content">
                                <div class="loading">Loading release notes...</div>
                            </div>
                        </div>
                    </section>
                `;
            }).join('');

            document.getElementById('compatible-firmware').innerHTML = `<div class="firmware-release-list">${firmwareCardsHtml}</div>`;
            setReadyState(true);
            attachInstallButtonListeners();
        } else {
            // Firmware doesn't exist - show message
            const notAvailableHtml = `
                <div class="firmware-not-available">
                    <h4>Firmware Not Available</h4>
                    <p>The firmware for this configuration has not been built yet:</p>
<<<<<<< HEAD
                    <p class="config-string">Sense360-${sanitizedConfigString}-v1.0.0-general.bin</p>
=======
                    <p class="config-string">Sense360-${sanitizedConfigString}-v1.0.0.bin</p>
>>>>>>> ab8d14a5
                    <p class="help-text">Please contact support or check back later for this specific configuration.</p>
                </div>
            `;
            document.getElementById('compatible-firmware').innerHTML = notAvailableHtml;
            attachInstallButtonListeners();
        }

        renderLegacyFirmware(legacyGroups);
    } catch (error) {
        console.error('Error loading manifest:', error);
        const errorHtml = `
            <div class="firmware-error">
                <h4>Error Loading Firmware</h4>
                <p>Unable to check firmware availability. Please try again later.</p>
            </div>
        `;
        document.getElementById('compatible-firmware').innerHTML = errorHtml;
        attachInstallButtonListeners();
        renderLegacyFirmware([]);
    }
}

async function toggleReleaseNotes(event) {
    event.preventDefault();
    const link = event.currentTarget;
    const notesId = link?.dataset?.notesId;
    if (!notesId) {
        return;
    }

    const notesSection = document.getElementById(notesId);
    if (!notesSection) {
        return;
    }

    const isHidden = notesSection.style.display === 'none' || notesSection.style.display === '';
    if (isHidden) {
        notesSection.style.display = 'block';
        link.textContent = 'Hide Release Notes';

        if (notesSection.dataset.loaded !== 'true') {
            await loadReleaseNotes({
                notesSection,
                configString: link.dataset.configString || '',
                version: link.dataset.version || '',
                channel: link.dataset.channel || ''
            });
        }
    } else {
        notesSection.style.display = 'none';
        link.textContent = 'View Release Notes';
    }
}

async function loadReleaseNotes({ notesSection, configString, version, channel }) {
    if (!notesSection) {
        return;
    }

    const contentContainer = notesSection.querySelector('.release-notes-content');
    if (!contentContainer) {
        return;
    }

    const channelInfo = getChannelDisplayInfo(channel);

    const showFallbackMessage = (message) => {
        const fallback = document.createElement('p');
        fallback.className = 'no-notes';
        fallback.textContent = message;
        contentContainer.replaceChildren(fallback);
    };

    if (!configString || !version) {
        showFallbackMessage(channelInfo.notesFallback);
        notesSection.dataset.loaded = 'true';
        return;
    }

    try {
        const channelSuffix = channel ? `-${channel}` : '';
        const notesPath = `firmware/configurations/Sense360-${configString}-v${version}${channelSuffix}.md`;
        const response = await fetch(notesPath);

        if (response.ok) {
            const markdown = await response.text();
            const lines = markdown.split('\n');
            const fragment = document.createDocumentFragment();

            let currentList = null;
            let currentParagraph = null;

            const closeParagraph = () => {
                currentParagraph = null;
            };

            const closeList = () => {
                currentList = null;
            };

            lines.forEach(rawLine => {
                const line = rawLine.trim();

                if (line === '') {
                    closeParagraph();
                    closeList();
                    return;
                }

                const isHeader = line.startsWith('# ')
                    || line.startsWith('## ')
                    || line.startsWith('### ');
                const isListItem = line.startsWith('- ');

                if (isHeader) {
                    closeParagraph();
                    closeList();

                    let headerElement = null;
                    if (line.startsWith('### ')) {
                        headerElement = document.createElement('h4');
                        headerElement.textContent = line.substring(4);
                    } else if (line.startsWith('## ')) {
                        headerElement = document.createElement('h3');
                        headerElement.textContent = line.substring(3);
                    } else if (line.startsWith('# ')) {
                        headerElement = document.createElement('h2');
                        headerElement.textContent = line.substring(2);
                    }

                    if (headerElement) {
                        fragment.appendChild(headerElement);
                    }

                    return;
                }

                if (isListItem) {
                    closeParagraph();

                    if (!currentList) {
                        currentList = document.createElement('ul');
                        fragment.appendChild(currentList);
                    }

                    const listItem = document.createElement('li');
                    listItem.textContent = line.substring(2);
                    currentList.appendChild(listItem);
                    return;
                }

                closeList();

                if (!currentParagraph) {
                    currentParagraph = document.createElement('p');
                    fragment.appendChild(currentParagraph);
                    currentParagraph.textContent = line;
                } else {
                    currentParagraph.textContent = `${currentParagraph.textContent} ${line}`.trim();
                }
            });

            contentContainer.replaceChildren(fragment);
        } else {
            showFallbackMessage(channelInfo.notesFallback);
        }
    } catch (error) {
        console.error('Error loading release notes:', error);
        const errorMessage = document.createElement('p');
        errorMessage.className = 'error';
        errorMessage.textContent = 'Unable to load release notes.';
        contentContainer.replaceChildren(errorMessage);
    } finally {
        notesSection.dataset.loaded = 'true';
    }
}

function downloadFirmware() {
    if (window.currentFirmware && window.currentConfigString) {
        const firmware = window.currentFirmware;
        const configString = window.currentConfigString;
        const firmwarePath = firmware.parts[0].path;

        // Create a link element and trigger download
        const link = document.createElement('a');
        link.href = firmwarePath;
        const channelSuffix = firmware.channel ? `-${firmware.channel}` : '';
        link.download = `Sense360-${configString}-v${firmware.version}${channelSuffix}.bin`;
        document.body.appendChild(link);
        link.click();
        document.body.removeChild(link);
    }
}

function initializeFromUrl() {
    const { parsedConfig, providedKeys, parsedStep, hasParams } = parseConfigurationFromLocation();

    const shouldRestoreRememberedState = Boolean(rememberChoices && rememberedState && !hasParams);
    const initialConfig = shouldRestoreRememberedState ? rememberedState.configuration : parsedConfig;

    applyConfiguration(initialConfig);

    const maxStep = getMaxReachableStep();
    let targetStep;

    if (shouldRestoreRememberedState) {
        if (typeof rememberedState.currentStep === 'number') {
            targetStep = Math.min(rememberedState.currentStep, maxStep);
        } else if (!configuration.mounting) {
            targetStep = 1;
        } else if (!configuration.power) {
            targetStep = 2;
        } else {
            targetStep = Math.min(4, maxStep);
        }
    } else if (parsedStep) {
        targetStep = Math.min(parsedStep, maxStep);
    } else if (!configuration.mounting) {
        targetStep = 1;
    } else if (!configuration.power) {
        targetStep = 2;
    } else if (['airiq', 'presence', 'comfort', 'fan'].some(key => providedKeys.has(key))) {
        targetStep = Math.min(4, maxStep);
    } else {
        targetStep = Math.min(3, maxStep);
    }

    setStep(targetStep, { skipUrlUpdate: true, animate: false });
}

function applyConfiguration(initialConfig) {
    Object.assign(configuration, defaultConfiguration, initialConfig);

    if (configuration.mounting !== 'wall') {
        configuration.fan = 'none';
    }

    if (configuration.mounting) {
        const mountingInput = document.querySelector(`input[name="mounting"][value="${configuration.mounting}"]`);
        if (mountingInput) {
            mountingInput.checked = true;
            document.querySelector('#step-1 .btn-next').disabled = false;
        }
    } else {
        document.querySelector('#step-1 .btn-next').disabled = true;
    }

    if (configuration.power) {
        const powerInput = document.querySelector(`input[name="power"][value="${configuration.power}"]`);
        if (powerInput) {
            powerInput.checked = true;
            document.querySelector('#step-2 .btn-next').disabled = false;
        }
    } else {
        document.querySelector('#step-2 .btn-next').disabled = true;
    }

    ['airiq', 'presence', 'comfort', 'fan'].forEach(key => {
        const value = configuration[key];
        const input = document.querySelector(`input[name="${key}"][value="${value}"]`);
        if (input) {
            input.checked = true;
        }
    });

    updateFanModuleVisibility();
    updateConfiguration({ skipUrlUpdate: true });
}

function getMaxReachableStep() {
    if (!configuration.mounting) {
        return 1;
    }

    if (!configuration.power) {
        return 2;
    }

    return 4;
}

function parseConfigurationFromLocation() {
    const combinedParams = new URLSearchParams();
    const searchParams = new URLSearchParams(window.location.search);
    const hash = window.location.hash.startsWith('#') ? window.location.hash.substring(1) : window.location.hash;
    const hashParams = new URLSearchParams(hash);

    hashParams.forEach((value, key) => {
        combinedParams.set(key, value);
    });

    searchParams.forEach((value, key) => {
        combinedParams.set(key, value);
    });

    const parsedConfig = { ...defaultConfiguration };
    const providedKeys = new Set();
    const hasParams = Array.from(combinedParams.keys()).length > 0;

    Object.keys(allowedOptions).forEach(key => {
        const value = combinedParams.get(key);
        if (value && allowedOptions[key].includes(value)) {
            parsedConfig[key] = value;
            providedKeys.add(key);
        }
    });

    let parsedStep = null;
    const stepValue = combinedParams.get('step');
    if (stepValue) {
        const numericStep = parseInt(stepValue, 10);
        if (!Number.isNaN(numericStep) && numericStep >= 1 && numericStep <= totalSteps) {
            parsedStep = numericStep;
        }
    }

    return { parsedConfig, providedKeys, parsedStep, hasParams };
}

function updateUrlFromConfiguration() {
    const params = new URLSearchParams();

    if (configuration.mounting) {
        params.set('mounting', configuration.mounting);
    }

    if (configuration.power) {
        params.set('power', configuration.power);
    }

    params.set('airiq', configuration.airiq || 'none');
    params.set('presence', configuration.presence || 'none');
    params.set('comfort', configuration.comfort || 'none');

    if (configuration.mounting === 'wall') {
        params.set('fan', configuration.fan || 'none');
    } else {
        params.set('fan', 'none');
    }

    params.set('step', String(currentStep));

    const paramString = params.toString();
    const newUrl = paramString ? `${window.location.pathname}?${paramString}` : window.location.pathname;
    history.replaceState(null, '', newUrl);
    persistWizardState();
}

window.nextStep = nextStep;
window.previousStep = previousStep;
window.downloadFirmware = downloadFirmware;
window.toggleReleaseNotes = toggleReleaseNotes;<|MERGE_RESOLUTION|>--- conflicted
+++ resolved
@@ -886,11 +886,7 @@
                 <div class="firmware-not-available">
                     <h4>Firmware Not Available</h4>
                     <p>The firmware for this configuration has not been built yet:</p>
-<<<<<<< HEAD
                     <p class="config-string">Sense360-${sanitizedConfigString}-v1.0.0-general.bin</p>
-=======
-                    <p class="config-string">Sense360-${sanitizedConfigString}-v1.0.0.bin</p>
->>>>>>> ab8d14a5
                     <p class="help-text">Please contact support or check back later for this specific configuration.</p>
                 </div>
             `;
