import { escapeHtml } from './utils/escape-html.js';
import { normalizeChannelKey } from './utils/channel-alias.js';
import { MODULE_REQUIREMENT_MATRIX, getModuleMatrixEntry, getModuleVariantEntry } from './data/module-requirements.js';
import { parseConfigParams, mapToWizardConfiguration } from './utils/url-config.js';
import { recordFlashStart, recordFlashSuccess, recordFlashError, exportFlashHistoryText } from './utils/flash-history.js';

let currentStep = 1;
const totalSteps = 4;

function updateBottomDetailsVisibility(step) {
    const summaryElements = [
        document.querySelector('.module-step-grid__summary'),
        document.querySelector('[data-option-details-bottom]')
    ].filter(Boolean);

    if (!summaryElements.length) {
        return;
    }

    const shouldShow = step === 4;
    const ariaHiddenValue = shouldShow ? 'false' : 'true';

    summaryElements.forEach(element => {
        element.hidden = !shouldShow;
        element.setAttribute('aria-hidden', ariaHiddenValue);
    });
}

function getTotalSteps() {
    return totalSteps;
}
const defaultConfiguration = {
    mounting: null,
    power: null,
    bathroom: false,
    airiq: 'none',
    bathroomairiq: 'none',
    presence: 'none',
    comfort: 'none',
    fan: 'none',
    bathroomairiq: 'none'
};
const configuration = { ...defaultConfiguration };
const allowedOptions = {
    mounting: ['wall', 'ceiling'],
    power: ['usb', 'poe', 'pwr'],
    bathroom: [false, true],
    airiq: ['none', 'base', 'pro'],
    bathroomairiq: ['none', 'base'],
    presence: ['none', 'base', 'pro'],
    comfort: ['none', 'base'],
    fan: ['none', 'pwm', 'analog'],
    bathroomairiq: ['none', 'base', 'pro']
};

const MOUNT_LABELS = Object.freeze({
    wall: 'Wall mount',
    ceiling: 'Ceiling mount'
});

const POWER_LABELS = Object.freeze({
    usb: 'USB power',
    poe: 'PoE module',
    pwr: 'PWR module'
});

const MODULE_VARIANT_LABELS = Object.freeze({
    airiq: Object.freeze({
        base: 'AirIQ Base module',
        pro: 'AirIQ Pro module'
    }),
    bathroomairiq: Object.freeze({
        base: 'Bathroom AirIQ Base module'
    }),
    presence: Object.freeze({
        base: 'Presence Base module',
        pro: 'Presence Pro module'
    }),
    comfort: Object.freeze({
        base: 'Comfort Base module'
    }),
    fan: Object.freeze({
        pwm: 'Fan PWM module',
        analog: 'Fan Analog module'
    }),
    bathroomairiq: Object.freeze({
        base: 'Bathroom AirIQ Base module',
        pro: 'Bathroom AirIQ Pro module'
    })
});

<<<<<<< HEAD
const MODULE_KEYS = ['airiq', 'presence', 'comfort', 'fan', 'bathroomairiq'];
=======
const MODULE_KEYS = ['airiq', 'bathroomairiq', 'presence', 'comfort', 'fan'];
>>>>>>> 2ce30912
const MODULE_LABELS = {
    airiq: 'AirIQ',
    bathroomairiq: 'Bathroom AirIQ',
    presence: 'Presence',
    comfort: 'Comfort',
    fan: 'Fan',
    bathroomairiq: 'Bathroom AirIQ'
};

const MODULE_SEGMENT_FORMATTERS = {
    airiq: value => `AirIQ${value.charAt(0).toUpperCase() + value.slice(1)}`,
    bathroomairiq: value => `BathroomAirIQ${value === 'base' ? '' : value.charAt(0).toUpperCase() + value.slice(1)}`,
    presence: value => `Presence${value === 'base' ? '' : value.charAt(0).toUpperCase() + value.slice(1)}`,
    comfort: value => `Comfort${value === 'base' ? '' : value.charAt(0).toUpperCase() + value.slice(1)}`,
    fan: value => `Fan${value.toUpperCase()}`,
    bathroomairiq: value => `BathroomAirIQ${value.charAt(0).toUpperCase() + value.slice(1)}`
};

let activeModuleGroupKey = null;

let moduleDetailPanelElement = null;
let moduleDetailPanelInitialized = false;
let activeModuleDetailKey = null;
let activeModuleDetailVariant = null;
let preFlashAcknowledged = false;
let currentFlashEntryId = null;
let flashStartTime = null;

// Flash progress state
let currentFlashPhase = null;
const FLASH_PHASES = ['connect', 'erase', 'write', 'verify'];
const FLASH_PHASE_PROGRESS = {
    idle: 0,
    initializing: 5,
    manifest: 10,
    preparing: 15,
    connect: 20,
    erasing: 40,
    writing: 70,
    verifying: 90,
    finished: 100,
    error: 0
};
const FLASH_PHASE_STATUS = {
    idle: 'Ready to install',
    initializing: 'Initializing...',
    manifest: 'Loading firmware manifest...',
    preparing: 'Preparing device...',
    connect: 'Connecting to device...',
    erasing: 'Erasing flash memory...',
    writing: 'Writing firmware...',
    verifying: 'Verifying installation...',
    finished: 'Installation complete!',
    error: 'Installation failed'
};
const FLASH_STATE_TO_PHASE = {
    initializing: 'connect',
    manifest: 'connect',
    preparing: 'connect',
    erasing: 'erase',
    writing: 'write',
    verifying: 'verify',
    finished: 'verify'
};

/**
 * Updates the flash progress indicator UI
 * @param {Object} options - Progress options
 * @param {number} options.percentage - Progress percentage (0-100)
 * @param {string} options.status - Status message to display
 * @param {string} options.phase - Current phase (connect, erase, write, verify)
 * @param {string} options.state - Overall state (active, success, error)
 */
function updateFlashProgress({ percentage, status, phase, state }) {
    const container = document.getElementById('flash-progress');
    if (!container) return;

    const fillEl = container.querySelector('[data-flash-fill]');
    const percentageEl = container.querySelector('[data-flash-percentage]');
    const statusEl = container.querySelector('[data-flash-status]');
    const titleEl = container.querySelector('[data-flash-title]');
    const spinnerEl = container.querySelector('[data-flash-spinner]');

    // Update progress bar
    if (fillEl && percentage !== undefined) {
        fillEl.style.width = `${percentage}%`;
        fillEl.classList.remove('is-indeterminate');
    }

    // Update percentage text
    if (percentageEl && percentage !== undefined) {
        percentageEl.textContent = `${Math.round(percentage)}%`;
    }

    // Update ARIA value
    if (percentage !== undefined) {
        container.setAttribute('aria-valuenow', Math.round(percentage));
    }

    // Update status text
    if (statusEl && status) {
        statusEl.textContent = status;
    }

    // Update phase indicators
    if (phase) {
        currentFlashPhase = phase;
        const phaseIndex = FLASH_PHASES.indexOf(phase);

        FLASH_PHASES.forEach((phaseName, index) => {
            const phaseEl = container.querySelector(`[data-phase="${phaseName}"]`);
            const labelEl = container.querySelector(`[data-phase-label="${phaseName}"]`);

            if (phaseEl) {
                phaseEl.classList.remove('is-complete', 'is-active');
                if (index < phaseIndex) {
                    phaseEl.classList.add('is-complete');
                } else if (index === phaseIndex) {
                    phaseEl.classList.add('is-active');
                }
            }

            if (labelEl) {
                labelEl.classList.remove('is-complete', 'is-active');
                if (index < phaseIndex) {
                    labelEl.classList.add('is-complete');
                } else if (index === phaseIndex) {
                    labelEl.classList.add('is-active');
                }
            }
        });
    }

    // Update overall state
    container.classList.remove('is-active', 'is-success', 'is-error');
    if (state === 'active') {
        container.classList.add('is-active');
        if (spinnerEl) spinnerEl.classList.add('is-spinning');
    } else if (state === 'success') {
        container.classList.add('is-active', 'is-success');
        if (spinnerEl) spinnerEl.classList.remove('is-spinning');
        if (titleEl) titleEl.textContent = 'Installation Complete';
        // Mark all phases complete
        FLASH_PHASES.forEach(phaseName => {
            const phaseEl = container.querySelector(`[data-phase="${phaseName}"]`);
            const labelEl = container.querySelector(`[data-phase-label="${phaseName}"]`);
            if (phaseEl) {
                phaseEl.classList.remove('is-active');
                phaseEl.classList.add('is-complete');
            }
            if (labelEl) {
                labelEl.classList.remove('is-active');
                labelEl.classList.add('is-complete');
            }
        });
    } else if (state === 'error') {
        container.classList.add('is-active', 'is-error');
        if (spinnerEl) spinnerEl.classList.remove('is-spinning');
        if (titleEl) titleEl.textContent = 'Installation Failed';
    }
}

/**
 * Shows the flash progress indicator
 */
function showFlashProgress() {
    const container = document.getElementById('flash-progress');
    if (!container) return;

    // Reset to initial state
    const titleEl = container.querySelector('[data-flash-title]');
    if (titleEl) titleEl.textContent = 'Installing Firmware';

    updateFlashProgress({
        percentage: 0,
        status: 'Preparing...',
        phase: null,
        state: 'active'
    });

    // Reset all phases
    FLASH_PHASES.forEach(phaseName => {
        const phaseEl = container.querySelector(`[data-phase="${phaseName}"]`);
        const labelEl = container.querySelector(`[data-phase-label="${phaseName}"]`);
        if (phaseEl) phaseEl.classList.remove('is-complete', 'is-active');
        if (labelEl) labelEl.classList.remove('is-complete', 'is-active');
    });

    container.classList.add('is-active');
}

/**
 * Hides the flash progress indicator
 */
function hideFlashProgress() {
    const container = document.getElementById('flash-progress');
    if (!container) return;

    container.classList.remove('is-active', 'is-success', 'is-error');
    currentFlashPhase = null;
}

/**
 * Handles ESP Web Tools state changes and updates progress
 * @param {string} state - The flash state from ESP Web Tools
 * @param {string} [message] - Optional message from the event
 */
function handleFlashStateProgress(state, message) {
    if (!state) return;

    const percentage = FLASH_PHASE_PROGRESS[state] ?? 0;
    const status = message || FLASH_PHASE_STATUS[state] || `${state}...`;
    const phase = FLASH_STATE_TO_PHASE[state] || null;

    if (state === 'finished') {
        updateFlashProgress({
            percentage: 100,
            status: 'Installation complete!',
            phase: 'verify',
            state: 'success'
        });
    } else if (state === 'error') {
        updateFlashProgress({
            percentage: FLASH_PHASE_PROGRESS[currentFlashPhase] || 0,
            status: message || 'Installation failed',
            state: 'error'
        });
    } else if (state !== 'idle') {
        updateFlashProgress({
            percentage,
            status,
            phase,
            state: 'active'
        });
    }
}

function setWizardStepVisibility(stepElement, isVisible) {
    if (!stepElement) {
        return;
    }

    stepElement.hidden = !isVisible;
    stepElement.setAttribute('aria-hidden', isVisible ? 'false' : 'true');
}

function updateWizardStepVisibility(activeStepNumber, { exclude = null } = {}) {
    const steps = Array.from(document.querySelectorAll('.wizard-step'));

    if (!steps.length) {
        return;
    }

    const excludedSteps = Array.isArray(exclude)
        ? exclude.filter(Boolean)
        : exclude
            ? [exclude]
            : [];

    steps.forEach(step => {
        const stepId = step.id || '';
        const stepNumber = Number(stepId.replace('step-', ''));
        const isActive = stepNumber === activeStepNumber;

        if (isActive) {
            setWizardStepVisibility(step, true);
            return;
        }

        if (excludedSteps.includes(step)) {
            return;
        }

        setWizardStepVisibility(step, false);
    });
}

function setPreFlashAcknowledgement(value) {
    preFlashAcknowledged = Boolean(value);
    updateFirmwareControls();
}

function resetPreFlashAcknowledgement() {
    const control = document.querySelector('[data-preflash-acknowledge]');

    if (control) {
        if ('checked' in control) {
            control.checked = false;
        }

        if (control.hasAttribute('aria-pressed')) {
            control.setAttribute('aria-pressed', 'false');
        }
    }

    setPreFlashAcknowledgement(false);
}

function applyModuleRecommendations() {
    Object.entries(MODULE_REQUIREMENT_MATRIX).forEach(([moduleKey, moduleEntry]) => {
        if (!moduleEntry || !moduleEntry.variants) {
            return;
        }

        Object.entries(moduleEntry.variants).forEach(([variantKey, variantEntry]) => {
            if (!variantEntry?.recommended) {
                return;
            }

            const selector = `label[data-module-card="${moduleKey}"][data-variant="${variantKey}"]`;
            const moduleCard = document.querySelector(selector);
            if (!moduleCard) {
                return;
            }

            if (moduleCard.querySelector('[data-recommended-chip]')) {
                return;
            }

            const header = moduleCard.querySelector('.module-card__header');
            if (!header) {
                return;
            }

            const chip = document.createElement('span');
            chip.className = 'module-card__chip';
            chip.dataset.recommendedChip = '';
            chip.textContent = 'Recommended';

            const stateElement = header.querySelector('.module-card__state');
            if (stateElement?.parentNode === header) {
                header.insertBefore(chip, stateElement);
            } else {
                header.appendChild(chip);
            }
        });
    });
}

function getDefaultState() {
    return {
        ...defaultConfiguration,
        mount: defaultConfiguration.mounting
    };
}

function getState() {
    return {
        ...configuration,
        mount: configuration.mounting
    };
}

function normalizeStateForConfiguration(state = {}) {
    if (!state || typeof state !== 'object') {
        return {};
    }

    const { mount, ...rest } = state;
    const normalized = { ...rest };

    if (mount !== undefined) {
        normalized.mounting = mount;
    }

    return normalized;
}

function setState(newState = {}, options = {}) {
    const normalizedState = normalizeStateForConfiguration(newState);
    applyConfiguration(normalizedState);

    if (!options.skipUrlUpdate) {
        updateUrlFromConfiguration();
    }

    return getState();
}

function replaceState(newState = {}, options = {}) {
    const mergedOptions = { skipUrlUpdate: true, ...options };
    return setState(newState, mergedOptions);
}

function formatConfigSegment(moduleKey, moduleValue) {
    const key = (moduleKey || '').toString().trim().toLowerCase();
    const value = (moduleValue || '').toString().trim().toLowerCase();

    if (!key || !value || value === 'none') {
        return '';
    }

    const formatter = MODULE_SEGMENT_FORMATTERS[key];
    if (!formatter) {
        return '';
    }

    const segment = formatter(value);
    if (!segment) {
        return '';
    }

    return `-${segment}`;
}

function ensureModuleDetailPanelElement() {
    if (moduleDetailPanelElement) {
        return moduleDetailPanelElement;
    }

    moduleDetailPanelElement = document.getElementById('module-requirements-panel');
    return moduleDetailPanelElement;
}

function formatHeaderList(headers = []) {
    const items = headers.filter(item => typeof item === 'string' && item.trim().length > 0);
    if (items.length === 0) {
        return '';
    }

    if (items.length === 1) {
        return items[0];
    }

    const initial = items.slice(0, -1);
    const last = items[items.length - 1];
    return `${initial.join(', ')} and ${last}`;
}

function isConflictActiveForConfig(conflict, state) {
    if (!conflict || !conflict.module) {
        return false;
    }

    const currentValue = state?.[conflict.module];
    if (!currentValue || currentValue === 'none') {
        return false;
    }

    if (Array.isArray(conflict.variants) && conflict.variants.length > 0) {
        return conflict.variants.includes(currentValue);
    }

    return true;
}

function formatConflictBadgeLabel(conflict) {
    const moduleKey = (conflict?.module || '').toString().trim();
    if (!moduleKey) {
        return 'Conflict';
    }

    const moduleLabel = MODULE_LABELS[moduleKey] || moduleKey;
    const variants = Array.isArray(conflict?.variants) ? conflict.variants.filter(Boolean) : [];

    if (!variants.length) {
        return moduleLabel;
    }

    const variantLabels = variants.map(variant => {
        if (moduleKey === 'fan') {
            return variant.toUpperCase();
        }
        if (variant === 'none') {
            return 'None';
        }
        return variant.charAt(0).toUpperCase() + variant.slice(1);
    });

    const uniqueLabels = Array.from(new Set(variantLabels));
    return `${moduleLabel} ${uniqueLabels.join('/')}`;
}

function collectVariantConflictMeta(moduleKey, variantKey, variant) {
    const conflicts = Array.isArray(variant?.conflicts) ? variant.conflicts : [];
    if (!conflicts.length) {
        return [];
    }

    return conflicts.map(conflict => {
        const isActive = isConflictActiveForConfig(conflict, configuration);
        const badgeLabel = formatConflictBadgeLabel(conflict);

        let defaultMessage = conflict.message;
        if (!defaultMessage) {
            let targetVariant = configuration[conflict.module];
            if (Array.isArray(conflict.variants) && conflict.variants.length === 1) {
                targetVariant = conflict.variants[0];
            }
            defaultMessage = `Incompatible with ${formatModuleSelectionLabel(conflict.module, targetVariant || 'none')}.`;
        }

        const detail = conflict.detail || defaultMessage;
        const tooltip = conflict.detail || conflict.message || defaultMessage;

        return {
            badgeLabel,
            detail,
            tooltip,
            isActive,
            message: defaultMessage
        };
    });
}

function updateModuleConflictBadges() {
    const badges = document.querySelectorAll('[data-conflict-badge]');
    badges.forEach(badge => {
        const moduleKey = badge.getAttribute('data-conflict-module');
        if (!moduleKey) {
            return;
        }

        const variantsAttr = badge.getAttribute('data-conflict-variants') || '';
        const variants = variantsAttr.split(/\s+/).map(value => value.trim()).filter(Boolean);
        const conflict = { module: moduleKey };

        if (variants.length > 0) {
            conflict.variants = variants;
        }

        const isActive = isConflictActiveForConfig(conflict, configuration);
        badge.classList.toggle('is-active', isActive);
        badge.setAttribute('aria-hidden', String(!isActive));
    });
}

function renderModuleDetailPanel() {
    const panel = ensureModuleDetailPanelElement();
    if (!panel) {
        return;
    }

    if (!activeModuleDetailKey || !MODULE_REQUIREMENT_MATRIX[activeModuleDetailKey]) {
        panel.innerHTML = '<div class="module-requirements-panel__placeholder">Highlight a module option to see required core revisions, headers, and conflicts.</div>';
        return;
    }

    const moduleEntry = getModuleMatrixEntry(activeModuleDetailKey);
    if (!moduleEntry) {
        panel.innerHTML = '<div class="module-requirements-panel__placeholder">Highlight a module option to see required core revisions, headers, and conflicts.</div>';
        return;
    }

    const variants = moduleEntry.variants || {};
    const selectedVariant = configuration[activeModuleDetailKey] || 'none';
    const effectiveVariant = variants[activeModuleDetailVariant] ? activeModuleDetailVariant : selectedVariant;

    let header = panel.querySelector('.module-detail__header');
    let variantsContainer = panel.querySelector('.module-detail__variants');

    if (!header || !variantsContainer) {
        panel.innerHTML = '';

        header = document.createElement('div');
        header.className = 'module-detail__header';

        const titleElement = document.createElement('h4');
        titleElement.className = 'module-detail__title';
        header.appendChild(titleElement);

        panel.appendChild(header);

        variantsContainer = document.createElement('div');
        variantsContainer.className = 'module-detail__variants';
        panel.appendChild(variantsContainer);
    }

    const titleElement = header.querySelector('.module-detail__title');
    if (titleElement) {
        titleElement.textContent = moduleEntry.label || MODULE_LABELS[activeModuleDetailKey] || activeModuleDetailKey;
    }

    let summaryElement = header.querySelector('.module-detail__summary');
    if (moduleEntry.summary) {
        if (!summaryElement) {
            summaryElement = document.createElement('p');
            summaryElement.className = 'module-detail__summary';
            header.appendChild(summaryElement);
        }
        summaryElement.textContent = moduleEntry.summary;
    } else if (summaryElement) {
        summaryElement.remove();
    }

    variantsContainer.innerHTML = '';

    Object.entries(variants).forEach(([variantKey, variant]) => {
        const cardClasses = ['module-variant-card'];
        if (variantKey === effectiveVariant) {
            cardClasses.push('is-highlighted');
        }
        if (variantKey === selectedVariant) {
            cardClasses.push('is-selected');
        }

        const coreRevision = variant.coreRevision
            ? escapeHtml(variant.coreRevision)
            : '<span class="module-variant-card__meta-value module-variant-card__meta-value--muted">No additional requirement</span>';

        const headers = Array.isArray(variant.headers) && variant.headers.length > 0
            ? escapeHtml(formatHeaderList(variant.headers))
            : '<span class="module-variant-card__meta-value module-variant-card__meta-value--muted">No additional headers</span>';

        const conflictMeta = collectVariantConflictMeta(activeModuleDetailKey, variantKey, variant);

        const badgesHtml = conflictMeta.length > 0
            ? `<div class="module-variant-card__badges">${conflictMeta.map(meta => `
                <span class="module-variant-card__badge${meta.isActive ? ' is-active' : ''}" title="${escapeHtml(meta.tooltip)}">
                    ${escapeHtml(meta.badgeLabel)}
                </span>
            `).join('')}</div>`
            : '';

        const detailItems = [];
        if (variant.coreRevision) {
            detailItems.push(`Requires ${escapeHtml(variant.coreRevision)}.`);
        }
        if (Array.isArray(variant.headers) && variant.headers.length > 0) {
            detailItems.push(`Needs ${escapeHtml(formatHeaderList(variant.headers))}.`);
        }
        conflictMeta.forEach(meta => {
            if (meta.detail) {
                detailItems.push(escapeHtml(meta.detail));
            }
        });

        const hasDetails = detailItems.length > 0;
        const detailId = `module-variant-details-${activeModuleDetailKey}-${variantKey}`;
        const accordionHtml = hasDetails
            ? `<button type="button" class="module-variant-card__accordion" data-variant-accordion aria-expanded="false" aria-controls="${detailId}">Advanced details</button>`
            : '';

        const detailsHtml = hasDetails
            ? `<div class="module-variant-card__panel" id="${detailId}" hidden><ul class="module-variant-card__panel-list">${detailItems.map(item => `<li>${item}</li>`).join('')}</ul></div>`
            : '';

        const variantLabel = variant.label
            ? variant.label
            : formatModuleSelectionLabel(activeModuleDetailKey, variantKey);

        const cardHtml = `
            <article class="${cardClasses.join(' ')}">
                <div class="module-variant-card__header">
                    <span class="module-variant-card__title">${escapeHtml(variantLabel)}</span>
                </div>
                <div class="module-variant-card__meta">
                    <span><strong>Core</strong><span class="module-variant-card__meta-value">${coreRevision}</span></span>
                    <span><strong>Headers</strong><span class="module-variant-card__meta-value">${headers}</span></span>
                </div>
                ${badgesHtml}
                ${accordionHtml}
                ${detailsHtml}
            </article>
        `;

        variantsContainer.insertAdjacentHTML('beforeend', cardHtml);
    });
}

function setActiveModuleDetail(moduleKey, variantKey) {
    if (!moduleKey || !MODULE_REQUIREMENT_MATRIX[moduleKey]) {
        return;
    }

    const moduleEntry = getModuleMatrixEntry(moduleKey);
    const variants = moduleEntry?.variants || {};

    activeModuleDetailKey = moduleKey;
    if (variantKey && variants[variantKey]) {
        activeModuleDetailVariant = variantKey;
    } else {
        const selectedVariant = configuration[moduleKey] || 'none';
        activeModuleDetailVariant = variants[selectedVariant] ? selectedVariant : Object.keys(variants)[0] || null;
    }

    renderModuleDetailPanel();
}

function syncModuleDetailPanelToSelection() {
    if (!moduleDetailPanelInitialized) {
        return;
    }

    const panel = ensureModuleDetailPanelElement();
    if (!panel) {
        return;
    }

    if (!activeModuleDetailKey || !MODULE_REQUIREMENT_MATRIX[activeModuleDetailKey]) {
        const defaultModule = MODULE_KEYS.find(key => MODULE_REQUIREMENT_MATRIX[key]);
        if (defaultModule) {
            activeModuleDetailKey = defaultModule;
        }
    }

    if (!activeModuleDetailKey) {
        renderModuleDetailPanel();
        return;
    }

    setActiveModuleDetail(activeModuleDetailKey, activeModuleDetailVariant);
}

function initializeModuleDetailPanel() {
    if (moduleDetailPanelInitialized) {
        return;
    }

    const panel = ensureModuleDetailPanelElement();
    if (!panel) {
        return;
    }

    moduleDetailPanelInitialized = true;

    const handleHighlight = (event) => {
        const input = event?.target;
        if (!input || !input.name || !MODULE_REQUIREMENT_MATRIX[input.name]) {
            return;
        }
        setActiveModuleDetail(input.name, input.value || configuration[input.name] || 'none');
    };

    panel.addEventListener('click', (event) => {
        const button = event.target.closest('[data-variant-accordion]');
        if (!button || !panel.contains(button)) {
            return;
        }

        const controlsId = button.getAttribute('aria-controls');
        const details = controlsId ? document.getElementById(controlsId) : null;
        if (!details) {
            return;
        }

        const expanded = button.getAttribute('aria-expanded') === 'true';
        button.setAttribute('aria-expanded', String(!expanded));
        details.hidden = expanded;
    });

    document.querySelectorAll('[data-module-card] input[type="radio"]').forEach(input => {
        input.addEventListener('focus', handleHighlight);
        input.addEventListener('change', handleHighlight);

        const card = input.closest('.option-card');
        if (card && card.dataset.moduleDetailBound !== 'true') {
            card.addEventListener('mouseenter', () => {
                setActiveModuleDetail(input.name, input.value || configuration[input.name] || 'none');
            });
            card.dataset.moduleDetailBound = 'true';
        }
    });

    const defaultModule = MODULE_KEYS.find(key => MODULE_REQUIREMENT_MATRIX[key]);
    if (defaultModule) {
        setActiveModuleDetail(defaultModule, configuration[defaultModule] || 'none');
    } else {
        renderModuleDetailPanel();
    }
}

function describeVariantRequirements(moduleKey, variantKey) {
    const variant = getModuleVariantEntry(moduleKey, variantKey);
    if (!variant || variantKey === 'none') {
        return [];
    }

    const details = [];
    const requirementParts = [];

    if (variant.coreRevision) {
        requirementParts.push(`requires ${variant.coreRevision}`);
    }

    if (Array.isArray(variant.headers) && variant.headers.length > 0) {
        requirementParts.push(`needs ${formatHeaderList(variant.headers)}`);
    }

    if (requirementParts.length > 0) {
        details.push(`${formatModuleSelectionLabel(moduleKey, variantKey)} ${requirementParts.join(' and ')}.`);
    }

    if (Array.isArray(variant.conflicts)) {
        variant.conflicts.forEach(conflict => {
            if (!isConflictActiveForConfig(conflict, configuration)) {
                return;
            }

            if (conflict.message) {
                details.push(conflict.message);
            } else {
                const otherValue = configuration[conflict.module];
                details.push(`${formatModuleSelectionLabel(moduleKey, variantKey)} is incompatible with ${formatModuleSelectionLabel(conflict.module, otherValue)}.`);
            }
        });
    }

    return details;
}

function collectActiveConflictMessages(state) {
    const messages = [];
    const seen = new Set();

    MODULE_KEYS.forEach(moduleKey => {
        const variantKey = state[moduleKey];
        if (!variantKey || variantKey === 'none') {
            return;
        }

        const variant = getModuleVariantEntry(moduleKey, variantKey);
        if (!variant || !Array.isArray(variant.conflicts)) {
            return;
        }

        variant.conflicts.forEach(conflict => {
            if (!isConflictActiveForConfig(conflict, state)) {
                return;
            }

            let message = conflict.message;
            if (!message) {
                const otherValue = state[conflict.module];
                message = `${formatModuleSelectionLabel(moduleKey, variantKey)} is incompatible with ${formatModuleSelectionLabel(conflict.module, otherValue)}.`;
            }

            if (!seen.has(message)) {
                seen.add(message);
                messages.push(message);
            }
        });
    });

    return messages;
}

let manifestLoadPromise = null;
let manifestData = null;
let manifestLoadError = null;
let manifestBuildsWithIndex = [];
let manifestConfigStringLookup = new Map();
let manifestAvailabilityIndex = new Map();

const SIGNATURE_SALT_TEXT = 'Sense360 Firmware Signing Salt v1';
const signatureSaltBytes = typeof TextEncoder !== 'undefined'
    ? new TextEncoder().encode(SIGNATURE_SALT_TEXT)
    : null;

function createEmptyVerificationState(status = 'idle', message = '') {
    return {
        status,
        message,
        parts: new Map(),
        firmwareId: null
    };
}

let firmwareVerificationState = createEmptyVerificationState();
let firmwareVerificationToken = 0;

const RELEASE_NOTES_CHANNEL_SUFFIX_MAP = {
    stable: 'stable',
    general: 'stable',
    preview: 'preview',
    prerelease: 'preview',
    beta: 'beta',
    rc: 'beta',
    candidate: 'beta'
};

const CHANNEL_DISPLAY_MAP = {
    stable: {
        label: 'Stable Release',
        description: 'Recommended for production deployments with full validation.',
        notesFallback: 'Stable release notes are not available for this firmware version yet.'
    },
    preview: {
        label: 'Preview Release',
        description: 'Early-access builds for evaluating upcoming capabilities with limited validation.',
        notesFallback: 'Preview release notes are not yet available for this firmware version.'
    },
    beta: {
        label: 'Beta Release',
        description: 'Release candidate builds for broader testing ahead of stable rollout.',
        notesFallback: 'Beta release notes are not yet available for this firmware version.'
    },
    dev: {
        label: 'Development Build',
        description: 'Cutting-edge development firmware intended for advanced testing only.',
        notesFallback: 'Development build notes are not available for this firmware version.'
    }
};

const DEFAULT_CHANNEL_DISPLAY = {
    label: 'Firmware Build',
    description: 'Details for this firmware build.',
    notesFallback: 'No release notes available for this firmware version.'
};

const CHANNEL_PRIORITY_MAP = {
    general: 0,
    stable: 0,
    ga: 0,
    release: 0,
    prod: 0,
    production: 0,
    lts: 0,
    preview: 1,
    prerelease: 1,
    beta: 2,
    rc: 2,
    candidate: 2,
    dev: 3,
    alpha: 3,
    nightly: 3,
    canary: 3,
    experimental: 3
};

function normaliseChannelKey(channel) {
    return normalizeChannelKey(channel);
}

function getChannelDisplayInfo(channel) {
    const key = normaliseChannelKey(channel);
    const display = CHANNEL_DISPLAY_MAP[key] || DEFAULT_CHANNEL_DISPLAY;
    return { key, ...display };
}

function resolveReleaseNotesChannel(channel) {
    if (!channel) {
        return '';
    }

    const key = channel.toString().trim().toLowerCase();
    return RELEASE_NOTES_CHANNEL_SUFFIX_MAP[key] || key;
}

function getChannelPriority(channel) {
    const key = normaliseChannelKey(channel);
    if (Object.prototype.hasOwnProperty.call(CHANNEL_PRIORITY_MAP, key)) {
        return CHANNEL_PRIORITY_MAP[key];
    }
    return 99;
}

function parseVersionSegments(version) {
    if (!version) {
        return [];
    }

    const numericSegments = String(version)
        .match(/\d+/g);

    if (!numericSegments) {
        return [];
    }

    return numericSegments.map(segment => Number.parseInt(segment, 10));
}

function compareVersionsDesc(aVersion, bVersion) {
    const aSegments = parseVersionSegments(aVersion);
    const bSegments = parseVersionSegments(bVersion);
    const maxLength = Math.max(aSegments.length, bSegments.length);

    for (let index = 0; index < maxLength; index += 1) {
        const aValue = aSegments[index] ?? 0;
        const bValue = bSegments[index] ?? 0;

        if (aValue !== bValue) {
            return bValue - aValue;
        }
    }

    const aLabel = aVersion || '';
    const bLabel = bVersion || '';

    return bLabel.localeCompare(aLabel);
}

function sortBuildsByChannelAndVersion(builds) {
    if (!Array.isArray(builds)) {
        return [];
    }

    return builds.slice().sort((a, b) => {
        const priorityDiff = getChannelPriority(a.channel) - getChannelPriority(b.channel);
        if (priorityDiff !== 0) {
            return priorityDiff;
        }
        return compareVersionsDesc(a.version, b.version);
    });
}

function normaliseMountingToken(value) {
    const token = (value || '').toString().trim().toLowerCase();
    if (allowedOptions.mounting.includes(token)) {
        return token;
    }
    return null;
}

function normalisePowerToken(value) {
    const token = (value || '').toString().trim().toLowerCase();
    if (allowedOptions.power.includes(token)) {
        return token;
    }
    return null;
}

function normaliseModuleValue(key, value) {
    const allowed = allowedOptions[key];
    if (!allowed) {
        return value;
    }

    const normalised = (value || '').toString().trim().toLowerCase();
    if (normalised && allowed.includes(normalised)) {
        return normalised;
    }

    if (!normalised) {
        if (allowed.includes('base')) {
            return 'base';
        }
        if (allowed.includes('none')) {
            return 'none';
        }
    }

    if (allowed.includes('none')) {
        return 'none';
    }

    return allowed[0];
}

function parseConfigStringState(configString) {
    if (!configString) {
        return null;
    }

    const segments = configString
        .split('-')
        .map(segment => segment.trim())
        .filter(Boolean);

    if (segments.length < 2) {
        return null;
    }

    const mounting = normaliseMountingToken(segments[0]);
    const power = normalisePowerToken(segments[1]);

    if (!mounting || !power) {
        return null;
    }

    const moduleState = {
        bathroom: false,
        airiq: 'none',
        presence: 'none',
        comfort: 'none',
        fan: 'none',
        bathroomairiq: 'none'
    };

    for (let index = 2; index < segments.length; index += 1) {
        const segment = segments[index];
        if (!segment) {
            continue;
        }

        // Check BathroomAirIQ before Bathroom (since BathroomAirIQ starts with Bathroom)
        if (segment.startsWith('BathroomAirIQ')) {
            const suffix = segment.substring('BathroomAirIQ'.length);
            moduleState.bathroomairiq = normaliseModuleValue('bathroomairiq', suffix ? suffix.toLowerCase() : 'base');
        } else if (segment === 'Bathroom') {
            moduleState.bathroom = true;
        } else if (segment.startsWith('AirIQ')) {
            const suffix = segment.substring('AirIQ'.length);
            moduleState.airiq = normaliseModuleValue('airiq', suffix ? suffix.toLowerCase() : 'base');
        } else if (segment.startsWith('Presence')) {
            const suffix = segment.substring('Presence'.length);
            moduleState.presence = normaliseModuleValue('presence', suffix ? suffix.toLowerCase() : 'base');
        } else if (segment.startsWith('Comfort')) {
            const suffix = segment.substring('Comfort'.length);
            moduleState.comfort = normaliseModuleValue('comfort', suffix ? suffix.toLowerCase() : 'base');
        } else if (segment.startsWith('Fan')) {
            const suffix = segment.substring('Fan'.length);
            moduleState.fan = normaliseModuleValue('fan', suffix ? suffix.toLowerCase() : 'none');
        }
    }

    return {
        mounting,
        power,
        ...moduleState
    };
}

function buildBaseKey(state) {
    return `${state.mounting}|${state.power}`;
}

function buildModuleComboKey(state) {
    return MODULE_KEYS
        .map(key => `${key}=${state[key] ?? 'none'}`)
        .join('|');
}

function buildManifestContext(manifest) {
    manifestBuildsWithIndex = [];
    manifestConfigStringLookup = new Map();
    manifestAvailabilityIndex = new Map();

    const builds = Array.isArray(manifest?.builds) ? manifest.builds : [];

    builds.forEach((build, index) => {
        const buildWithIndex = { ...build, manifestIndex: index };
        buildWithIndex.firmwareId = getFirmwareId(buildWithIndex);
        manifestBuildsWithIndex.push(buildWithIndex);

        const configString = build.config_string;
        if (configString) {
            if (!manifestConfigStringLookup.has(configString)) {
                manifestConfigStringLookup.set(configString, []);
            }
            manifestConfigStringLookup.get(configString).push(buildWithIndex);

            const parsedState = parseConfigStringState(configString);
            if (parsedState) {
                const baseKey = buildBaseKey(parsedState);
                if (!manifestAvailabilityIndex.has(baseKey)) {
                    manifestAvailabilityIndex.set(baseKey, {
                        modules: {
                            airiq: new Set(),
                            presence: new Set(),
                            comfort: new Set(),
                            fan: new Set(),
                            bathroomairiq: new Set()
                        },
                        combos: new Set()
                    });
                }

                const availability = manifestAvailabilityIndex.get(baseKey);
                MODULE_KEYS.forEach(moduleKey => {
                    availability.modules[moduleKey].add(parsedState[moduleKey]);
                });
                availability.combos.add(buildModuleComboKey(parsedState));
            }
        }
    });

}

function isManifestReady() {
    return manifestData !== null;
}

async function loadManifestData() {
    if (manifestData) {
        return manifestData;
    }

    if (manifestLoadPromise) {
        return manifestLoadPromise;
    }

    manifestLoadPromise = fetch('manifest.json', { cache: 'no-store' })
        .then(response => {
            if (!response.ok) {
                throw new Error(`Manifest request failed with status ${response.status}`);
            }
            return response.json();
        })
        .then(data => {
            manifestData = data;
            manifestLoadError = null;
            buildManifestContext(data);
            return data;
        })
        .catch(error => {
            manifestLoadError = error;
            manifestLoadPromise = null;
            console.error('Failed to load manifest:', error);
            throw error;
        });

    return manifestLoadPromise;
}

const manifestReadyPromise = loadManifestData().catch(() => null);

const firmwareSelectorWrapper = document.getElementById('firmware-selector');
const firmwareVersionSelect = document.getElementById('firmware-version-select');
let compatibleFirmwareHeading = document.querySelector('.compatible-firmware-heading');
let compatibleFirmwareHeadingLabel = compatibleFirmwareHeading?.querySelector('[data-compatible-firmware-label]') || null;
let compatibleFirmwareHeadingSelection = compatibleFirmwareHeading?.querySelector('[data-compatible-firmware-selection]') || null;
let defaultCompatibleFirmwareHeadingLabel = compatibleFirmwareHeadingLabel?.textContent.trim() || '';
let firmwareOptions = [];
let firmwareOptionsMap = new Map();
let currentFirmwareSelectionId = null;
let toastTimeoutId = null;
let additionalFirmwareBuckets = new Map();
let firmwareStatusMessage = null;

function getHomeAssistantIntegrationsButton() {
    return document.getElementById('open-ha-integrations-btn');
}

function setHomeAssistantIntegrationsButtonEnabled(isEnabled) {
    const button = getHomeAssistantIntegrationsButton();
    if (!button) {
        return;
    }

    button.disabled = !isEnabled;
    button.classList.toggle('is-ready', isEnabled);

    if (isEnabled) {
        button.removeAttribute('title');
    } else {
        button.title = 'Available after firmware install completes';
    }
}

function handleInstallStateEvent(event) {
    const detail = event?.detail;
    const state = typeof detail === 'string' ? detail : detail?.state;
    const message = detail?.message;

    if (!state) {
        return;
    }

    // Update flash progress indicator
    handleFlashStateProgress(state, message);

    if (state === 'finished') {
        setHomeAssistantIntegrationsButtonEnabled(true);
        // Record successful flash
        if (currentFlashEntryId) {
            const duration = flashStartTime ? Date.now() - flashStartTime : 0;
            recordFlashSuccess(currentFlashEntryId, duration);
            currentFlashEntryId = null;
            flashStartTime = null;
        }
        return;
    }

    if (state === 'error') {
        // Record failed flash
        if (currentFlashEntryId) {
            const errorMsg = message || 'Installation failed';
            recordFlashError(currentFlashEntryId, errorMsg);
            currentFlashEntryId = null;
            flashStartTime = null;
        }
    }

    if (state !== 'idle') {
        setHomeAssistantIntegrationsButtonEnabled(false);
    }
}

function openHomeAssistantIntegrations(event) {
    if (event && typeof event.preventDefault === 'function') {
        event.preventDefault();
    }

    let openedApp = false;

    try {
        const target = window.open(HOME_ASSISTANT_APP_URL, '_blank', 'noopener,noreferrer');
        openedApp = target !== null;
    } catch (error) {
        openedApp = false;
    }

    if (!openedApp) {
        window.open(HOME_ASSISTANT_WEB_FALLBACK_URL, '_blank', 'noopener,noreferrer');
    }
}

let wizardInitialized = false;

function bindPreFlashAcknowledgementControl() {
    const control = document.querySelector('[data-preflash-acknowledge]');

    if (!control) {
        resetPreFlashAcknowledgement();
        return;
    }

    if (control.dataset.preflashAcknowledgeBound === 'true') {
        setPreFlashAcknowledgement('checked' in control ? control.checked : control.getAttribute('aria-pressed') === 'true');
        return;
    }

    const deriveState = () => {
        if ('checked' in control) {
            return Boolean(control.checked);
        }

        const ariaPressed = control.getAttribute('aria-pressed');
        return ariaPressed === 'true';
    };

    const syncState = () => {
        setPreFlashAcknowledgement(deriveState());
    };

    const eventName = 'checked' in control ? 'change' : 'click';
    control.addEventListener(eventName, syncState);
    control.dataset.preflashAcknowledgeBound = 'true';

    syncState();
}

function ensureSingleActiveWizardStep() {
    const steps = Array.from(document.querySelectorAll('.wizard-step'));
    if (!steps.length) {
        return;
    }

    const targetStepElement = document.getElementById(`step-${currentStep}`) || steps.find(step => step.classList.contains('active')) || steps[0];

    steps.forEach(step => {
        if (step === targetStepElement) {
            step.classList.add('active');
            step.classList.remove('entering', 'leaving');
        } else {
            step.classList.remove('active', 'entering', 'leaving');
        }
    });

    const targetStepId = targetStepElement?.id || '';
    const targetStepNumber = Number(targetStepId.replace('step-', '')) || currentStep;
    updateWizardStepVisibility(targetStepNumber);
}

function bindWizardEventListeners() {
    const inputBindings = [
        { selector: 'input[name="mounting"]', datasetKey: 'mountingBound', handler: handleMountingChange },
        { selector: 'input[name="power"]', datasetKey: 'powerBound', handler: handlePowerChange },
        { selector: 'input[name="bathroom"]', datasetKey: 'bathroomBound', handler: handleBathroomChange },
        { selector: 'input[name="airiq"]', datasetKey: 'airiqBound', handler: updateConfiguration },
        { selector: 'input[name="presence"]', datasetKey: 'presenceBound', handler: updateConfiguration },
        { selector: 'input[name="comfort"]', datasetKey: 'comfortBound', handler: updateConfiguration },
        { selector: 'input[name="fan"]', datasetKey: 'fanBound', handler: updateConfiguration },
        { selector: 'input[name="bathroomairiq"]', datasetKey: 'bathroomairiqBound', handler: updateConfiguration }
    ];

    inputBindings.forEach(({ selector, datasetKey, handler }) => {
        document.querySelectorAll(selector).forEach(input => {
            if (input.dataset[datasetKey] === 'true') {
                return;
            }
            input.addEventListener('change', handler);
            input.dataset[datasetKey] = 'true';
        });
    });

}

function initializeWizard() {
    if (wizardInitialized) {
        return;
    }
    wizardInitialized = true;

    try {
        const warning = document.getElementById('browser-warning');
        if (warning && (!navigator || !navigator.serial)) {
            warning.style.display = 'block';
        }
    } catch (error) {
        console.error('Wizard initialization encountered an error during setup:', error);
        Object.assign(configuration, defaultConfiguration);

        const nextButton = document.querySelector('#step-1 .btn-next');
        if (nextButton) {
            nextButton.disabled = true;
        }

        if (typeof window !== 'undefined' && window?.history?.replaceState) {
            window.history.replaceState(null, '', window.location.pathname);
        }
    }

    try {
        bindWizardEventListeners();
        bindModuleGroupToggleListeners();
        updateModuleGroupSummaries();
    } catch (error) {
        console.error('Failed to bind wizard events:', error);
    }

    try {
        applyModuleRecommendations();
    } catch (error) {
        console.error('Failed to apply module recommendations:', error);
    }

    try {
        initializeModuleDetailPanel();
    } catch (error) {
        console.error('Failed to initialize module detail panel:', error);
    }

    try {
        attachInstallButtonListeners();
    } catch (error) {
        console.error('Failed to attach install button listeners:', error);
    }

    try {
        bindPreFlashAcknowledgementControl();
    } catch (error) {
        console.error('Failed to bind pre-flash acknowledgement control:', error);
    }

    try {
        initializeFromUrl();
    } catch (error) {
        console.error('Failed to initialize wizard from URL:', error);
    }

    try {
        ensureSingleActiveWizardStep();
        updateFirmwareControls();
    } catch (error) {
        console.error('Failed to finalize wizard initialization:', error);
    }

    manifestReadyPromise
        .then(() => {
            updateModuleOptionAvailability();
            updateModuleAvailabilityMessage();

            if (currentStep === 4) {
                findCompatibleFirmware();
            }
        })
        .catch(() => {
            resetOptionAvailability();
            updateModuleAvailabilityMessage();
        });
}


if (document.readyState === 'loading') {
    document.addEventListener('DOMContentLoaded', initializeWizard, { once: true });
} else {
    initializeWizard();
}

function resolveElementForStepNavigation(source) {
    if (!source) {
        return null;
    }

    if (typeof source === 'string') {
        try {
            return document.querySelector(source);
        } catch (error) {
            return null;
        }
    }

    if (typeof Element !== 'undefined' && source instanceof Element) {
        return source;
    }

    if (source?.target) {
        return resolveElementForStepNavigation(source.target);
    }

    return null;
}

function findStepNextButton(source) {
    const element = resolveElementForStepNavigation(source);
    if (!element) {
        return null;
    }

    const stepElement = element?.classList?.contains('wizard-step') ? element : element.closest?.('.wizard-step');
    if (!stepElement) {
        return null;
    }

    return stepElement.querySelector('.btn-next[data-next]');
}

function setStepNextButtonDisabled(source, disabled) {
    const nextButton = findStepNextButton(source);
    if (nextButton) {
        nextButton.disabled = disabled;
    }
}

function handleMountingChange(e) {
    configuration.mounting = e.target.value;
    setStepNextButtonDisabled(e, false);

    // Show/hide modules based on mounting type
    updateFanModuleVisibility();
<<<<<<< HEAD
    // Show/hide bathroom options based on mounting type (ceiling only)
    updateBathroomVisibility();
=======
    updateBathroomAirIQModuleVisibility();
>>>>>>> 2ce30912

    updateConfiguration({ skipUrlUpdate: true });
    updateProgressSteps(getStep());
    updateUrlFromConfiguration();
}

function handlePowerChange(e) {
    configuration.power = e.target.value;
    setStepNextButtonDisabled(e, false);
    updateConfiguration({ skipUrlUpdate: true });
    updateProgressSteps(getStep());
    updateUrlFromConfiguration();
}

function updateFanModuleVisibility() {
    const fanSection = document.getElementById('fan-module-section');
    if (!fanSection) {
        return;
    }

    fanSection.style.display = '';
    const isExpanded = fanSection.dataset.expanded === 'true';
    setModuleGroupExpanded(fanSection, isExpanded);

    updateModuleGroupSummaries();
}

function updateBathroomAirIQModuleVisibility() {
    const bathroomAirIQSection = document.getElementById('bathroomairiq-module-section');
    if (!bathroomAirIQSection) {
        return;
    }

    const shouldHideBathroomAirIQModule = configuration.mounting === 'wall';

    if (shouldHideBathroomAirIQModule) {
        bathroomAirIQSection.style.display = 'none';
        closeModuleGroup('bathroomairiq');

        const bathroomAirIQNoneInput = document.querySelector('input[name="bathroomairiq"][value="none"]');
        if (bathroomAirIQNoneInput && !bathroomAirIQNoneInput.checked) {
            bathroomAirIQNoneInput.checked = true;
        }

        configuration.bathroomairiq = 'none';
    } else {
        bathroomAirIQSection.style.display = '';
        const isExpanded = bathroomAirIQSection.dataset.expanded === 'true';
        setModuleGroupExpanded(bathroomAirIQSection, isExpanded);
    }

    updateModuleGroupSummaries();
}

function updateBathroomVisibility() {
    const bathroomSection = document.getElementById('bathroom-toggle-section');
    if (!bathroomSection) {
        return;
    }

    // Bathroom is only available for ceiling installations
    const shouldHideBathroom = configuration.mounting !== 'ceiling';

    if (shouldHideBathroom) {
        bathroomSection.style.display = 'none';
        configuration.bathroom = false;
        const bathroomCheckbox = document.querySelector('input[name="bathroom"]');
        if (bathroomCheckbox && bathroomCheckbox.checked) {
            bathroomCheckbox.checked = false;
        }
    } else {
        bathroomSection.style.display = '';
    }

    updateBathroomAirIQModuleVisibility();
}

function updateBathroomAirIQModuleVisibility() {
    const bathroomAirIQSection = document.getElementById('bathroomairiq-module-section');
    if (!bathroomAirIQSection) {
        return;
    }

    // Bathroom AirIQ is only available when ceiling mount AND bathroom is enabled
    const shouldHideBathroomAirIQ = configuration.mounting !== 'ceiling' || !configuration.bathroom;

    if (shouldHideBathroomAirIQ) {
        bathroomAirIQSection.style.display = 'none';
        closeModuleGroup('bathroomairiq');

        const bathroomAirIQNoneInput = document.querySelector('input[name="bathroomairiq"][value="none"]');
        if (bathroomAirIQNoneInput && !bathroomAirIQNoneInput.checked) {
            bathroomAirIQNoneInput.checked = true;
        }

        configuration.bathroomairiq = 'none';
    } else {
        bathroomAirIQSection.style.display = '';
        const isExpanded = bathroomAirIQSection.dataset.expanded === 'true';
        setModuleGroupExpanded(bathroomAirIQSection, isExpanded);
    }

    updateModuleGroupSummaries();
}

function handleBathroomChange(e) {
    configuration.bathroom = e.target.checked;
    updateBathroomAirIQModuleVisibility();
    updateConfiguration({ skipUrlUpdate: true });
    updateProgressSteps(getStep());
    updateUrlFromConfiguration();
}

function syncConfigurationFromInputs() {
    configuration.airiq = document.querySelector('input[name="airiq"]:checked')?.value || 'none';
    configuration.presence = document.querySelector('input[name="presence"]:checked')?.value || 'none';
    configuration.comfort = document.querySelector('input[name="comfort"]:checked')?.value || 'none';

    // Bathroom checkbox (ceiling only)
    const bathroomCheckbox = document.querySelector('input[name="bathroom"]');
    if (configuration.mounting === 'ceiling' && bathroomCheckbox) {
        configuration.bathroom = bathroomCheckbox.checked;
    } else {
        configuration.bathroom = false;
    }

    // Bathroom AirIQ (ceiling + bathroom only)
    if (configuration.mounting === 'ceiling' && configuration.bathroom) {
        configuration.bathroomairiq = document.querySelector('input[name="bathroomairiq"]:checked')?.value || 'none';
    } else {
        configuration.bathroomairiq = 'none';
        const bathroomAirIQNoneInput = document.querySelector('input[name="bathroomairiq"][value="none"]');
        if (bathroomAirIQNoneInput && !bathroomAirIQNoneInput.checked) {
            bathroomAirIQNoneInput.checked = true;
        }
    }

    if (configuration.mounting === 'wall') {
        configuration.fan = document.querySelector('input[name="fan"]:checked')?.value || 'none';
    } else {
        configuration.fan = 'none';
        const fanNoneInput = document.querySelector('input[name="fan"][value="none"]');
        if (fanNoneInput && !fanNoneInput.checked) {
            fanNoneInput.checked = true;
        }
    }

    if (configuration.mounting === 'ceiling') {
        configuration.bathroomairiq = document.querySelector('input[name="bathroomairiq"]:checked')?.value || 'none';
    } else {
        configuration.bathroomairiq = 'none';
        const bathroomAirIQNoneInput = document.querySelector('input[name="bathroomairiq"][value="none"]');
        if (bathroomAirIQNoneInput && !bathroomAirIQNoneInput.checked) {
            bathroomAirIQNoneInput.checked = true;
        }
    }
}

function getOptionStatusElement(card) {
    if (!card) {
        return null;
    }

    let status = card.querySelector('[data-option-status]');
    if (!status) {
        const container = card.querySelector('.module-card__inner') || card.querySelector('.option-content') || card;
        status = document.createElement('p');
        status.className = 'option-status';
        status.setAttribute('data-option-status', 'true');
        status.style.display = 'none';
        container.appendChild(status);
    }

    return status;
}

function applyOptionAvailabilityState(input, { available, reason }) {
    input.disabled = !available;
    const card = input.closest('.option-card');

    if (card) {
        if (available) {
            card.classList.remove('is-unavailable');
            card.removeAttribute('aria-disabled');
        } else {
            card.classList.add('is-unavailable');
            card.setAttribute('aria-disabled', 'true');
        }

        const status = card.querySelector('[data-option-status]');
        if (!available) {
            const statusElement = status || getOptionStatusElement(card);
            statusElement.textContent = reason || 'Not available for this configuration.';
            statusElement.style.display = 'block';
        } else if (status) {
            status.textContent = '';
            status.style.display = 'none';
        }
    }
}

function resetOptionAvailability() {
    MODULE_KEYS.forEach(key => {
        document.querySelectorAll(`input[name="${key}"]`).forEach(input => {
            input.disabled = false;
            const card = input.closest('.option-card');
            if (card) {
                card.classList.remove('is-unavailable');
                card.removeAttribute('aria-disabled');
                const status = card.querySelector('[data-option-status]');
                if (status) {
                    status.textContent = '';
                    status.style.display = 'none';
                }
            }
        });
    });
}

function formatMountingPowerLabel(state) {
    const parts = [];
    if (state.mounting) {
        parts.push(`${state.mounting.charAt(0).toUpperCase()}${state.mounting.slice(1)} mount`);
    }
    if (state.power) {
        parts.push(`${state.power.toUpperCase()} power`);
    }
    return parts.join(' + ');
}

function formatModuleSelectionLabel(key, value) {
    const label = MODULE_LABELS[key] || key;
    if (value === 'none') {
        return `${label} None`;
    }

    if (key === 'fan') {
        return `${label} ${value.toUpperCase()}`;
    }

    return `${label} ${value.charAt(0).toUpperCase()}${value.slice(1)}`;
}

function updateModuleGroupSummaries() {
    const groups = document.querySelectorAll('[data-module-group]');
    groups.forEach(group => {
        const key = group.getAttribute('data-module-group');
        if (!key) {
            return;
        }

        const summary = group.querySelector('[data-module-group-summary]');
        if (!summary) {
            return;
        }

        const value = configuration[key] || 'none';
        summary.textContent = `Selected: ${formatModuleSelectionLabel(key, value || 'none')}`;
    });
}

function setModuleGroupExpanded(groupElement, expanded) {
    if (!groupElement) {
        return;
    }

    const body = groupElement.querySelector('[data-module-group-body]');
    const toggle = groupElement.querySelector('[data-module-group-toggle]');
    groupElement.dataset.expanded = expanded ? 'true' : 'false';

    if (body) {
        body.hidden = !expanded;
    }

    if (toggle) {
        toggle.setAttribute('aria-expanded', String(expanded));
    }
}

function focusModuleGroupSelection(groupElement) {
    if (!groupElement) {
        return;
    }

    const body = groupElement.querySelector('[data-module-group-body]');
    if (!body || body.hidden) {
        return;
    }

    let target = body.querySelector('input[type="radio"]:checked:not(:disabled)');
    if (!target) {
        target = body.querySelector('input[type="radio"]:not(:disabled)');
    }

    if (target) {
        requestAnimationFrame(() => {
            try {
                target.focus();
            } catch (error) {
                // Ignore focus errors
            }
        });
    }
}

function openModuleGroup(key, { focus = false } = {}) {
    if (!key) {
        return;
    }

    const target = document.querySelector(`[data-module-group="${key}"]`);
    if (!target) {
        return;
    }

    const groups = document.querySelectorAll('[data-module-group]');
    groups.forEach(group => {
        setModuleGroupExpanded(group, group === target);
    });

    activeModuleGroupKey = key;

    if (focus) {
        focusModuleGroupSelection(target);
    }
}

function closeModuleGroup(key) {
    if (!key) {
        return;
    }

    const group = document.querySelector(`[data-module-group="${key}"]`);
    if (!group) {
        return;
    }

    setModuleGroupExpanded(group, false);

    if (activeModuleGroupKey === key) {
        activeModuleGroupKey = null;
    }
}

function bindModuleGroupToggleListeners() {
    activeModuleGroupKey = null;

    document.querySelectorAll('[data-module-group-body]').forEach(body => {
        const group = body.closest('[data-module-group]');
        if (!group) {
            return;
        }

        const expanded = group.dataset.expanded === 'true';
        body.hidden = expanded ? false : true;

        if (expanded) {
            const key = group.getAttribute('data-module-group');
            if (key) {
                activeModuleGroupKey = key;
            }
        }
    });

    document.querySelectorAll('[data-module-group-toggle]').forEach(toggle => {
        const group = toggle.closest('[data-module-group]');
        if (!group) {
            return;
        }

        if (!toggle.getAttribute('data-module-group-key')) {
            const key = group.getAttribute('data-module-group');
            if (key) {
                toggle.setAttribute('data-module-group-key', key);
            }
        }

        const expanded = group.dataset.expanded === 'true';
        toggle.setAttribute('aria-expanded', String(expanded));

        if (toggle.dataset.moduleGroupToggleBound === 'true') {
            return;
        }

        toggle.addEventListener('click', event => {
            event.preventDefault();

            const key = toggle.getAttribute('data-module-group-key');
            if (!key) {
                return;
            }

            const parentGroup = toggle.closest('[data-module-group]');
            const isExpanded = parentGroup?.dataset?.expanded === 'true';

            if (isExpanded) {
                closeModuleGroup(key);
            } else {
                openModuleGroup(key, { focus: true });
            }
        });

        toggle.addEventListener('keydown', event => {
            if (event.key !== 'Enter' && event.key !== ' ') {
                return;
            }

            event.preventDefault();
            const key = toggle.getAttribute('data-module-group-key');
            if (!key) {
                return;
            }
            openModuleGroup(key, { focus: true });
        });

        toggle.dataset.moduleGroupToggleBound = 'true';
    });
}

function formatOptionUnavailableReason(baseState, moduleKey, value) {
    const moduleLabel = formatModuleSelectionLabel(moduleKey, value);
    const combinationLabel = formatMountingPowerLabel(baseState);

    if (combinationLabel) {
        return `${moduleLabel} is not available for ${combinationLabel}.`;
    }

    return `${moduleLabel} is not available for the current selection.`;
}

function createModuleTag(label, variant = 'info') {
    return `<span class="module-tag module-tag--${variant}">${escapeHtml(label)}</span>`;
}

function updateModuleOptionAvailability() {
    if (manifestLoadError || !configuration.mounting || !configuration.power) {
        resetOptionAvailability();
        return;
    }

    if (!isManifestReady()) {
        return;
    }

    const baseState = {
        mounting: configuration.mounting,
        power: configuration.power
    };
    const baseKey = buildBaseKey(baseState);
    const availability = manifestAvailabilityIndex.get(baseKey) || null;

    MODULE_KEYS.forEach(key => {
        const options = Array.from(document.querySelectorAll(`input[name="${key}"]`));
        if (!options.length) {
            return;
        }

        const previouslyChecked = options.find(option => option.checked) || null;
        let selectionNeedsUpdate = false;

        options.forEach(input => {
            let available = true;
            let reason = '';

            if (!availability) {
                available = false;
                reason = formatOptionUnavailableReason(baseState, key, input.value);
            } else {
                const allowedValues = availability.modules[key];
                available = allowedValues.has(input.value);
                if (!available) {
                    reason = formatOptionUnavailableReason(baseState, key, input.value);
                }
            }

            if (!available && input.checked) {
                input.checked = false;
                selectionNeedsUpdate = true;
            }

            applyOptionAvailabilityState(input, { available, reason });
        });

        if (selectionNeedsUpdate) {
            const fallback = options.find(option => !option.disabled);
            if (fallback) {
                fallback.checked = true;
            } else if (previouslyChecked) {
                previouslyChecked.checked = true;
            }
        }
    });
}

function updateModuleAvailabilityMessage() {
    const hint = document.getElementById('module-availability-hint');
    if (!hint) {
        return;
    }

    hint.classList.remove('is-success', 'is-warning', 'is-error');

    if (manifestLoadError) {
        hint.classList.add('is-error');
        hint.innerHTML = '<strong>Unable to load compatibility data.</strong> Module availability cannot be determined right now.';
        return;
    }

    if (!configuration.mounting || !configuration.power) {
        hint.innerHTML = 'Select a mounting and power option to see supported expansion modules.';
        return;
    }

    if (!isManifestReady()) {
        hint.innerHTML = 'Checking module support…';
        return;
    }

    const baseState = {
        mounting: configuration.mounting,
        power: configuration.power
    };
    const baseKey = buildBaseKey(baseState);
    const availability = manifestAvailabilityIndex.get(baseKey) || null;
    const combinationLabel = formatMountingPowerLabel(baseState);

    if (!availability) {
        hint.classList.add('is-warning');
        const label = combinationLabel ? escapeHtml(combinationLabel) : 'this selection';
        hint.innerHTML = `<strong>No compatibility data yet.</strong> Module support for ${label} is still being mapped.`;
        return;
    }

    const moduleComboKey = buildModuleComboKey(configuration);
    const unsupportedModules = MODULE_KEYS.filter(moduleKey => !availability.modules[moduleKey].has(configuration[moduleKey]));

    if (unsupportedModules.length > 0) {
        hint.classList.add('is-warning');
        const unavailableTags = unsupportedModules
            .map(moduleKey => createModuleTag(formatModuleSelectionLabel(moduleKey, configuration[moduleKey]), 'error'))
            .join(' ');
        const scopeLabel = combinationLabel ? ` for ${escapeHtml(combinationLabel)}` : '';
        const detailMessages = unsupportedModules
            .flatMap(moduleKey => describeVariantRequirements(moduleKey, configuration[moduleKey]))
            .filter(message => typeof message === 'string' && message.trim().length > 0);
        const detailsHtml = detailMessages.length > 0
            ? `<ul class="module-hint-details">${detailMessages.map(message => `<li>${escapeHtml(message)}</li>`).join('')}</ul>`
            : '';
        hint.innerHTML = `<strong>Not available${scopeLabel}:</strong> ${unavailableTags}${detailsHtml}`;
        return;
    }

    if (!availability.combos.has(moduleComboKey)) {
        hint.classList.add('is-warning');
        const selectedTags = MODULE_KEYS
            .filter(moduleKey => configuration[moduleKey] !== 'none')
            .map(moduleKey => createModuleTag(formatModuleSelectionLabel(moduleKey, configuration[moduleKey]), 'info'))
            .join(' ') || createModuleTag('Core only', 'info');
        const label = combinationLabel ? escapeHtml(combinationLabel) : 'this selection';
        const conflictMessages = collectActiveConflictMessages(configuration)
            .filter(message => typeof message === 'string' && message.trim().length > 0);
        const conflictDetails = conflictMessages.length > 0
            ? `<ul class="module-hint-details">${conflictMessages.map(message => `<li>${escapeHtml(message)}</li>`).join('')}</ul>`
            : '';
        hint.innerHTML = `<strong>Partial support.</strong> ${label} is supported, but not with this exact module mix. ${selectedTags}${conflictDetails}`;
        return;
    }

    hint.classList.add('is-success');
    const selectedTags = MODULE_KEYS
        .filter(moduleKey => configuration[moduleKey] !== 'none')
        .map(moduleKey => createModuleTag(formatModuleSelectionLabel(moduleKey, configuration[moduleKey]), 'success'))
        .join(' ') || createModuleTag('Core only', 'success');
    const label = combinationLabel ? escapeHtml(combinationLabel) : 'this configuration';
    hint.innerHTML = `<strong>Fully supported.</strong> ${label} supports this module selection. ${selectedTags}`;
}

function updateConfiguration(options = {}) {
    syncConfigurationFromInputs();
    updateModuleOptionAvailability();
    syncConfigurationFromInputs();
    updateModuleAvailabilityMessage();
    syncModuleDetailPanelToSelection();
    updateModuleConflictBadges();
    updateModuleGroupSummaries();

    if (!options.skipUrlUpdate) {
        updateUrlFromConfiguration();
    }
}

function nextStep() {
    if (currentStep < totalSteps) {
        setStep(currentStep + 1, { animate: true });
    }
}

function previousStep() {
    if (currentStep > 1) {
        setStep(currentStep - 1, { animate: true });
    }
}

function getStep() {
    return currentStep;
}

function setStep(targetStep, { skipUrlUpdate = false, animate = true } = {}) {
    if (targetStep < 1 || targetStep > totalSteps) {
        return;
    }

    const previousStep = currentStep;
    const targetStepElement = document.getElementById(`step-${targetStep}`);

    if (!targetStepElement) {
        return;
    }

    if (previousStep !== targetStep) {
        currentStep = targetStep;
    }

    updateFirmwareControls();
    updateBottomDetailsVisibility(currentStep);

    updateProgressSteps(targetStep);

    const previousStepElement = previousStep !== targetStep ? document.getElementById(`step-${previousStep}`) : null;
    updateWizardStepVisibility(targetStep, { exclude: animate ? previousStepElement : null });

    if (animate && previousStep !== targetStep) {
        animateStepTransition(previousStep, targetStep);
    } else {
        document.querySelectorAll('.wizard-step').forEach(step => {
            const stepNumber = Number(step.id.replace('step-', ''));
            if (stepNumber === targetStep) {
                step.classList.add('active', 'is-active');
                step.classList.remove('entering', 'leaving');
            } else {
                step.classList.remove('active', 'is-active', 'entering', 'leaving');
            }
        });

        setWizardStepVisibility(targetStepElement, true);
        focusStep(targetStepElement);
    }

    if (currentStep === 3) {
        updateFanModuleVisibility();
<<<<<<< HEAD
        updateBathroomVisibility();
=======
        updateBathroomAirIQModuleVisibility();
>>>>>>> 2ce30912
        updateModuleOptionAvailability();
        updateModuleAvailabilityMessage();
        syncModuleDetailPanelToSelection();
    }

    if (currentStep === 4) {
        updateConfiguration({ skipUrlUpdate: true });
        updateSummary();
        findCompatibleFirmware();
    }

    if (!skipUrlUpdate) {
        updateUrlFromConfiguration();
    }

    const mobileSummaryRoot = document.querySelector('[data-mobile-summary] [data-module-summary]');
    if (mobileSummaryRoot) {
        const targetVariant = currentStep === 4 ? 'review' : 'module';
        mobileSummaryRoot.dataset.moduleSummaryVariant = targetVariant;
    }

    window.renderSidebar?.(currentStep);
}

function updateProgressSteps(targetStep) {
    const maxReachable = getMaxReachableStep();
    const safeTargetStep = Math.min(Math.max(targetStep, 1), totalSteps);

    for (let i = 1; i <= totalSteps; i++) {
        const progressElement = document.querySelector(`.progress-step[data-step="${i}"]`);
        if (!progressElement) continue;

        const isReachable = i <= maxReachable;
        progressElement.dataset.reachable = String(isReachable);

        if (isReachable) {
            progressElement.removeAttribute('aria-disabled');
        } else {
            progressElement.setAttribute('aria-disabled', 'true');
        }

        if (i === safeTargetStep) {
            progressElement.classList.add('active');
        } else {
            progressElement.classList.remove('active');
        }

        if (i < safeTargetStep) {
            progressElement.classList.add('completed');
        } else {
            progressElement.classList.remove('completed');
        }
    }
}

function animateStepTransition(fromStep, toStep) {
    const fromElement = fromStep ? document.getElementById(`step-${fromStep}`) : null;
    const toElement = document.getElementById(`step-${toStep}`);

    if (fromElement && fromElement !== toElement) {
        fromElement.classList.add('leaving');
        fromElement.classList.remove('entering');

        const handleLeave = (event) => {
            if (event.target !== fromElement || event.propertyName !== 'opacity') {
                return;
            }

            clearTimeout(leaveFallback);
            fromElement.removeEventListener('transitionend', handleLeave);
            fromElement.classList.remove('leaving');
            setWizardStepVisibility(fromElement, false);
        };

        const leaveFallback = setTimeout(() => {
            fromElement.removeEventListener('transitionend', handleLeave);
            fromElement.classList.remove('leaving');
            setWizardStepVisibility(fromElement, false);
        }, 450);

        fromElement.addEventListener('transitionend', handleLeave);
        fromElement.classList.remove('active', 'is-active');
    }

    if (!toElement) {
        return;
    }

    toElement.classList.remove('leaving');
    toElement.classList.add('entering');
    toElement.classList.remove('active', 'is-active');
    setWizardStepVisibility(toElement, true);

    const activateStep = () => {
        toElement.classList.add('active', 'is-active');

        const handleEnter = (event) => {
            if (event.target !== toElement || event.propertyName !== 'opacity') {
                return;
            }

            clearTimeout(enterFallback);
            toElement.removeEventListener('transitionend', handleEnter);
            toElement.classList.remove('entering');
            focusStep(toElement);
        };

        const enterFallback = setTimeout(() => {
            toElement.removeEventListener('transitionend', handleEnter);
            toElement.classList.remove('entering');
            focusStep(toElement);
        }, 450);

        toElement.addEventListener('transitionend', handleEnter);
    };

    requestAnimationFrame(activateStep);
}

function focusStep(stepElement) {
    if (!stepElement) {
        return;
    }

    const focusableSelector = 'input:not([disabled]), button:not([disabled]), select:not([disabled]), textarea:not([disabled]), [href], [tabindex]:not([tabindex="-1"])';
    const focusable = stepElement.querySelector(focusableSelector);

    if (focusable) {
        focusable.focus();
        return;
    }

    const heading = stepElement.querySelector('h2, h3, h4');
    if (heading) {
        if (!heading.hasAttribute('tabindex')) {
            heading.setAttribute('tabindex', '-1');
            heading.addEventListener('blur', () => {
                heading.removeAttribute('tabindex');
            }, { once: true });
        }

        heading.focus();
    }
}

function updateSummary() {
    const summaryContainer = document.getElementById('config-summary');

    if (!summaryContainer) {
        return;
    }

    let summaryHtml = '<div class="summary-grid">';

    // Mounting
    summaryHtml += `
        <div class="summary-item">
            <div class="summary-label">Mounting Type:</div>
            <div class="summary-value">${configuration.mounting ? configuration.mounting.charAt(0).toUpperCase() + configuration.mounting.slice(1) : 'Not selected'}</div>
        </div>
    `;

    // Power
    summaryHtml += `
        <div class="summary-item">
            <div class="summary-label">Power Option:</div>
            <div class="summary-value">${configuration.power ? configuration.power.toUpperCase() : 'Not selected'}</div>
        </div>
    `;

    // AirIQ
    if (configuration.airiq !== 'none') {
        const airiqSensors = {
            'base': ['SGP41', 'SCD41', 'MiCS4514', 'BMP390'],
            'pro': ['SGP41', 'SCD41', 'MiCS4514', 'BMP390', 'SEN0321', 'SPS30', 'SFA40']
        };
        summaryHtml += `
            <div class="summary-item">
                <div class="summary-label">AirIQ Module:</div>
                <div class="summary-value">${configuration.airiq.charAt(0).toUpperCase() + configuration.airiq.slice(1)}</div>
                <div class="summary-sensors">Includes: ${airiqSensors[configuration.airiq].join(', ')}</div>
            </div>
        `;
    }

    // Presence
    if (configuration.presence !== 'none') {
        const presenceSensors = {
            'base': ['SEN0609 mmWave sensor'],
            'pro': ['SEN0609 mmWave sensor', 'LD2450 24GHz radar']
        };
        summaryHtml += `
            <div class="summary-item">
                <div class="summary-label">Presence Module:</div>
                <div class="summary-value">${configuration.presence.charAt(0).toUpperCase() + configuration.presence.slice(1)}</div>
                <div class="summary-sensors">Includes: ${presenceSensors[configuration.presence].join(', ')}</div>
            </div>
        `;
    }

    // Comfort
    if (configuration.comfort !== 'none') {
        summaryHtml += `
            <div class="summary-item">
                <div class="summary-label">Comfort Module:</div>
                <div class="summary-value">${configuration.comfort.charAt(0).toUpperCase() + configuration.comfort.slice(1)}</div>
                <div class="summary-sensors">Includes: SHT40 (Temperature/Humidity), LTR-303 (Light)</div>
            </div>
        `;
    }

    // Fan
    if (configuration.fan !== 'none') {
        const fanTypes = {
            'pwm': 'Variable speed fan control via PWM',
            'analog': '0-10V analog fan control'
        };
        summaryHtml += `
            <div class="summary-item">
                <div class="summary-label">Fan Module:</div>
                <div class="summary-value">${configuration.fan.toUpperCase()}</div>
                <div class="summary-sensors">${fanTypes[configuration.fan]}</div>
            </div>
        `;
    }

    summaryHtml += '</div>';
    summaryContainer.innerHTML = summaryHtml;
}

function updateFirmwareControls() {
    const hasFirmware = Boolean(
        window.currentFirmware
        && Array.isArray(window.currentFirmware.parts)
        && window.currentFirmware.parts.length > 0
    );
    const canWebSerial = Boolean(navigator?.serial);
    const onReviewStep = currentStep === 4;
    const shouldShowInstallControls = canWebSerial && onReviewStep;
    const verificationStatus = (firmwareVerificationState.status || '').toString().toLowerCase();
    const isVerified = verificationStatus === 'verified';
    const isPending = verificationStatus === 'pending';
    const isFailed = verificationStatus === 'failed';
    const isAcknowledged = Boolean(preFlashAcknowledged);
    const readyToFlash = hasFirmware && isVerified && isAcknowledged;

    const downloadBtn = document.getElementById('download-btn');
    if (downloadBtn) {
        downloadBtn.hidden = !onReviewStep;
        downloadBtn.setAttribute('aria-hidden', onReviewStep ? 'false' : 'true');

        if (onReviewStep) {
            downloadBtn.disabled = !readyToFlash;
            downloadBtn.classList.toggle('is-ready', readyToFlash);

            if (!hasFirmware) {
                downloadBtn.title = 'Select a firmware option to download.';
            } else if (!isVerified) {
                downloadBtn.title = isFailed ? (firmwareVerificationState.message || 'Verification failed') : 'Firmware verification in progress.';
            } else if (!isAcknowledged) {
                downloadBtn.title = 'Acknowledge the pre-flash checklist to continue.';
            } else {
                downloadBtn.removeAttribute('title');
            }
        } else {
            downloadBtn.disabled = true;
            downloadBtn.classList.remove('is-ready');
            downloadBtn.removeAttribute('title');
        }
    }

    const copyUrlBtn = document.getElementById('copy-firmware-url-btn');
    if (copyUrlBtn) {
        const clipboardSupported = Boolean(navigator.clipboard);
        const canCopy = clipboardSupported && readyToFlash;
        copyUrlBtn.disabled = !canCopy;
        copyUrlBtn.classList.toggle('is-ready', canCopy);

        if (!clipboardSupported) {
            copyUrlBtn.title = 'Copy requires Clipboard API support';
        } else if (!hasFirmware) {
            copyUrlBtn.title = 'Select a firmware option first';
        } else if (!isVerified) {
            copyUrlBtn.title = isFailed ? (firmwareVerificationState.message || 'Verification failed') : 'Firmware verification in progress.';
        } else if (!isAcknowledged) {
            copyUrlBtn.title = 'Acknowledge the pre-flash checklist to continue.';
        } else {
            copyUrlBtn.removeAttribute('title');
        }
    }

    const installHost = document.querySelector('#compatible-firmware esp-web-install-button[data-webflash-install]');
    if (installHost) {
        installHost.hidden = !shouldShowInstallControls;
        installHost.setAttribute('aria-hidden', shouldShowInstallControls ? 'false' : 'true');
        installHost.classList.toggle('is-ready', shouldShowInstallControls && readyToFlash);
    }

    const installButton = installHost?.querySelector('button[slot="activate"]')
        || document.querySelector('#compatible-firmware esp-web-install-button button[slot="activate"]');
    if (installButton) {
        installButton.hidden = !shouldShowInstallControls;
        installButton.setAttribute('aria-hidden', shouldShowInstallControls ? 'false' : 'true');

        if (shouldShowInstallControls) {
            installButton.classList.toggle('is-ready', readyToFlash);
            installButton.disabled = !readyToFlash;
            if (!readyToFlash && hasFirmware) {
                if (!isVerified) {
                    const message = isFailed ? (firmwareVerificationState.message || 'Verification failed') : 'Firmware verification in progress.';
                    installButton.title = message;
                } else if (!isAcknowledged) {
                    installButton.title = 'Acknowledge the pre-flash checklist to continue.';
                } else {
                    installButton.removeAttribute('title');
                }
            } else {
                installButton.removeAttribute('title');
            }
        } else {
            installButton.classList.remove('is-ready');
            installButton.disabled = true;
            installButton.removeAttribute('title');
        }
    }

    const helperContext = (() => {
        if (!hasFirmware) {
            return { text: '', isError: false, isWarning: false };
        }
        if (isPending) {
            return { text: 'Verifying firmware…', isError: false, isWarning: false };
        }
        if (isFailed) {
            const message = firmwareVerificationState.message || 'Verification failed';
            return { text: message, isError: true, isWarning: false };
        }
        if (isVerified && !isAcknowledged) {
            return { text: 'Review the pre-flash checklist and acknowledge before continuing.', isError: false, isWarning: true };
        }
        if (isVerified) {
            return { text: 'Ready to flash', isError: false, isWarning: false };
        }
        return { text: 'Awaiting verification…', isError: false, isWarning: false };
    })();

    const summaryInstallButton = document.querySelector('[data-module-summary-install]');
    if (summaryInstallButton) {
        summaryInstallButton.hidden = !shouldShowInstallControls;
        summaryInstallButton.setAttribute('aria-hidden', shouldShowInstallControls ? 'false' : 'true');

        if (shouldShowInstallControls) {
            summaryInstallButton.disabled = !readyToFlash;
            if (!hasFirmware) {
                summaryInstallButton.title = 'Select a firmware option to install.';
            } else if (!isVerified) {
                const message = isFailed ? (firmwareVerificationState.message || 'Verification failed') : 'Firmware verification in progress.';
                summaryInstallButton.title = message;
            } else if (!isAcknowledged) {
                summaryInstallButton.title = 'Acknowledge the pre-flash checklist to continue.';
            } else {
                summaryInstallButton.removeAttribute('title');
            }
        } else {
            summaryInstallButton.disabled = true;
            summaryInstallButton.removeAttribute('title');
        }
    }

    const detailHelper = document.querySelector('#compatible-firmware [data-ready-helper]');
    if (detailHelper) {
        if (helperContext.text) {
            detailHelper.textContent = helperContext.text;
            detailHelper.classList.add('is-visible');
        } else {
            detailHelper.textContent = '';
            detailHelper.classList.remove('is-visible');
        }
        detailHelper.classList.toggle('is-error', helperContext.isError);
        detailHelper.classList.toggle('is-warning', helperContext.isWarning);
    }

    const primaryHelper = document.querySelector('.primary-action-group [data-ready-helper]');
    if (primaryHelper) {
        if (helperContext.text) {
            primaryHelper.textContent = helperContext.text;
            primaryHelper.classList.add('is-visible');
        } else {
            primaryHelper.textContent = '';
            primaryHelper.classList.remove('is-visible');
        }
        primaryHelper.classList.toggle('is-error', helperContext.isError);
        primaryHelper.classList.toggle('is-warning', helperContext.isWarning);
    }

    const installAssumptions = document.querySelector('[data-install-assumptions]');
    if (installAssumptions) {
        const mountValue = (configuration.mounting || '').toString().trim().toLowerCase();
        const powerValue = (configuration.power || '').toString().trim().toLowerCase();
        const mountLabel = MOUNT_LABELS[mountValue];
        const powerLabel = POWER_LABELS[powerValue];

        const moduleSegments = MODULE_KEYS
            .map(moduleKey => {
                const variant = (configuration[moduleKey] || '').toString().trim().toLowerCase();
                if (!variant) {
                    return '';
                }

                const moduleLabelMap = MODULE_VARIANT_LABELS[moduleKey] || {};
                const mappedLabel = moduleLabelMap[variant];
                if (mappedLabel) {
                    return escapeHtml(mappedLabel);
                }

                const moduleLabel = MODULE_LABELS[moduleKey] || moduleKey;
                if (variant === 'none') {
                    const safeModuleLabel = escapeHtml(moduleLabel);
                    const missingCopy = escapeHtml('not connected');
                    return `${safeModuleLabel} <span class="install-assumptions__missing">${missingCopy}</span>`;
                }

                const formattedVariant = `${variant.charAt(0).toUpperCase() + variant.slice(1)}`;
                return escapeHtml(`${moduleLabel} ${formattedVariant}`);
            })
            .filter(Boolean);

        const shouldShowAssumptions = onReviewStep && Boolean(mountLabel && powerLabel);

        if (shouldShowAssumptions) {
            const safeMountLabel = mountLabel ? escapeHtml(mountLabel) : '';
            const safePowerLabel = powerLabel ? escapeHtml(powerLabel) : '';
            const parts = [safeMountLabel, safePowerLabel, ...moduleSegments].filter(Boolean);
            installAssumptions.innerHTML = `This firmware expects: ${parts.join(', ')}.`;
        } else {
            installAssumptions.innerHTML = '';
        }

        installAssumptions.hidden = !shouldShowAssumptions;
        installAssumptions.setAttribute('aria-hidden', shouldShowAssumptions ? 'false' : 'true');
    }
}

async function refreshPreflightDiagnostics() {
    return null;
}



function groupBuildsByConfig(builds) {
    const configGroups = new Map();
    const modelBuckets = new Map();

    builds.forEach(build => {
        const configString = build.config_string;
        if (configString) {
            if (!configGroups.has(configString)) {
                configGroups.set(configString, []);
            }
            configGroups.get(configString).push(build);
            return;
        }

        const model = (build.model || '').toString().trim();
        if (!model) {
            return;
        }

        if (!modelBuckets.has(model)) {
            modelBuckets.set(model, new Map());
        }

        const variantRaw = (build.variant || '').toString().trim();
        const sensorAddonRaw = (build.sensor_addon || '').toString().trim();
        const variantKey = `${variantRaw || '__default__'}__${sensorAddonRaw || '__base__'}`;
        const variantMap = modelBuckets.get(model);

        if (!variantMap.has(variantKey)) {
            variantMap.set(variantKey, {
                variant: variantRaw,
                sensorAddon: sensorAddonRaw,
                builds: []
            });
        }

        variantMap.get(variantKey).builds.push(build);
    });

    return { configGroups, modelBuckets };
}

function getFirmwareDisplayName(firmware, fallbackConfigString = '') {
    if (!firmware) {
        return 'Sense360-Firmware.bin';
    }

    const versionSegment = firmware.version ? `-v${firmware.version}` : '';
    const channelSegment = firmware.channel ? `-${firmware.channel}` : '';
    const configString = (firmware.config_string || fallbackConfigString || '').toString().trim();

    if (configString) {
        return `Sense360-${configString}${versionSegment}${channelSegment}.bin`;
    }

    const model = (firmware.model || 'Sense360').toString().trim() || 'Sense360';
    const variant = (firmware.variant || '').toString().trim();
    const sensorAddon = (firmware.sensor_addon || '').toString().trim();
    const variantSegment = variant ? `-${variant}` : '';
    const sensorAddonSegment = sensorAddon ? `-${sensorAddon}` : '';

    return `${model}${variantSegment}${sensorAddonSegment}${versionSegment}${channelSegment}.bin`;
}

function normaliseVerificationStatus(status) {
    const key = (status || '').toString().toLowerCase();
    if (key === 'pending' || key === 'verified' || key === 'failed') {
        return key;
    }
    return 'unknown';
}

function getPartVerificationContext(part) {
    if (!part) {
        return { status: 'unknown', message: '' };
    }

    const state = firmwareVerificationState;
    const existing = state.parts.get(part.resolvedUrl);
    if (existing) {
        const status = normaliseVerificationStatus(existing.status);
        return {
            status,
            message: existing.message || '',
            sha256Match: existing.sha256Match ?? null,
            signatureMatch: existing.signatureMatch ?? null
        };
    }

    const globalStatus = normaliseVerificationStatus(state.status);
    if (globalStatus === 'pending') {
        return { status: 'pending', message: 'Verification pending…' };
    }
    if (globalStatus === 'failed') {
        return { status: 'failed', message: state.message || 'Verification failed.' };
    }
    if (globalStatus === 'verified') {
        return { status: 'verified', message: 'Checksum and signature verified.' };
    }

    return { status: 'unknown', message: '' };
}

function formatFirmwareOffset(offset) {
    if (offset === null || offset === undefined || Number.isNaN(offset)) {
        return '';
    }

    const hex = Math.max(0, Math.trunc(offset)).toString(16).toUpperCase();
    const padded = hex.padStart(Math.max(6, hex.length), '0');
    return `0x${padded}`;
}

function getFirmwarePartsMetadata(firmware) {
    if (!firmware || !Array.isArray(firmware.parts) || firmware.parts.length === 0) {
        return [];
    }

    return firmware.parts
        .map((part, index) => {
            const path = typeof part?.path === 'string' ? part.path.trim() : '';
            if (!path) {
                return null;
            }

            let resolvedUrl = path;
            try {
                resolvedUrl = new URL(path, window.location.href).href;
            } catch (error) {
                console.warn('Unable to resolve firmware part URL:', error);
            }

            const fileName = path.split('/').filter(Boolean).pop() || `firmware-part-${index + 1}.bin`;
            const offsetValue = Number(part?.offset);
            const offset = Number.isFinite(offsetValue) ? Math.trunc(offsetValue) : null;
            const offsetHex = formatFirmwareOffset(offset);
            const sha256 = typeof part?.sha256 === 'string' ? part.sha256.trim() : '';
            const signature = typeof part?.signature === 'string' ? part.signature.trim() : '';
            const md5 = typeof part?.md5 === 'string' ? part.md5.trim() : '';

            return {
                index,
                path,
                resolvedUrl,
                fileName,
                offset,
                offsetHex,
                sha256,
                signature,
                md5
            };
        })
        .filter(Boolean);
}

function arrayBufferToHex(buffer) {
    const bytes = new Uint8Array(buffer);
    let result = '';
    for (let index = 0; index < bytes.length; index += 1) {
        result += bytes[index].toString(16).padStart(2, '0');
    }
    return result;
}

function arrayBufferToBase64(buffer) {
    const bytes = new Uint8Array(buffer);
    let binary = '';
    for (let index = 0; index < bytes.length; index += 1) {
        binary += String.fromCharCode(bytes[index]);
    }
    return btoa(binary);
}

async function computeSha256Hex(buffer) {
    const digest = await window.crypto.subtle.digest('SHA-256', buffer);
    return arrayBufferToHex(digest);
}

async function computeSignatureBase64(buffer) {
    if (!signatureSaltBytes) {
        throw new Error('Signature salt unavailable for verification.');
    }
    const dataBytes = new Uint8Array(buffer);
    const combined = new Uint8Array(dataBytes.length + signatureSaltBytes.length);
    combined.set(dataBytes, 0);
    combined.set(signatureSaltBytes, dataBytes.length);
    const digest = await window.crypto.subtle.digest('SHA-256', combined);
    return arrayBufferToBase64(digest);
}

async function verifyFirmwarePart(part) {
    const result = {
        resolvedUrl: part.resolvedUrl,
        fileName: part.fileName,
        status: 'failed',
        message: '',
        sha256Match: false,
        signatureMatch: false,
        expectedSha256: (part.sha256 || '').toLowerCase(),
        expectedSignature: (part.signature || '').trim(),
        computedSha256: '',
        computedSignature: ''
    };

    const targetName = part.fileName || 'firmware part';

    try {
        if (!part.resolvedUrl) {
            throw new Error(`Missing URL for ${targetName}.`);
        }
        if (!result.expectedSha256) {
            throw new Error(`Missing checksum for ${targetName}.`);
        }
        if (!result.expectedSignature) {
            throw new Error(`Missing signature for ${targetName}.`);
        }

        const response = await fetch(part.resolvedUrl, { cache: 'no-store' });
        if (!response.ok) {
            throw new Error(`Unable to download ${targetName} (HTTP ${response.status}).`);
        }

        const buffer = await response.arrayBuffer();
        const computedSha = await computeSha256Hex(buffer);
        result.computedSha256 = computedSha;
        result.sha256Match = computedSha === result.expectedSha256;

        const computedSignature = await computeSignatureBase64(buffer);
        result.computedSignature = computedSignature;
        result.signatureMatch = computedSignature === result.expectedSignature;

        if (result.sha256Match && result.signatureMatch) {
            result.status = 'verified';
            result.message = 'Checksum and signature verified.';
        } else if (!result.sha256Match) {
            result.message = `Checksum mismatch for ${targetName}.`;
        } else if (!result.signatureMatch) {
            result.message = `Signature mismatch for ${targetName}.`;
        } else {
            result.message = `Verification failed for ${targetName}.`;
        }
    } catch (error) {
        const errorMessage = error instanceof Error ? error.message : 'Verification failed.';
        if (!result.message) {
            result.message = errorMessage;
        }
    }

    return result;
}

function setFirmwareVerificationStateForTests(state) {
    if (!state || typeof state !== 'object') {
        firmwareVerificationState = createEmptyVerificationState();
        return;
    }

    let partsEntries = [];
    if (state.parts instanceof Map) {
        partsEntries = Array.from(state.parts.entries());
    } else if (Array.isArray(state.parts)) {
        partsEntries = state.parts.filter(entry => Array.isArray(entry) && entry.length === 2);
    }

    firmwareVerificationState = {
        status: state.status || 'idle',
        message: state.message || '',
        parts: new Map(partsEntries),
        firmwareId: state.firmwareId || null
    };
}

async function verifyCurrentFirmwareIntegrity() {
    const firmware = window.currentFirmware;
    const token = ++firmwareVerificationToken;

    if (!firmware) {
        firmwareVerificationState = createEmptyVerificationState();
        renderSelectedFirmware();
        updateFirmwareControls();
        return;
    }

    const parts = getFirmwarePartsMetadata(firmware);
    if (!parts.length) {
        firmwareVerificationState = {
            status: 'failed',
            message: 'No firmware files available for verification.',
            parts: new Map(),
            firmwareId: firmware.firmwareId || null
        };
        renderSelectedFirmware();
        updateFirmwareControls();
        return;
    }

    if (!window.crypto || !window.crypto.subtle || !signatureSaltBytes) {
        const failureMap = new Map();
        parts.forEach(part => {
            failureMap.set(part.resolvedUrl, {
                status: 'failed',
                message: 'Firmware verification not supported in this browser.',
                sha256Match: false,
                signatureMatch: false
            });
        });
        firmwareVerificationState = {
            status: 'failed',
            message: 'Firmware verification is not supported in this browser.',
            parts: failureMap,
            firmwareId: firmware.firmwareId || null
        };
        renderSelectedFirmware();
        updateFirmwareControls();
        return;
    }

    const pendingMap = new Map();
    parts.forEach(part => {
        pendingMap.set(part.resolvedUrl, {
            status: 'pending',
            message: 'Verification pending…'
        });
    });

    firmwareVerificationState = {
        status: 'pending',
        message: 'Verifying firmware…',
        parts: pendingMap,
        firmwareId: firmware.firmwareId || null
    };
    renderSelectedFirmware();
    updateFirmwareControls();

    try {
        const results = await Promise.all(parts.map(part => verifyFirmwarePart(part)));
        if (token !== firmwareVerificationToken) {
            return;
        }

        const resultMap = new Map();
        let overallStatus = 'verified';
        let overallMessage = 'Firmware verified successfully.';

        results.forEach(result => {
            const status = normaliseVerificationStatus(result.status);
            resultMap.set(result.resolvedUrl, {
                status,
                message: result.message || '',
                sha256Match: result.sha256Match,
                signatureMatch: result.signatureMatch
            });

            if (status !== 'verified' && overallStatus === 'verified') {
                overallStatus = 'failed';
                overallMessage = result.message || 'Firmware verification failed.';
            }
        });

        firmwareVerificationState = {
            status: overallStatus,
            message: overallMessage,
            parts: resultMap,
            firmwareId: firmware.firmwareId || null
        };
    } catch (error) {
        if (token !== firmwareVerificationToken) {
            return;
        }
        console.error('Firmware verification failed:', error);
        const failureMap = new Map();
        parts.forEach(part => {
            failureMap.set(part.resolvedUrl, {
                status: 'failed',
                message: 'Verification aborted due to an unexpected error.',
                sha256Match: false,
                signatureMatch: false
            });
        });
        firmwareVerificationState = {
            status: 'failed',
            message: 'Unexpected error verifying firmware.',
            parts: failureMap,
            firmwareId: firmware.firmwareId || null
        };
    } finally {
        if (token === firmwareVerificationToken) {
            renderSelectedFirmware();
            updateFirmwareControls();
        }
    }
}

function buildFirmwarePartsClipboardText(parts) {
    if (!Array.isArray(parts) || parts.length === 0) {
        return '';
    }

    return parts
        .map(part => {
            const offsetLabel = part.offsetHex ? part.offsetHex : 'offset unknown';
            return `${part.fileName} @ ${offsetLabel} -> ${part.resolvedUrl}`;
        })
        .join('\n');
}

function renderFirmwarePartsSection(firmware) {
    const parts = getFirmwarePartsMetadata(firmware);
    if (!parts.length) {
        return '';
    }

    const firmwareId = (firmware?.firmwareId || 'firmware').toString();
    const normalisedId = firmwareId.replace(/[^a-zA-Z0-9_-]+/g, '-');
    const contentId = `${normalisedId}-parts`;
    const collapsedIcon = '+';
    const expandedIcon = '−';
    const collapsedLabel = 'Show firmware file details';
    const expandedLabel = 'Hide firmware file details';
    const overallStatus = normaliseVerificationStatus(firmwareVerificationState.status);
    const overallMessage = (() => {
        if (overallStatus === 'pending') {
            return 'Verifying firmware…';
        }
        if (overallStatus === 'verified') {
            return firmwareVerificationState.message || 'Firmware verified successfully.';
        }
        if (overallStatus === 'failed') {
            return firmwareVerificationState.message || 'Firmware verification failed.';
        }
        return '';
    })();

    const listItems = parts
        .map(part => {
            const offsetText = part.offsetHex ? `Offset ${part.offsetHex}` : 'Offset not specified';
            const verification = getPartVerificationContext(part);
            const partStatus = normaliseVerificationStatus(verification.status);
            const statusMessage = verification.message
                || (partStatus === 'verified'
                    ? 'Checksum and signature verified.'
                    : partStatus === 'pending'
                        ? 'Verification pending…'
                        : partStatus === 'failed'
                            ? 'Verification failed.'
                            : '');
            const checksumValue = part.sha256 || '';
            const signatureValue = part.signature || '';
            const checksumDisplay = checksumValue || 'Unavailable';
            const signatureDisplay = signatureValue || 'Unavailable';
            const checksumCopyButton = checksumValue
                ? `<button type="button" class="copy-inline-btn" data-copy-text="${escapeHtml(checksumValue)}" data-copy-label="SHA-256 checksum">Copy</button>`
                : '';
            const signatureCopyButton = signatureValue
                ? `<button type="button" class="copy-inline-btn" data-copy-text="${escapeHtml(signatureValue)}" data-copy-label="Signature blob">Copy</button>`
                : '';

            return `
                <li class="firmware-part-row" data-verification-status="${escapeHtml(partStatus)}">
                    <div class="firmware-part-main">
                        <span class="firmware-part-name">${escapeHtml(part.fileName)}</span>
                        <span class="firmware-part-offset">${escapeHtml(offsetText)}</span>
                    </div>
                    <div class="firmware-part-detail">
                        <span class="firmware-part-label">SHA-256</span>
                        <code class="firmware-part-code">${escapeHtml(checksumDisplay)}</code>
                        ${checksumCopyButton}
                    </div>
                    <div class="firmware-part-detail">
                        <span class="firmware-part-label">Signature</span>
                        <code class="firmware-part-code">${escapeHtml(signatureDisplay)}</code>
                        ${signatureCopyButton}
                        <span class="firmware-part-status status-${escapeHtml(partStatus)}">${escapeHtml(statusMessage)}</span>
                    </div>
                </li>
            `;
        })
        .join('');

    const hint = parts.length > 1
        ? '<p class="firmware-parts-hint">Flash each file to the offset shown below.</p>'
        : '';

    const statusNotice = overallMessage
        ? `<p class="firmware-verification-message status-${escapeHtml(overallStatus)}">${escapeHtml(overallMessage)}</p>`
        : '';

    return `
        <section class="firmware-parts" data-multi-part="${parts.length > 1}" data-verification-status="${escapeHtml(overallStatus)}">
            <button
                type="button"
                class="firmware-parts-toggle"
                data-firmware-parts-toggle
                data-collapsed-icon="${escapeHtml(collapsedIcon)}"
                data-expanded-icon="${escapeHtml(expandedIcon)}"
                data-collapsed-label="${escapeHtml(collapsedLabel)}"
                data-expanded-label="${escapeHtml(expandedLabel)}"
                aria-controls="${escapeHtml(contentId)}"
                aria-expanded="false"
            >
                <span class="firmware-parts-toggle-icon" aria-hidden="true">${escapeHtml(collapsedIcon)}</span>
                <span class="firmware-parts-toggle-label">${escapeHtml(collapsedLabel)}</span>
            </button>
            <div id="${escapeHtml(contentId)}" class="firmware-parts-content" hidden>
                <h4>${parts.length > 1 ? 'Firmware files' : 'Firmware file'}</h4>
                <ul class="firmware-parts-list">${listItems}</ul>
                ${hint}
                ${statusNotice}
            </div>
        </section>
    `;
}

function createFirmwareCardHtml(firmware, { configString = '', contextKey = 'primary', cardClassName = 'firmware-card' } = {}) {
    if (!firmware) {
        return '';
    }

    const metadataSections = [
        { key: 'features', title: 'Key Features' },
        { key: 'hardware_requirements', title: 'Hardware Requirements' },
        { key: 'known_issues', title: 'Known Issues' },
        { key: 'changelog', title: 'Changelog' }
    ];

    const metadataHtml = metadataSections
        .map(({ key, title }) => {
            const items = firmware[key];
            if (!Array.isArray(items) || items.length === 0) {
                return '';
            }

            const listItems = items
                .map(item => `<li>${escapeHtml(item)}</li>`)
                .join('');

            return `
                <section class="firmware-meta-section firmware-${key.replace(/_/g, '-')}">
                    <h4>${escapeHtml(title)}</h4>
                    <ul>${listItems}</ul>
                </section>
            `;
        })
        .filter(Boolean)
        .join('');

    const channelInfo = getChannelDisplayInfo(firmware.channel);
    const firmwareName = getFirmwareDisplayName(firmware, configString);
    const fileSize = Number(firmware.file_size);
    const sizeLabel = Number.isFinite(fileSize) && fileSize > 0 ? `${(fileSize / 1024).toFixed(1)} KB` : '';
    const buildDate = firmware.build_date ? new Date(firmware.build_date) : null;
    const buildDateLabel = buildDate && !Number.isNaN(buildDate.getTime()) ? buildDate.toLocaleDateString() : '';
    const releaseNotesId = `${firmware.firmwareId}-release-notes-${contextKey}`;

    const metaParts = [];
    if (firmware.version) {
        const channelSuffix = firmware.channel ? `-${firmware.channel}` : '';
        metaParts.push(`<span class="firmware-version">${escapeHtml(`v${firmware.version}${channelSuffix}`)}</span>`);
    }
    if (sizeLabel) {
        metaParts.push(`<span class="firmware-size">${escapeHtml(sizeLabel)}</span>`);
    }
    if (buildDateLabel) {
        metaParts.push(`<span class="firmware-date">${escapeHtml(buildDateLabel)}</span>`);
    }

    metaParts.push(`
        <a href="#" class="release-notes-link" data-release-notes-trigger data-release-notes-id="${escapeHtml(releaseNotesId)}" data-notes-id="${escapeHtml(releaseNotesId)}" data-firmware-id="${escapeHtml(firmware.firmwareId)}" onclick="toggleReleaseNotes(event)">
            View Release Notes
        </a>
    `);

    const metadataBlock = metadataHtml
        ? `
            <div class="firmware-metadata">
                ${metadataHtml}
            </div>
        `
        : '';

    const partsSectionHtml = renderFirmwarePartsSection(firmware);

    const descriptionHtml = firmware.description
        ? `<p class="firmware-description">${escapeHtml(firmware.description)}</p>`
        : '';

    const manifestIndex = escapeHtml(String(firmware.manifestIndex));

    return `
        <div class="${cardClassName}" data-firmware-detail data-firmware-id="${escapeHtml(firmware.firmwareId)}" data-channel="${escapeHtml(channelInfo.key)}">
            <div class="firmware-item">
                <div class="firmware-info">
                    <p class="ready-helper" data-ready-helper role="status" aria-live="polite"></p>
                    <div class="firmware-header">
                        <div class="firmware-name">${escapeHtml(firmwareName)}</div>
                        <span class="firmware-channel-tag is-${escapeHtml(channelInfo.key)}">${escapeHtml(channelInfo.label)}</span>
                    </div>
                    <div class="firmware-details">
                        ${metaParts.join('')}
                    </div>
                    ${descriptionHtml}
                </div>
                <div class="firmware-actions">
                    <esp-web-install-button manifest="firmware-${manifestIndex}.json" data-firmware-id="${escapeHtml(firmware.firmwareId)}" data-webflash-install>
                        <button slot="activate" class="btn btn-primary" data-firmware-id="${escapeHtml(firmware.firmwareId)}">
                            Install Firmware
                        </button>
                    </esp-web-install-button>
                </div>
            </div>
            ${partsSectionHtml}
            ${metadataBlock}
            <div class="release-notes-section" id="${escapeHtml(releaseNotesId)}" data-release-notes-container data-loaded="false" style="display: none;">
                <div class="release-notes-content">
                    <div class="loading">Loading release notes...</div>
                </div>
            </div>
        </div>
    `;
}

function formatVariantHeadingLabel(bucket) {
    if (!bucket) {
        return '';
    }

    const variantLabel = (bucket.variant || '').trim();
    const sensorAddonLabel = (bucket.sensorAddon || '').trim();

    if (variantLabel && sensorAddonLabel) {
        return `${variantLabel} (${sensorAddonLabel})`;
    }

    if (variantLabel) {
        return variantLabel;
    }

    if (sensorAddonLabel) {
        return sensorAddonLabel;
    }

    return 'Base Firmware';
}

function renderModelBucketSections(buckets) {
    if (!(buckets instanceof Map) || buckets.size === 0) {
        return '';
    }

    const sections = [];

    buckets.forEach((bucketList, model) => {
        if (!Array.isArray(bucketList) || bucketList.length === 0) {
            return;
        }

        const variantSections = bucketList
            .map((bucket, bucketIndex) => {
                if (!bucket || !Array.isArray(bucket.builds) || bucket.builds.length === 0) {
                    return '';
                }

                const headingLabel = formatVariantHeadingLabel(bucket);
                const buildsHtml = bucket.builds
                    .map((build, buildIndex) => createFirmwareCardHtml(build, {
                        configString: build.config_string || '',
                        contextKey: `bucket-${model}-${bucketIndex}-${buildIndex}`,
                        cardClassName: 'firmware-card firmware-card--bucket'
                    }))
                    .join('');

                const variantAttributes = [
                    `class="firmware-bucket-group"`,
                    `data-model="${escapeHtml(model)}"`
                ];

                if (bucket.variant) {
                    variantAttributes.push(`data-variant="${escapeHtml(bucket.variant)}"`);
                }

                if (bucket.sensorAddon) {
                    variantAttributes.push(`data-sensor-addon="${escapeHtml(bucket.sensorAddon)}"`);
                }

                return `
                    <div ${variantAttributes.join(' ')}>
                        <h4 class="firmware-bucket-title">${escapeHtml(headingLabel)}</h4>
                        <div class="firmware-bucket-items">${buildsHtml}</div>
                    </div>
                `;
            })
            .filter(Boolean)
            .join('');

        if (!variantSections) {
            return;
        }

        sections.push(`
            <section class="firmware-bucket" data-firmware-model="${escapeHtml(model)}">
                <h3 class="firmware-bucket-heading">${escapeHtml(model)}</h3>
                ${variantSections}
            </section>
        `);
    });

    return sections.join('');
}

function clearFirmwareOptions() {
    firmwareOptions = [];
    firmwareOptionsMap = new Map();
    currentFirmwareSelectionId = null;
    window.currentFirmware = null;
    additionalFirmwareBuckets = new Map();
    firmwareStatusMessage = null;
    firmwareVerificationToken += 1;
    firmwareVerificationState = createEmptyVerificationState();

    if (firmwareVersionSelect) {
        firmwareVersionSelect.innerHTML = '';
        firmwareVersionSelect.value = '';
    }

    if (firmwareSelectorWrapper) {
        firmwareSelectorWrapper.hidden = true;
    }

    renderSelectedFirmware();
    resetPreFlashAcknowledgement();
    updateFirmwareControls();
    updateCompatibleFirmwareHeading();
}

function setFirmwareOptions(builds, configString, modelBuckets = new Map()) {
    firmwareOptions = Array.isArray(builds) ? builds.slice() : [];
    firmwareOptionsMap = new Map();
    firmwareVerificationToken += 1;
    firmwareVerificationState = createEmptyVerificationState();

    firmwareOptions.forEach(build => {
        firmwareOptionsMap.set(build.firmwareId, build);
    });

    additionalFirmwareBuckets = new Map();

    if (modelBuckets instanceof Map) {
        modelBuckets.forEach((bucketList, model) => {
            if (!Array.isArray(bucketList) || bucketList.length === 0) {
                return;
            }

            const clonedBuckets = bucketList.map(bucket => ({
                variant: bucket.variant || '',
                sensorAddon: bucket.sensorAddon || '',
                builds: Array.isArray(bucket.builds) ? bucket.builds.slice() : []
            }));

            clonedBuckets.forEach(bucket => {
                bucket.builds.forEach(build => {
                    firmwareOptionsMap.set(build.firmwareId, build);
                });
            });

            additionalFirmwareBuckets.set(model, clonedBuckets);
        });
    }

    if (configString) {
        window.currentConfigString = configString;
    }

    if (!firmwareOptions.length) {
        currentFirmwareSelectionId = null;
        window.currentFirmware = null;
    }

    renderFirmwareSelector();
    renderSelectedFirmware();
    if (!firmwareOptions.length) {
        resetPreFlashAcknowledgement();
    }
    updateFirmwareControls();
}

function getFirmwareId(build) {
    return `firmware-${build.manifestIndex}`;
}

function renderFirmwareSelector() {
    if (!firmwareVersionSelect || !firmwareSelectorWrapper) {
        return;
    }

    firmwareVersionSelect.innerHTML = '';

    if (!firmwareOptions.length) {
        firmwareSelectorWrapper.hidden = true;
        return;
    }

    firmwareOptions.forEach(build => {
        const option = document.createElement('option');
        const channelInfo = getChannelDisplayInfo(build.channel);
        const versionLabel = build.version ? `v${build.version}` : 'Unknown version';
        option.value = build.firmwareId;
        option.textContent = `${versionLabel} · ${channelInfo.label}`;
        firmwareVersionSelect.appendChild(option);
    });

    firmwareSelectorWrapper.hidden = false;

    let selectedValue = currentFirmwareSelectionId || '';
    if (selectedValue) {
        const optionExists = Array.from(firmwareVersionSelect.options).some(option => option.value === selectedValue);
        if (!optionExists) {
            selectedValue = '';
        }
    }

    if (!selectedValue) {
        selectedValue = firmwareVersionSelect.options[0]?.value ?? '';
    }

    if (selectedValue) {
        firmwareVersionSelect.value = selectedValue;
        if (currentFirmwareSelectionId !== selectedValue) {
            currentFirmwareSelectionId = selectedValue;
        }
    } else {
        firmwareVersionSelect.value = '';
    }
}

function ensureCompatibleFirmwareHeadingRefs() {
    if (compatibleFirmwareHeadingSelection && compatibleFirmwareHeadingLabel) {
        return;
    }

    const heading = document.querySelector('.compatible-firmware-heading');
    if (!heading) {
        return;
    }

    compatibleFirmwareHeading = heading;
    compatibleFirmwareHeadingLabel = heading.querySelector('[data-compatible-firmware-label]') || compatibleFirmwareHeadingLabel;
    compatibleFirmwareHeadingSelection = heading.querySelector('[data-compatible-firmware-selection]') || compatibleFirmwareHeadingSelection;

    if (!defaultCompatibleFirmwareHeadingLabel && compatibleFirmwareHeadingLabel) {
        const labelText = compatibleFirmwareHeadingLabel.textContent?.trim();
        defaultCompatibleFirmwareHeadingLabel = labelText || 'Compatible Firmware';
    }
}

function slugifyFirmwareHeadingSource(value) {
    return value
        .toString()
        .trim()
        .toLowerCase()
        .replace(/[^a-z0-9]+/g, '-')
        .replace(/^-+|-+$/g, '');
}

function ensureSense360Prefix(value) {
    const trimmed = (value || '').toString().trim();
    if (!trimmed) {
        return '';
    }

    if (/^sense360[-_\s]/i.test(trimmed)) {
        return trimmed;
    }

    return `Sense360-${trimmed.replace(/^[-_\s]+/, '')}`;
}

function deriveFirmwareIdentifierSlug(firmware) {
    const releaseTag = (firmware.release_tag || '').toString().trim();
    if (releaseTag) {
        return slugifyFirmwareHeadingSource(releaseTag);
    }

    const configString = (firmware.config_string || '').toString().trim();
    if (configString) {
        return slugifyFirmwareHeadingSource(ensureSense360Prefix(configString));
    }

    const deviceType = (firmware.device_type || firmware.deviceType || '').toString().trim();
    if (deviceType) {
        return slugifyFirmwareHeadingSource(ensureSense360Prefix(deviceType));
    }

    const parts = Array.isArray(firmware.parts) ? firmware.parts : [];
    if (parts.length > 0) {
        const firstPart = parts[0];
        let partPath = '';
        if (firstPart && typeof firstPart === 'object') {
            partPath = (firstPart.path || firstPart.name || firstPart.filename || '').toString();
        } else if (firstPart) {
            partPath = firstPart.toString();
        }

        const trimmedPath = partPath.trim();
        if (trimmedPath) {
            const filename = trimmedPath.split('/').pop() || trimmedPath;
            const withoutExtension = filename.replace(/\.[^.]+$/, '');
            const withoutVersion = withoutExtension.replace(/[-_]?v\d[\w.-]*$/i, '');
            const normalized = ensureSense360Prefix(withoutVersion || withoutExtension);
            return slugifyFirmwareHeadingSource(normalized);
        }
    }

    return 'sense360-firmware';
}

function getCompatibleFirmwareHeadingText(firmware) {
    if (!firmware) {
        return '';
    }

    const versionRaw = (firmware.version || '').toString().trim();
    const version = versionRaw ? `v${versionRaw.replace(/^v+/i, '')}` : '';
    const slug = deriveFirmwareIdentifierSlug(firmware);

    const parts = [slug, version].filter(Boolean);
    return parts.join(' ').trim();
}

function updateCompatibleFirmwareHeading() {
    ensureCompatibleFirmwareHeadingRefs();

    if (!compatibleFirmwareHeadingSelection) {
        return;
    }

    const hasBlockingStatus = firmwareStatusMessage?.type === 'not-available'
        || firmwareStatusMessage?.type === 'error';

    let selectionText = '';
    if (window.currentFirmware && !hasBlockingStatus) {
        selectionText = getCompatibleFirmwareHeadingText(window.currentFirmware);
    }

    const labelText = defaultCompatibleFirmwareHeadingLabel || 'Compatible Firmware';
    if (compatibleFirmwareHeadingLabel) {
        compatibleFirmwareHeadingLabel.textContent = selectionText ? `${labelText}:` : labelText;
    }

    compatibleFirmwareHeadingSelection.textContent = selectionText;
}

function setFirmwareStatusMessageForTests(message) {
    firmwareStatusMessage = message;
}

function selectFirmwareById(firmwareId, { updateConfigString = true, syncSelector = true, renderDetails = true } = {}) {
    if (!firmwareId || !firmwareOptionsMap.has(firmwareId)) {
        return;
    }

    const firmware = firmwareOptionsMap.get(firmwareId);
    const isPrimaryOption = firmwareOptions.some(option => option.firmwareId === firmwareId);

    if (isPrimaryOption) {
        currentFirmwareSelectionId = firmwareId;
    }

    window.currentFirmware = firmware;
    firmwareStatusMessage = null;
    firmwareVerificationToken += 1;
    firmwareVerificationState = createEmptyVerificationState();

    if (updateConfigString) {
        if (firmware.config_string) {
            window.currentConfigString = firmware.config_string;
        } else if (!isPrimaryOption) {
            window.currentConfigString = null;
        }
    }

    if (syncSelector && firmwareVersionSelect && isPrimaryOption) {
        const optionExists = Array.from(firmwareVersionSelect.options).some(option => option.value === firmwareId);
        if (optionExists) {
            firmwareVersionSelect.value = firmwareId;
        }
    }

    if (renderDetails) {
        renderSelectedFirmware();
    } else {
        updateCompatibleFirmwareHeading();
    }

    resetPreFlashAcknowledgement();
    updateFirmwareControls();
    verifyCurrentFirmwareIntegrity();
}

function selectDefaultFirmware() {
    if (!firmwareOptions.length) {
        currentFirmwareSelectionId = null;
        window.currentFirmware = null;
        firmwareVerificationToken += 1;
        firmwareVerificationState = createEmptyVerificationState();
        renderSelectedFirmware();
        resetPreFlashAcknowledgement();
        updateFirmwareControls();
        return;
    }

    selectFirmwareById(firmwareOptions[0].firmwareId);
}

function renderSelectedFirmware() {
    const container = document.getElementById('compatible-firmware');
    if (!container) {
        return;
    }

    const firmware = window.currentFirmware;

    const sections = [];

    if (firmware) {
        const configContext = firmware.config_string || window.currentConfigString || '';
        sections.push(createFirmwareCardHtml(firmware, { configString: configContext, contextKey: 'primary' }));
    } else if (firmwareStatusMessage?.type === 'not-available' && firmwareStatusMessage.configString) {
        const sanitizedConfig = escapeHtml(firmwareStatusMessage.configString);
        sections.push(`
            <div class="firmware-not-available">
                <h4>Firmware Not Available</h4>
                <p>The firmware for this configuration has not been built yet:</p>
                <p class="config-string">Sense360-${sanitizedConfig}-v1.0.0-stable.bin</p>
                <p class="help-text">Please contact support or check back later for this specific configuration.</p>
            </div>
        `);
    } else if (firmwareStatusMessage?.type === 'error' && firmwareStatusMessage.message) {
        sections.push(`
            <div class="firmware-error">
                <h4>Error Loading Firmware</h4>
                <p>${escapeHtml(firmwareStatusMessage.message)}</p>
            </div>
        `);
    } else {
        sections.push(`
            <div class="firmware-selection-placeholder">
                <p>Select a firmware release to see details.</p>
            </div>
        `);
    }

    const bucketHtml = renderModelBucketSections(additionalFirmwareBuckets);
    if (bucketHtml) {
        sections.push(`
            <div class="firmware-buckets-wrapper">
                ${bucketHtml}
            </div>
        `);
    }

    container.innerHTML = sections.join('');

    attachInstallButtonListeners();
    updateCompatibleFirmwareHeading();
}

function attachInstallButtonListeners() {
    const installHosts = document.querySelectorAll('esp-web-install-button[data-webflash-install]');

    installHosts.forEach(host => {
        const activateButton = host.querySelector('button[slot="activate"]');

        if (activateButton && activateButton.dataset.installBound !== 'true') {
            activateButton.addEventListener('click', event => {
                if (!window.confirm('Keep the device connected and powered during flashing. Continue?')) {
                    event.preventDefault();
                    event.stopImmediatePropagation();
                    return;
                }
                const firmwareId = activateButton.dataset.firmwareId;
                if (firmwareId) {
                    selectFirmwareById(firmwareId, { syncSelector: false });
                }
                setHomeAssistantIntegrationsButtonEnabled(false);

                // Show flash progress indicator
                showFlashProgress();

                // Record flash start in history
                const firmware = selectedFirmware || firmwareList.find(f => f.firmwareId === firmwareId);
                if (firmware) {
                    flashStartTime = Date.now();
                    currentFlashEntryId = recordFlashStart({
                        configString: firmware.config_string || window.currentConfigString || 'Unknown',
                        firmwareVersion: firmware.version || 'Unknown',
                        channel: firmware.channel || 'Unknown'
                    });
                }
            });
            activateButton.dataset.installBound = 'true';
        }

        if (host.dataset.installStateBound !== 'true') {
            const handleInstallStateChange = (event) => {
                handleInstallStateEvent(event);
            };

            host.addEventListener('state-changed', handleInstallStateChange);
            host.addEventListener('install-success', handleInstallStateChange);
            host.addEventListener('install-complete', handleInstallStateChange);

            host.dataset.installStateBound = 'true';
        }
    });

    bindSummaryInstallButton();
}

function bindSummaryInstallButton() {
    const summaryButton = document.querySelector('[data-module-summary-install]');
    if (!summaryButton || summaryButton.dataset.installRelay === 'true') {
        return;
    }

    summaryButton.dataset.installRelay = 'true';
    summaryButton.addEventListener('click', event => {
        event.preventDefault();
        const primaryInstall = document.querySelector('#compatible-firmware esp-web-install-button button[slot="activate"]');

        if (primaryInstall && !primaryInstall.disabled) {
            primaryInstall.click();
            return;
        }

        const stepFour = document.getElementById('step-4');
        if (stepFour) {
            stepFour.scrollIntoView({ behavior: 'smooth', block: 'start' });
        }
    });
}

async function findCompatibleFirmware() {
    clearFirmwareOptions();

    if (!configuration.mounting || !configuration.power) {
        window.currentConfigString = null;
        if (firmwareSelectorWrapper) {
            firmwareSelectorWrapper.hidden = true;
        }

        const compatibleFirmwareElement = document.getElementById('compatible-firmware');
        if (!compatibleFirmwareElement) {
            console.warn('Compatible firmware container not found.');
            return;
        }

        compatibleFirmwareElement.innerHTML = `
            <div class="firmware-error">
                <h4>Incomplete Configuration</h4>
                <p>Please select both a mounting location and power option before checking firmware compatibility.</p>
            </div>
        `;
        updateFirmwareControls();
        attachInstallButtonListeners();
        updateCompatibleFirmwareHeading();
        return;
    }

    const previousConfigString = window.currentConfigString;
    let configString = '';

    configString += `${configuration.mounting.charAt(0).toUpperCase() + configuration.mounting.slice(1)}`;
    configString += `-${configuration.power.toUpperCase()}`;

    configString += formatConfigSegment('airiq', configuration.airiq);
    configString += formatConfigSegment('presence', configuration.presence);
    configString += formatConfigSegment('comfort', configuration.comfort);
    configString += formatConfigSegment('fan', configuration.fan);

    window.currentConfigString = configString;

    // Load manifest to check if firmware exists
    try {
        await loadManifestData();

        const { configGroups, modelBuckets } = groupBuildsByConfig(manifestBuildsWithIndex);
        const sortedBuilds = sortBuildsByChannelAndVersion(configGroups.get(configString) || []);

        const bucketMap = new Map();
        modelBuckets.forEach((variantMap, model) => {
            const entries = Array.from(variantMap.values())
                .map(bucket => ({
                    variant: bucket.variant,
                    sensorAddon: bucket.sensorAddon,
                    builds: sortBuildsByChannelAndVersion(bucket.builds)
                }))
                .filter(bucket => Array.isArray(bucket.builds) && bucket.builds.length > 0);

            if (!entries.length) {
                return;
            }

            entries.sort((a, b) => {
                const labelA = formatVariantHeadingLabel(a).toLowerCase();
                const labelB = formatVariantHeadingLabel(b).toLowerCase();
                return labelA.localeCompare(labelB, undefined, { numeric: true, sensitivity: 'base' });
            });

            bucketMap.set(model, entries);
        });

        if (sortedBuilds.length) {
            firmwareStatusMessage = null;
            setFirmwareOptions(sortedBuilds, configString, bucketMap);
            selectDefaultFirmware();
        } else {
            firmwareStatusMessage = { type: 'not-available', configString };
            setFirmwareOptions([], configString, bucketMap);
        }
    } catch (error) {
        console.error('Error loading manifest:', error);
        firmwareStatusMessage = {
            type: 'error',
            message: 'Unable to check firmware availability. Please try again later.'
        };
        setFirmwareOptions([], configString);
    }
}

if (firmwareVersionSelect) {
    firmwareVersionSelect.addEventListener('change', event => {
        const firmwareId = event.target.value;
        if (firmwareId) {
            selectFirmwareById(firmwareId, { syncSelector: false });
        }
    });
}

async function toggleReleaseNotes(event) {
    event.preventDefault();
    const link = event.currentTarget;
    if (!link) {
        return;
    }

    const notesId = link.dataset.releaseNotesId || link.dataset.notesId;
    if (!notesId) {
        return;
    }

    const notesSection = document.getElementById(notesId);
    if (!notesSection) {
        return;
    }

    const firmwareId = link.dataset.firmwareId;
    if (firmwareId) {
        selectFirmwareById(firmwareId, { updateConfigString: false, renderDetails: false });
    }

    const isHidden = notesSection.style.display === 'none' || notesSection.style.display === '';
    if (isHidden) {
        notesSection.style.display = 'block';
        link.textContent = 'Hide Release Notes';

        if (notesSection.dataset.loaded !== 'true') {
            await loadReleaseNotes({
                notesSection,
                firmwareId: firmwareId || (window.currentFirmware?.firmwareId ?? '')
            });
        }
    } else {
        notesSection.style.display = 'none';
        link.textContent = 'View Release Notes';
    }
}

function buildReleaseNotesPathFromPart(partPath, channel) {
    if (!partPath) {
        return '';
    }

    const releaseNotesChannel = resolveReleaseNotesChannel(channel);
    const lastSlashIndex = partPath.lastIndexOf('/');
    const directory = lastSlashIndex >= 0 ? partPath.substring(0, lastSlashIndex + 1) : '';
    const fileName = lastSlashIndex >= 0 ? partPath.substring(lastSlashIndex + 1) : partPath;

    if (!fileName.endsWith('.bin')) {
        return '';
    }

    const baseName = fileName.substring(0, fileName.length - 4);
    const lastHyphenIndex = baseName.lastIndexOf('-');
    if (lastHyphenIndex === -1) {
        return '';
    }

    const prefix = baseName.substring(0, lastHyphenIndex);
    const channelSuffix = releaseNotesChannel ? `-${releaseNotesChannel}` : '';

    return `${directory}${prefix}${channelSuffix}.md`;
}

async function loadReleaseNotes({ notesSection, firmwareId }) {
    if (!notesSection) {
        return;
    }

    const contentContainer = notesSection.querySelector('.release-notes-content');
    if (!contentContainer) {
        return;
    }

    const firmware = (firmwareId && firmwareOptionsMap.get(firmwareId)) || window.currentFirmware;
    const channelInfo = getChannelDisplayInfo(firmware?.channel);

    const showFallbackMessage = (message) => {
        const fallback = document.createElement('p');
        fallback.className = 'no-notes';
        fallback.textContent = message;
        contentContainer.replaceChildren(fallback);
    };

    if (!firmware || !firmware.version) {
        showFallbackMessage(channelInfo.notesFallback);
        notesSection.dataset.loaded = 'true';
        return;
    }

    const primaryPartPath = Array.isArray(firmware.parts) && firmware.parts.length > 0
        ? firmware.parts[0].path
        : '';

    const notesPath = buildReleaseNotesPathFromPart(primaryPartPath, firmware.channel);

    if (!notesPath) {
        showFallbackMessage(channelInfo.notesFallback);
        notesSection.dataset.loaded = 'true';
        return;
    }

    try {
        const response = await fetch(notesPath);

        if (response.ok) {
            const markdown = await response.text();
            const lines = markdown.split('\n');
            const fragment = document.createDocumentFragment();

            let currentList = null;
            let currentParagraph = null;

            const closeParagraph = () => {
                currentParagraph = null;
            };

            const closeList = () => {
                currentList = null;
            };

            lines.forEach(rawLine => {
                const line = rawLine.trim();

                if (line === '') {
                    closeParagraph();
                    closeList();
                    return;
                }

                const isHeader = line.startsWith('# ')
                    || line.startsWith('## ')
                    || line.startsWith('### ');
                const isListItem = line.startsWith('- ');

                if (isHeader) {
                    closeParagraph();
                    closeList();

                    let headerElement = null;
                    if (line.startsWith('### ')) {
                        headerElement = document.createElement('h4');
                        headerElement.textContent = line.substring(4);
                    } else if (line.startsWith('## ')) {
                        headerElement = document.createElement('h3');
                        headerElement.textContent = line.substring(3);
                    } else if (line.startsWith('# ')) {
                        headerElement = document.createElement('h2');
                        headerElement.textContent = line.substring(2);
                    }

                    if (headerElement) {
                        fragment.appendChild(headerElement);
                    }

                    return;
                }

                if (isListItem) {
                    closeParagraph();

                    if (!currentList) {
                        currentList = document.createElement('ul');
                        fragment.appendChild(currentList);
                    }

                    const listItem = document.createElement('li');
                    listItem.textContent = line.substring(2);
                    currentList.appendChild(listItem);
                    return;
                }

                closeList();

                if (!currentParagraph) {
                    currentParagraph = document.createElement('p');
                    fragment.appendChild(currentParagraph);
                    currentParagraph.textContent = line;
                } else {
                    currentParagraph.textContent = `${currentParagraph.textContent} ${line}`.trim();
                }
            });

            contentContainer.replaceChildren(fragment);
        } else {
            showFallbackMessage(channelInfo.notesFallback);
        }
    } catch (error) {
        console.error('Error loading release notes:', error);
        const errorMessage = document.createElement('p');
        errorMessage.className = 'error';
        errorMessage.textContent = 'Unable to load release notes.';
        contentContainer.replaceChildren(errorMessage);
    } finally {
        notesSection.dataset.loaded = 'true';
    }
}

async function copyFirmwarePartsToClipboard(parts) {
    if (!navigator.clipboard) {
        showToast('Copy not supported');
        return false;
    }

    const clipboardText = buildFirmwarePartsClipboardText(parts);
    if (!clipboardText) {
        showToast('Nothing to copy');
        return false;
    }

    try {
        await navigator.clipboard.writeText(clipboardText);
        const label = parts.length === 1 ? 'link' : 'links';
        showToast(`Copied ${parts.length} ${label}`);
        return true;
    } catch (error) {
        console.error('Failed to copy firmware URLs:', error);
        showToast('Copy failed');
        return false;
    }
}

async function copyFirmwareUrl() {
    const firmware = window.currentFirmware;
    const parts = getFirmwarePartsMetadata(firmware);

    if (!parts.length) {
        showToast('Nothing to copy');
        return;
    }

    if (parts.length > 1) {
        await copyFirmwarePartsToClipboard(parts);
        return;
    }

    if (!navigator.clipboard) {
        showToast('Copy not supported');
        return;
    }

    const firmwareUrl = parts[0].resolvedUrl;
    if (!firmwareUrl) {
        showToast('Nothing to copy');
        return;
    }

    try {
        await navigator.clipboard.writeText(firmwareUrl);
        showToast('Firmware link copied');
    } catch (error) {
        console.error('Failed to copy firmware URL:', error);
        showToast('Copy failed');
    }
}


function showToast(message, options = {}) {
    const { duration = 2000 } = options;
    let toast = document.getElementById('app-toast');

    if (!toast) {
        toast = document.createElement('div');
        toast.id = 'app-toast';
        toast.className = 'app-toast';
        toast.setAttribute('role', 'status');
        toast.setAttribute('aria-live', 'polite');
        document.body.appendChild(toast);
    }

    toast.textContent = message;
    toast.classList.remove('is-visible');
    void toast.offsetWidth;
    toast.classList.add('is-visible');

    if (toastTimeoutId) {
        clearTimeout(toastTimeoutId);
    }

    toastTimeoutId = setTimeout(() => {
        toast.classList.remove('is-visible');
    }, duration);
}

document.addEventListener('click', event => {
    const toggle = event.target.closest('[data-firmware-parts-toggle]');
    if (!toggle) {
        return;
    }

    event.preventDefault();

    const controlsId = toggle.getAttribute('aria-controls');
    if (!controlsId) {
        return;
    }

    const content = document.getElementById(controlsId);
    if (!content) {
        return;
    }

    const shouldExpand = content.hasAttribute('hidden');
    const collapsedIcon = toggle.getAttribute('data-collapsed-icon') || '+';
    const expandedIcon = toggle.getAttribute('data-expanded-icon') || '−';
    const collapsedLabel = toggle.getAttribute('data-collapsed-label') || 'Show firmware file details';
    const expandedLabel = toggle.getAttribute('data-expanded-label') || 'Hide firmware file details';

    if (shouldExpand) {
        content.removeAttribute('hidden');
        toggle.setAttribute('aria-expanded', 'true');
    } else {
        content.setAttribute('hidden', '');
        toggle.setAttribute('aria-expanded', 'false');
    }

    const iconElement = toggle.querySelector('.firmware-parts-toggle-icon');
    if (iconElement) {
        iconElement.textContent = shouldExpand ? expandedIcon : collapsedIcon;
    } else {
        toggle.textContent = shouldExpand ? `${expandedIcon} ${expandedLabel}` : `${collapsedIcon} ${collapsedLabel}`;
    }

    const labelElement = toggle.querySelector('.firmware-parts-toggle-label');
    if (labelElement) {
        labelElement.textContent = shouldExpand ? expandedLabel : collapsedLabel;
    } else if (!iconElement) {
        toggle.textContent = shouldExpand ? `${expandedIcon} ${expandedLabel}` : `${collapsedIcon} ${collapsedLabel}`;
    }

    toggle.classList.toggle('is-expanded', shouldExpand);
});

document.addEventListener('click', async event => {
    const trigger = event.target.closest('[data-copy-text]');
    if (!trigger) {
        return;
    }

    event.preventDefault();

    if (!navigator.clipboard) {
        showToast('Copy not supported');
        return;
    }

    const value = trigger.getAttribute('data-copy-text') || '';
    if (!value) {
        showToast('Nothing to copy');
        return;
    }

    try {
        await navigator.clipboard.writeText(value);
        const label = trigger.getAttribute('data-copy-label') || 'Value';
        showToast(`${label} copied`);
    } catch (error) {
        console.error('Failed to copy value:', error);
        showToast('Copy failed');
    }
});

function downloadFirmware() {
    const firmware = window.currentFirmware;
    const parts = getFirmwarePartsMetadata(firmware);

    const verificationStatus = (firmwareVerificationState.status || '').toString().toLowerCase();
    if (verificationStatus !== 'verified') {
        if (verificationStatus === 'pending') {
            showToast('Firmware verification in progress');
        } else if (verificationStatus === 'failed') {
            showToast(firmwareVerificationState.message || 'Firmware verification failed');
        } else {
            showToast('Verifying firmware…');
            if (verificationStatus === 'idle' && firmware) {
                verifyCurrentFirmwareIntegrity();
            }
        }
        return;
    }

    if (!parts.length) {
        showToast('Nothing to download');
        return;
    }

    const triggerDownload = (part) => {
        if (!part?.resolvedUrl) {
            return;
        }
        const link = document.createElement('a');
        link.href = part.resolvedUrl;
        link.download = getFirmwareDisplayName(firmware, window.currentConfigString || '') || part.fileName;
        document.body.appendChild(link);
        link.click();
        document.body.removeChild(link);
    };

    if (parts.length > 1) {
        parts.forEach(part => triggerDownload(part));
        showToast(`Started downloads for ${parts.length} files`);
        return;
    }

    triggerDownload(parts[0]);
}


function initializeFromUrl() {
    const searchParams = new URLSearchParams(window.location.search || '');
    const parsed = parseConfigParams(searchParams);
    const sanitizedConfig = mapToWizardConfiguration(parsed.sanitizedConfig);

    applyConfiguration(sanitizedConfig);

    const maxStep = getMaxReachableStep();
    let targetStep;

    let parsedStep = null;
    const stepValue = searchParams.get('step');
    if (stepValue) {
        const numericStep = parseInt(stepValue, 10);
        if (!Number.isNaN(numericStep) && numericStep >= 1 && numericStep <= totalSteps) {
            parsedStep = numericStep;
        }
    }

    if (parsedStep) {
        targetStep = Math.min(parsedStep, maxStep);
    } else if (!configuration.mounting) {
        targetStep = 1;
    } else if (!configuration.power) {
        targetStep = 2;
    } else if (MODULE_KEYS.some(key => parsed.providedKeys.has(key))) {
        targetStep = Math.min(4, maxStep);
    } else {
        targetStep = Math.min(3, maxStep);
    }

    setStep(targetStep, { skipUrlUpdate: true, animate: false });
}

function applyConfiguration(initialConfig) {
    Object.assign(configuration, defaultConfiguration, initialConfig);

    if (configuration.mounting !== 'wall') {
        configuration.fan = 'none';
    }

    if (configuration.mounting !== 'ceiling') {
        configuration.bathroomairiq = 'none';
    }

    if (configuration.mounting) {
        const mountingInput = document.querySelector(`input[name="mounting"][value="${configuration.mounting}"]`);
        if (mountingInput) {
            mountingInput.checked = true;
            setStepNextButtonDisabled(mountingInput, false);
        }
    } else {
        setStepNextButtonDisabled('#step-1', true);
    }

    if (configuration.power) {
        const powerInput = document.querySelector(`input[name="power"][value="${configuration.power}"]`);
        if (powerInput) {
            powerInput.checked = true;
            setStepNextButtonDisabled(powerInput, false);
        }
    } else {
        setStepNextButtonDisabled('#step-2', true);
    }

    ['airiq', 'bathroomairiq', 'presence', 'comfort', 'fan'].forEach(key => {
        const value = configuration[key];
        const input = document.querySelector(`input[name="${key}"][value="${value}"]`);
        if (input) {
            input.checked = true;
        }
    });

    updateFanModuleVisibility();
<<<<<<< HEAD
    updateBathroomVisibility();
=======
    updateBathroomAirIQModuleVisibility();
>>>>>>> 2ce30912
    updateConfiguration({ skipUrlUpdate: true });
    updateProgressSteps(getStep());
    updateModuleGroupSummaries();
}

function getMaxReachableStep() {
    if (!configuration.mounting) {
        return 1;
    }

    if (!configuration.power) {
        return 2;
    }

    return 4;
}

function updateUrlFromConfiguration() {
    const params = new URLSearchParams();

    if (configuration.mounting) {
        params.set('mount', configuration.mounting);
    }

    if (configuration.power) {
        params.set('power', configuration.power);
    }

    params.set('airiq', configuration.airiq || 'none');
    params.set('presence', configuration.presence || 'none');
    params.set('comfort', configuration.comfort || 'none');

    if (configuration.mounting === 'wall') {
        params.set('fan', configuration.fan || 'none');
    } else {
        params.set('fan', 'none');
    }

    params.set('step', String(currentStep));

    const paramString = params.toString();
    const newUrl = paramString ? `${window.location.pathname}?${paramString}` : window.location.pathname;
    history.replaceState(null, '', newUrl);
}

window.nextStep = nextStep;
window.previousStep = previousStep;
window.downloadFirmware = downloadFirmware;
window.copyFirmwareUrl = copyFirmwareUrl;
window.toggleReleaseNotes = toggleReleaseNotes;
window.openHomeAssistantIntegrations = openHomeAssistantIntegrations;

export const __testHooks = Object.freeze({
    initializeWizard,
    loadManifestData,
    findCompatibleFirmware,
    manifestReadyPromise: () => manifestReadyPromise,
    isManifestReady,
    renderSelectedFirmware,
    getFirmwarePartsMetadata,
    refreshPreflightDiagnostics,
    setFirmwareVerificationState: setFirmwareVerificationStateForTests,
    setFirmwareStatusMessage: setFirmwareStatusMessageForTests,
    updateFirmwareControls,
    setPreFlashAcknowledgement
});

export {
    getDefaultState,
    getState,
    setState,
    replaceState,
    getStep,
    getTotalSteps,
    setStep,
    getMaxReachableStep
};<|MERGE_RESOLUTION|>--- conflicted
+++ resolved
@@ -89,11 +89,7 @@
     })
 });
 
-<<<<<<< HEAD
 const MODULE_KEYS = ['airiq', 'presence', 'comfort', 'fan', 'bathroomairiq'];
-=======
-const MODULE_KEYS = ['airiq', 'bathroomairiq', 'presence', 'comfort', 'fan'];
->>>>>>> 2ce30912
 const MODULE_LABELS = {
     airiq: 'AirIQ',
     bathroomairiq: 'Bathroom AirIQ',
@@ -1606,12 +1602,8 @@
 
     // Show/hide modules based on mounting type
     updateFanModuleVisibility();
-<<<<<<< HEAD
     // Show/hide bathroom options based on mounting type (ceiling only)
     updateBathroomVisibility();
-=======
-    updateBathroomAirIQModuleVisibility();
->>>>>>> 2ce30912
 
     updateConfiguration({ skipUrlUpdate: true });
     updateProgressSteps(getStep());
@@ -2262,11 +2254,7 @@
 
     if (currentStep === 3) {
         updateFanModuleVisibility();
-<<<<<<< HEAD
         updateBathroomVisibility();
-=======
-        updateBathroomAirIQModuleVisibility();
->>>>>>> 2ce30912
         updateModuleOptionAvailability();
         updateModuleAvailabilityMessage();
         syncModuleDetailPanelToSelection();
@@ -4437,11 +4425,7 @@
     });
 
     updateFanModuleVisibility();
-<<<<<<< HEAD
     updateBathroomVisibility();
-=======
-    updateBathroomAirIQModuleVisibility();
->>>>>>> 2ce30912
     updateConfiguration({ skipUrlUpdate: true });
     updateProgressSteps(getStep());
     updateModuleGroupSummaries();
