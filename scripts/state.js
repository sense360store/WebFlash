import { getPref, setPref } from './prefs.js';
import { escapeHtml } from './utils/escape-html.js';

let currentStep = 1;
const totalSteps = 4;
const defaultConfiguration = {
    mounting: null,
    power: null,
    airiq: 'none',
    presence: 'none',
    comfort: 'none',
    fan: 'none'
};
const configuration = { ...defaultConfiguration };
const allowedOptions = {
    mounting: ['wall', 'ceiling'],
    power: ['usb', 'poe', 'pwr'],
    airiq: ['none', 'base', 'pro'],
    presence: ['none', 'base', 'pro'],
    comfort: ['none', 'base'],
    fan: ['none', 'pwm', 'analog']
};

const MODULE_KEYS = ['airiq', 'presence', 'comfort', 'fan'];
const MODULE_LABELS = {
    airiq: 'AirIQ',
    presence: 'Presence',
    comfort: 'Comfort',
    fan: 'Fan'
};

let manifestLoadPromise = null;
let manifestData = null;
let manifestLoadError = null;
let manifestBuildsWithIndex = [];
let manifestConfigStringLookup = new Map();
let manifestAvailabilityIndex = new Map();
let manifestLegacyGroups = [];

const DEFAULT_CHANNEL_KEY = 'stable';

const CHANNEL_ALIAS_MAP = {
    general: 'stable',
    stable: 'stable',
    ga: 'stable',
    release: 'stable',
    beta: 'beta',
    preview: 'beta',
    dev: 'dev',
    nightly: 'dev',
    canary: 'dev'
};

const CHANNEL_DISPLAY_MAP = {
    stable: {
        label: 'General Release',
        description: 'Recommended for most installations and validated for production deployments.',
        notesFallback: 'General release notes are not available for this firmware version yet.'
    },
    beta: {
        label: 'Preview Release',
        description: 'Preview upcoming capabilities with limited validation. Expect rapid updates.',
        notesFallback: 'Preview release notes are not yet available for this firmware version.'
    },
    dev: {
        label: 'Development Build',
        description: 'Cutting-edge development firmware intended for advanced testing only.',
        notesFallback: 'Development build notes are not available for this firmware version.'
    }
};

const DEFAULT_CHANNEL_DISPLAY = {
    label: 'Firmware Build',
    description: 'Details for this firmware build.',
    notesFallback: 'No release notes available for this firmware version.'
};

const CHANNEL_PRIORITY_MAP = {
    general: 0,
    stable: 0,
    ga: 0,
    release: 0,
    beta: 1,
    preview: 1,
    dev: 2,
    nightly: 2,
    canary: 2,
    experimental: 2
};

function normaliseChannelKey(channel) {
    const normalised = (channel || '').toString().trim().toLowerCase();

    if (!normalised) {
        return DEFAULT_CHANNEL_KEY;
    }

    return CHANNEL_ALIAS_MAP[normalised] || normalised || DEFAULT_CHANNEL_KEY;
}

function getChannelDisplayInfo(channel) {
    const key = normaliseChannelKey(channel);
    const display = CHANNEL_DISPLAY_MAP[key] || DEFAULT_CHANNEL_DISPLAY;
    return { key, ...display };
}

function getChannelPriority(channel) {
    const key = normaliseChannelKey(channel);
    if (Object.prototype.hasOwnProperty.call(CHANNEL_PRIORITY_MAP, key)) {
        return CHANNEL_PRIORITY_MAP[key];
    }
    return 99;
}

function parseVersionSegments(version) {
    if (!version) {
        return [];
    }

    const numericSegments = String(version)
        .match(/\d+/g);

    if (!numericSegments) {
        return [];
    }

    return numericSegments.map(segment => Number.parseInt(segment, 10));
}

function compareVersionsDesc(aVersion, bVersion) {
    const aSegments = parseVersionSegments(aVersion);
    const bSegments = parseVersionSegments(bVersion);
    const maxLength = Math.max(aSegments.length, bSegments.length);

    for (let index = 0; index < maxLength; index += 1) {
        const aValue = aSegments[index] ?? 0;
        const bValue = bSegments[index] ?? 0;

        if (aValue !== bValue) {
            return bValue - aValue;
        }
    }

    const aLabel = aVersion || '';
    const bLabel = bVersion || '';

    return bLabel.localeCompare(aLabel);
}

function escapeHtml(value) {
    const stringValue = String(value);
    const replacements = {
        '&': '&amp;',
        '<': '&lt;',
        '>': '&gt;',
        '"': '&quot;',
        "'": '&#39;'
    };

    return stringValue.replace(/[&<>"']/g, char => replacements[char]);
}

function normaliseMountingToken(value) {
    const token = (value || '').toString().trim().toLowerCase();
    if (allowedOptions.mounting.includes(token)) {
        return token;
    }
    return null;
}

function normalisePowerToken(value) {
    const token = (value || '').toString().trim().toLowerCase();
    if (allowedOptions.power.includes(token)) {
        return token;
    }
    return null;
}

function normaliseModuleValue(key, value) {
    const allowed = allowedOptions[key];
    if (!allowed) {
        return value;
    }

    const normalised = (value || '').toString().trim().toLowerCase();
    if (normalised && allowed.includes(normalised)) {
        return normalised;
    }

    if (!normalised) {
        if (allowed.includes('base')) {
            return 'base';
        }
        if (allowed.includes('none')) {
            return 'none';
        }
    }

    if (allowed.includes('none')) {
        return 'none';
    }

    return allowed[0];
}

function parseConfigStringState(configString) {
    if (!configString) {
        return null;
    }

    const segments = configString
        .split('-')
        .map(segment => segment.trim())
        .filter(Boolean);

    if (segments.length < 2) {
        return null;
    }

    const mounting = normaliseMountingToken(segments[0]);
    const power = normalisePowerToken(segments[1]);

    if (!mounting || !power) {
        return null;
    }

    const moduleState = {
        airiq: 'none',
        presence: 'none',
        comfort: 'none',
        fan: 'none'
    };

    for (let index = 2; index < segments.length; index += 1) {
        const segment = segments[index];
        if (!segment) {
            continue;
        }

        if (segment.startsWith('AirIQ')) {
            const suffix = segment.substring('AirIQ'.length);
            moduleState.airiq = normaliseModuleValue('airiq', suffix ? suffix.toLowerCase() : 'base');
        } else if (segment.startsWith('Presence')) {
            const suffix = segment.substring('Presence'.length);
            moduleState.presence = normaliseModuleValue('presence', suffix ? suffix.toLowerCase() : 'base');
        } else if (segment.startsWith('Comfort')) {
            const suffix = segment.substring('Comfort'.length);
            moduleState.comfort = normaliseModuleValue('comfort', suffix ? suffix.toLowerCase() : 'base');
        } else if (segment.startsWith('Fan')) {
            const suffix = segment.substring('Fan'.length);
            moduleState.fan = normaliseModuleValue('fan', suffix ? suffix.toLowerCase() : 'none');
        }
    }

    return {
        mounting,
        power,
        ...moduleState
    };
}

function buildBaseKey(state) {
    return `${state.mounting}|${state.power}`;
}

function buildModuleComboKey(state) {
    return MODULE_KEYS
        .map(key => `${key}=${state[key] ?? 'none'}`)
        .join('|');
}

function buildManifestContext(manifest) {
    manifestBuildsWithIndex = [];
    manifestConfigStringLookup = new Map();
    manifestAvailabilityIndex = new Map();
    manifestLegacyGroups = [];

    const builds = Array.isArray(manifest?.builds) ? manifest.builds : [];

    builds.forEach((build, index) => {
        const buildWithIndex = { ...build, manifestIndex: index };
        manifestBuildsWithIndex.push(buildWithIndex);

        const configString = build.config_string;
        if (configString) {
            if (!manifestConfigStringLookup.has(configString)) {
                manifestConfigStringLookup.set(configString, []);
            }
            manifestConfigStringLookup.get(configString).push(buildWithIndex);

            const parsedState = parseConfigStringState(configString);
            if (parsedState) {
                const baseKey = buildBaseKey(parsedState);
                if (!manifestAvailabilityIndex.has(baseKey)) {
                    manifestAvailabilityIndex.set(baseKey, {
                        modules: {
                            airiq: new Set(),
                            presence: new Set(),
                            comfort: new Set(),
                            fan: new Set()
                        },
                        combos: new Set()
                    });
                }

                const availability = manifestAvailabilityIndex.get(baseKey);
                MODULE_KEYS.forEach(moduleKey => {
                    availability.modules[moduleKey].add(parsedState[moduleKey]);
                });
                availability.combos.add(buildModuleComboKey(parsedState));
            }
        }
    });

    manifestLegacyGroups = groupLegacyBuilds(manifestBuildsWithIndex);
}

function isManifestReady() {
    return manifestData !== null;
}

async function loadManifestData() {
    if (manifestData) {
        return manifestData;
    }

    if (manifestLoadPromise) {
        return manifestLoadPromise;
    }

    manifestLoadPromise = fetch('manifest.json', { cache: 'no-store' })
        .then(response => {
            if (!response.ok) {
                throw new Error(`Manifest request failed with status ${response.status}`);
            }
            return response.json();
        })
        .then(data => {
            manifestData = data;
            manifestLoadError = null;
            buildManifestContext(data);
            return data;
        })
        .catch(error => {
            manifestLoadError = error;
            manifestLoadPromise = null;
            console.error('Failed to load manifest:', error);
            throw error;
        });

    return manifestLoadPromise;
}

const manifestReadyPromise = loadManifestData().catch(() => null);

let checklistCompleted = false;
let rememberChoices = false;
let rememberedState = null;

const REMEMBER_TOGGLE_SELECTOR = '[data-remember-toggle]';

const firmwareSelectorWrapper = document.getElementById('firmware-selector');
const firmwareVersionSelect = document.getElementById('firmware-version-select');
let firmwareOptions = [];
let firmwareOptionsMap = new Map();
let currentFirmwareSelectionId = null;
let toastTimeoutId = null;

function syncChecklistCompletion() {
    const section = document.querySelector('.pre-flash-checklist');
    if (!section) return;

    const completionValue = checklistCompleted ? 'true' : 'false';
    section.dataset.complete = completionValue;

    section.querySelectorAll('[data-checklist-item]').forEach(item => {
        item.dataset.complete = completionValue;
    });
}

function setChecklistCompletion(isComplete) {
    checklistCompleted = isComplete;
    syncChecklistCompletion();
}

function attachInstallButtonListeners() {
    const selectors = [
        '#compatible-firmware esp-web-install-button button[slot="activate"]',
        '#legacy-firmware-list esp-web-install-button button[slot="activate"]'
    ];
    const installButtons = document.querySelectorAll(selectors.join(', '));
    installButtons.forEach(button => {
        if (button.dataset.checklistBound === 'true') {
            return;
        }
        button.addEventListener('click', () => {
            setChecklistCompletion(true);
        });
        button.dataset.checklistBound = 'true';
    });
}

function sanitizeRememberedState(rawState) {
    if (!rawState || typeof rawState !== 'object') {
        return null;
    }

    const rawConfig = rawState.configuration;
    if (!rawConfig || typeof rawConfig !== 'object') {
        return null;
    }

    const sanitizedConfig = { ...defaultConfiguration };
    Object.entries(allowedOptions).forEach(([key, values]) => {
        const value = rawConfig[key];
        if (value !== undefined && values.includes(value)) {
            sanitizedConfig[key] = value;
        }
    });

    if (sanitizedConfig.mounting !== 'wall') {
        sanitizedConfig.fan = 'none';
    }

    let storedStep = null;
    if ('currentStep' in rawState) {
        const numericStep = Number.parseInt(rawState.currentStep, 10);
        if (Number.isInteger(numericStep)) {
            storedStep = Math.max(1, Math.min(totalSteps, numericStep));
        }
    }

    return {
        configuration: sanitizedConfig,
        currentStep: storedStep
    };
}

function syncRememberToggleElements(sourceToggle) {
    const toggles = document.querySelectorAll(REMEMBER_TOGGLE_SELECTOR);
    toggles.forEach(toggle => {
        if (toggle !== sourceToggle) {
            toggle.checked = rememberChoices;
        }
    });
}

function handleRememberToggleChange(event) {
    rememberChoices = event.target.checked;
    syncRememberToggleElements(event.target);

    setPref('rememberChoices', rememberChoices);

    if (!rememberChoices) {
        setPref('lastWizardState', null);
        rememberedState = null;
        return;
    }

    persistWizardState();
}

function setupRememberPreferenceControls() {
    rememberChoices = Boolean(getPref('rememberChoices'));
    rememberedState = rememberChoices ? sanitizeRememberedState(getPref('lastWizardState')) : null;

    const toggles = document.querySelectorAll(REMEMBER_TOGGLE_SELECTOR);
    toggles.forEach(toggle => {
        toggle.checked = rememberChoices;
        toggle.addEventListener('change', handleRememberToggleChange);
    });
}

function persistWizardState() {
    if (!rememberChoices) {
        return;
    }

    const stateToPersist = {
        configuration: {
            mounting: configuration.mounting,
            power: configuration.power,
            airiq: configuration.airiq,
            presence: configuration.presence,
            comfort: configuration.comfort,
            fan: configuration.mounting === 'wall' ? configuration.fan : 'none'
        },
        currentStep
    };

    setPref('lastWizardState', stateToPersist);
    rememberedState = stateToPersist;
}

// Initialize
document.addEventListener('DOMContentLoaded', () => {
    // Check browser compatibility
    if (!navigator.serial) {
        document.getElementById('browser-warning').style.display = 'block';
    }

    syncChecklistCompletion();
    setupRememberPreferenceControls();

    // Add event listeners
    document.querySelectorAll('input[name="mounting"]').forEach(input => {
        input.addEventListener('change', handleMountingChange);
    });

    document.querySelectorAll('input[name="power"]').forEach(input => {
        input.addEventListener('change', handlePowerChange);
    });

    document.querySelectorAll('input[name="airiq"]').forEach(input => {
        input.addEventListener('change', updateConfiguration);
    });

    document.querySelectorAll('input[name="presence"]').forEach(input => {
        input.addEventListener('change', updateConfiguration);
    });

    document.querySelectorAll('input[name="comfort"]').forEach(input => {
        input.addEventListener('change', updateConfiguration);
    });

    document.querySelectorAll('input[name="fan"]').forEach(input => {
        input.addEventListener('change', updateConfiguration);
    });

    initializeFromUrl();

    manifestReadyPromise
        .then(() => {
            updateModuleOptionAvailability();
            updateModuleAvailabilityMessage();

            if (currentStep === 4) {
                findCompatibleFirmware();
            }
        })
        .catch(() => {
            resetOptionAvailability();
            updateModuleAvailabilityMessage();
        });
});

function handleMountingChange(e) {
    configuration.mounting = e.target.value;
    document.querySelector('#step-1 .btn-next').disabled = false;

    // Show/hide fan module based on mounting type
    updateFanModuleVisibility();

    updateConfiguration({ skipUrlUpdate: true });
    updateUrlFromConfiguration();
}

function handlePowerChange(e) {
    configuration.power = e.target.value;
    document.querySelector('#step-2 .btn-next').disabled = false;
    updateConfiguration({ skipUrlUpdate: true });
    updateUrlFromConfiguration();
}

function updateFanModuleVisibility() {
    const fanSection = document.getElementById('fan-module-section');
    if (configuration.mounting === 'ceiling') {
        fanSection.style.display = 'none';
        // Reset fan selection if ceiling mount
        document.querySelector('input[name="fan"][value="none"]').checked = true;
        configuration.fan = 'none';
    } else {
        fanSection.style.display = 'block';
    }
}

function syncConfigurationFromInputs() {
    configuration.airiq = document.querySelector('input[name="airiq"]:checked')?.value || 'none';
    configuration.presence = document.querySelector('input[name="presence"]:checked')?.value || 'none';
    configuration.comfort = document.querySelector('input[name="comfort"]:checked')?.value || 'none';

    if (configuration.mounting === 'wall') {
        configuration.fan = document.querySelector('input[name="fan"]:checked')?.value || 'none';
    } else {
        configuration.fan = 'none';
        const fanNoneInput = document.querySelector('input[name="fan"][value="none"]');
        if (fanNoneInput && !fanNoneInput.checked) {
            fanNoneInput.checked = true;
        }
    }
}

function getOptionStatusElement(card) {
    if (!card) {
        return null;
    }

    let status = card.querySelector('[data-option-status]');
    if (!status) {
        const container = card.querySelector('.option-content') || card;
        status = document.createElement('p');
        status.className = 'option-status';
        status.setAttribute('data-option-status', 'true');
        status.style.display = 'none';
        container.appendChild(status);
    }

    return status;
}

function applyOptionAvailabilityState(input, { available, reason }) {
    input.disabled = !available;
    const card = input.closest('.option-card');

    if (card) {
        if (available) {
            card.classList.remove('is-unavailable');
            card.removeAttribute('aria-disabled');
        } else {
            card.classList.add('is-unavailable');
            card.setAttribute('aria-disabled', 'true');
        }

        const status = card.querySelector('[data-option-status]');
        if (!available) {
            const statusElement = status || getOptionStatusElement(card);
            statusElement.textContent = reason || 'Not available for this configuration.';
            statusElement.style.display = 'block';
        } else if (status) {
            status.textContent = '';
            status.style.display = 'none';
        }
    }
}

function resetOptionAvailability() {
    MODULE_KEYS.forEach(key => {
        document.querySelectorAll(`input[name="${key}"]`).forEach(input => {
            input.disabled = false;
            const card = input.closest('.option-card');
            if (card) {
                card.classList.remove('is-unavailable');
                card.removeAttribute('aria-disabled');
                const status = card.querySelector('[data-option-status]');
                if (status) {
                    status.textContent = '';
                    status.style.display = 'none';
                }
            }
        });
    });
}

function formatMountingPowerLabel(state) {
    const parts = [];
    if (state.mounting) {
        parts.push(`${state.mounting.charAt(0).toUpperCase()}${state.mounting.slice(1)} mount`);
    }
    if (state.power) {
        parts.push(`${state.power.toUpperCase()} power`);
    }
    return parts.join(' + ');
}

function formatModuleSelectionLabel(key, value) {
    const label = MODULE_LABELS[key] || key;
    if (value === 'none') {
        return `${label} None`;
    }

    if (key === 'fan') {
        return `${label} ${value.toUpperCase()}`;
    }

    return `${label} ${value.charAt(0).toUpperCase()}${value.slice(1)}`;
}

function formatOptionUnavailableReason(baseState, moduleKey, value) {
    const moduleLabel = formatModuleSelectionLabel(moduleKey, value);
    const combinationLabel = formatMountingPowerLabel(baseState);

    if (combinationLabel) {
        return `${moduleLabel} is not available for ${combinationLabel}.`;
    }

    return `${moduleLabel} is not available for the current selection.`;
}

function createModuleTag(label, variant = 'info') {
    return `<span class="module-tag module-tag--${variant}">${escapeHtml(label)}</span>`;
}

function updateModuleOptionAvailability() {
    if (manifestLoadError || !configuration.mounting || !configuration.power) {
        resetOptionAvailability();
        return;
    }

    if (!isManifestReady()) {
        return;
    }

    const baseState = {
        mounting: configuration.mounting,
        power: configuration.power
    };
    const baseKey = buildBaseKey(baseState);
    const availability = manifestAvailabilityIndex.get(baseKey) || null;

    MODULE_KEYS.forEach(key => {
        const options = Array.from(document.querySelectorAll(`input[name="${key}"]`));
        if (!options.length) {
            return;
        }

        const previouslyChecked = options.find(option => option.checked) || null;
        let selectionNeedsUpdate = false;

        options.forEach(input => {
            let available = true;
            let reason = '';

            if (!availability) {
                available = false;
                reason = formatOptionUnavailableReason(baseState, key, input.value);
            } else {
                const allowedValues = availability.modules[key];
                available = allowedValues.has(input.value);
                if (!available) {
                    reason = formatOptionUnavailableReason(baseState, key, input.value);
                }
            }

            if (!available && input.checked) {
                input.checked = false;
                selectionNeedsUpdate = true;
            }

            applyOptionAvailabilityState(input, { available, reason });
        });

        if (selectionNeedsUpdate) {
            const fallback = options.find(option => !option.disabled);
            if (fallback) {
                fallback.checked = true;
            } else if (previouslyChecked) {
                previouslyChecked.checked = true;
            }
        }
    });
}

function updateModuleAvailabilityMessage() {
    const hint = document.getElementById('module-availability-hint');
    if (!hint) {
        return;
    }

    hint.classList.remove('is-success', 'is-warning', 'is-error');

    if (manifestLoadError) {
        hint.classList.add('is-error');
        hint.innerHTML = '<strong>Unable to load firmware manifest.</strong> Module availability cannot be determined right now.';
        return;
    }

    if (!configuration.mounting || !configuration.power) {
        hint.innerHTML = 'Select a mounting and power option to see supported expansion modules.';
        return;
    }

    if (!isManifestReady()) {
        hint.innerHTML = 'Checking firmware coverage…';
        return;
    }

    const baseState = {
        mounting: configuration.mounting,
        power: configuration.power
    };
    const baseKey = buildBaseKey(baseState);
    const availability = manifestAvailabilityIndex.get(baseKey) || null;
    const combinationLabel = formatMountingPowerLabel(baseState);

    if (!availability) {
        hint.classList.add('is-warning');
        const label = combinationLabel ? escapeHtml(combinationLabel) : 'this selection';
        hint.innerHTML = `<strong>No firmware coverage yet.</strong> We don't have builds for ${label}.`;
        return;
    }

    const moduleComboKey = buildModuleComboKey(configuration);
    const unsupportedModules = MODULE_KEYS.filter(moduleKey => !availability.modules[moduleKey].has(configuration[moduleKey]));

    if (unsupportedModules.length > 0) {
        hint.classList.add('is-warning');
        const unavailableTags = unsupportedModules
            .map(moduleKey => createModuleTag(formatModuleSelectionLabel(moduleKey, configuration[moduleKey]), 'error'))
            .join(' ');
        const scopeLabel = combinationLabel ? ` for ${escapeHtml(combinationLabel)}` : '';
        hint.innerHTML = `<strong>Not available${scopeLabel}:</strong> ${unavailableTags}`;
        return;
    }

    if (!availability.combos.has(moduleComboKey)) {
        hint.classList.add('is-warning');
        const selectedTags = MODULE_KEYS
            .filter(moduleKey => configuration[moduleKey] !== 'none')
            .map(moduleKey => createModuleTag(formatModuleSelectionLabel(moduleKey, configuration[moduleKey]), 'info'))
            .join(' ') || createModuleTag('Core only', 'info');
        const label = combinationLabel ? escapeHtml(combinationLabel) : 'this selection';
        hint.innerHTML = `<strong>Partial support.</strong> ${label} is supported, but not with this exact module mix. ${selectedTags}`;
        return;
    }

    hint.classList.add('is-success');
    const selectedTags = MODULE_KEYS
        .filter(moduleKey => configuration[moduleKey] !== 'none')
        .map(moduleKey => createModuleTag(formatModuleSelectionLabel(moduleKey, configuration[moduleKey]), 'success'))
        .join(' ') || createModuleTag('Core only', 'success');
    const label = combinationLabel ? escapeHtml(combinationLabel) : 'this configuration';
    hint.innerHTML = `<strong>Firmware available!</strong> ${label} is ready for flashing. ${selectedTags}`;
}

function updateConfiguration(options = {}) {
    syncConfigurationFromInputs();
    updateModuleOptionAvailability();
    syncConfigurationFromInputs();
    updateModuleAvailabilityMessage();

    if (!options.skipUrlUpdate) {
        updateUrlFromConfiguration();
    } else {
        persistWizardState();
    }
}

function nextStep() {
    if (currentStep < totalSteps) {
        setStep(currentStep + 1, { animate: true });
    }
}

function previousStep() {
    if (currentStep > 1) {
        setStep(currentStep - 1, { animate: true });
    }
}

function setStep(targetStep, { skipUrlUpdate = false, animate = true } = {}) {
    if (targetStep < 1 || targetStep > totalSteps) {
        return;
    }

    const previousStep = currentStep;
    const targetStepElement = document.getElementById(`step-${targetStep}`);

    if (!targetStepElement) {
        return;
    }

    if (previousStep !== targetStep) {
        currentStep = targetStep;
    }

    updateProgressSteps(targetStep);

    if (animate && previousStep !== targetStep) {
        animateStepTransition(previousStep, targetStep);
    } else {
        document.querySelectorAll('.wizard-step').forEach(step => {
            const stepNumber = Number(step.id.replace('step-', ''));
            if (stepNumber === targetStep) {
                step.classList.add('active');
                step.classList.remove('entering', 'leaving');
            } else {
                step.classList.remove('active', 'entering', 'leaving');
            }
        });

        focusStep(targetStepElement);
    }

    if (currentStep === 3) {
        updateFanModuleVisibility();
        updateModuleOptionAvailability();
        updateModuleAvailabilityMessage();
    }

    if (currentStep === 4) {
        updateConfiguration({ skipUrlUpdate: true });
        updateSummary();
        findCompatibleFirmware();
    }

    if (!skipUrlUpdate) {
        updateUrlFromConfiguration();
    } else {
        persistWizardState();
    }
}

function updateProgressSteps(targetStep) {
    for (let i = 1; i <= totalSteps; i++) {
        const progressElement = document.querySelector(`.progress-step[data-step="${i}"]`);
        if (!progressElement) continue;

        if (i === targetStep) {
            progressElement.classList.add('active');
        } else {
            progressElement.classList.remove('active');
        }

        if (i < targetStep) {
            progressElement.classList.add('completed');
        } else {
            progressElement.classList.remove('completed');
        }
    }
}

function animateStepTransition(fromStep, toStep) {
    const fromElement = fromStep ? document.getElementById(`step-${fromStep}`) : null;
    const toElement = document.getElementById(`step-${toStep}`);

    if (fromElement && fromElement !== toElement) {
        fromElement.classList.add('leaving');
        fromElement.classList.remove('entering');

        const handleLeave = (event) => {
            if (event.target !== fromElement || event.propertyName !== 'opacity') {
                return;
            }

            clearTimeout(leaveFallback);
            fromElement.removeEventListener('transitionend', handleLeave);
            fromElement.classList.remove('leaving');
        };

        const leaveFallback = setTimeout(() => {
            fromElement.removeEventListener('transitionend', handleLeave);
            fromElement.classList.remove('leaving');
        }, 450);

        fromElement.addEventListener('transitionend', handleLeave);
        fromElement.classList.remove('active');
    }

    if (!toElement) {
        return;
    }

    toElement.classList.remove('leaving');
    toElement.classList.add('entering');
    toElement.classList.remove('active');

    const activateStep = () => {
        toElement.classList.add('active');

        const handleEnter = (event) => {
            if (event.target !== toElement || event.propertyName !== 'opacity') {
                return;
            }

            clearTimeout(enterFallback);
            toElement.removeEventListener('transitionend', handleEnter);
            toElement.classList.remove('entering');
            focusStep(toElement);
        };

        const enterFallback = setTimeout(() => {
            toElement.removeEventListener('transitionend', handleEnter);
            toElement.classList.remove('entering');
            focusStep(toElement);
        }, 450);

        toElement.addEventListener('transitionend', handleEnter);
    };

    requestAnimationFrame(activateStep);
}

function focusStep(stepElement) {
    if (!stepElement) {
        return;
    }

    const focusableSelector = 'input:not([disabled]), button:not([disabled]), select:not([disabled]), textarea:not([disabled]), [href], [tabindex]:not([tabindex="-1"])';
    const focusable = stepElement.querySelector(focusableSelector);

    if (focusable) {
        focusable.focus();
        return;
    }

    const heading = stepElement.querySelector('h2, h3, h4');
    if (heading) {
        if (!heading.hasAttribute('tabindex')) {
            heading.setAttribute('tabindex', '-1');
            heading.addEventListener('blur', () => {
                heading.removeAttribute('tabindex');
            }, { once: true });
        }

        heading.focus();
    }
}

function updateSummary() {
    let summaryHtml = '<div class="summary-grid">';

    // Mounting
    summaryHtml += `
        <div class="summary-item">
            <div class="summary-label">Mounting Type:</div>
            <div class="summary-value">${configuration.mounting ? configuration.mounting.charAt(0).toUpperCase() + configuration.mounting.slice(1) : 'Not selected'}</div>
        </div>
    `;

    // Power
    summaryHtml += `
        <div class="summary-item">
            <div class="summary-label">Power Option:</div>
            <div class="summary-value">${configuration.power ? configuration.power.toUpperCase() : 'Not selected'}</div>
        </div>
    `;

    // AirIQ
    if (configuration.airiq !== 'none') {
        const airiqSensors = {
            'base': ['SGP41', 'SCD41', 'MiCS4514', 'BMP390'],
            'pro': ['SGP41', 'SCD41', 'MiCS4514', 'BMP390', 'SEN0321', 'SPS30', 'SFA40']
        };
        summaryHtml += `
            <div class="summary-item">
                <div class="summary-label">AirIQ Module:</div>
                <div class="summary-value">${configuration.airiq.charAt(0).toUpperCase() + configuration.airiq.slice(1)}</div>
                <div class="summary-sensors">Includes: ${airiqSensors[configuration.airiq].join(', ')}</div>
            </div>
        `;
    }

    // Presence
    if (configuration.presence !== 'none') {
        const presenceSensors = {
            'base': ['SEN0609 mmWave sensor'],
            'pro': ['SEN0609 mmWave sensor', 'LD2450 24GHz radar']
        };
        summaryHtml += `
            <div class="summary-item">
                <div class="summary-label">Presence Module:</div>
                <div class="summary-value">${configuration.presence.charAt(0).toUpperCase() + configuration.presence.slice(1)}</div>
                <div class="summary-sensors">Includes: ${presenceSensors[configuration.presence].join(', ')}</div>
            </div>
        `;
    }

    // Comfort
    if (configuration.comfort !== 'none') {
        summaryHtml += `
            <div class="summary-item">
                <div class="summary-label">Comfort Module:</div>
                <div class="summary-value">${configuration.comfort.charAt(0).toUpperCase() + configuration.comfort.slice(1)}</div>
                <div class="summary-sensors">Includes: SHT40 (Temperature/Humidity), LTR-303 (Light)</div>
            </div>
        `;
    }

    // Fan
    if (configuration.fan !== 'none') {
        const fanTypes = {
            'pwm': 'Variable speed fan control via PWM',
            'analog': '0-10V analog fan control'
        };
        summaryHtml += `
            <div class="summary-item">
                <div class="summary-label">Fan Module:</div>
                <div class="summary-value">${configuration.fan.toUpperCase()}</div>
                <div class="summary-sensors">${fanTypes[configuration.fan]}</div>
            </div>
        `;
    }

    summaryHtml += '</div>';
    document.getElementById('config-summary').innerHTML = summaryHtml;
}

function groupLegacyBuilds(builds) {
    const groupsMap = new Map();

    builds.forEach((build, index) => {
        if (!build.config_string) {
            const model = build.model || 'Unknown Model';
            const variant = build.variant || '';
            const key = `${model}||${variant}`;

            if (!groupsMap.has(key)) {
                groupsMap.set(key, {
                    model,
                    variant,
                    builds: []
                });
            }

            groupsMap.get(key).builds.push({
                ...build,
                manifestIndex: index
            });
        }
    });

    return Array.from(groupsMap.values()).sort((a, b) => {
        const modelCompare = a.model.localeCompare(b.model);
        if (modelCompare !== 0) {
            return modelCompare;
        }
        return a.variant.localeCompare(b.variant);
    });
}

function renderLegacyFirmware(groups) {
    const section = document.getElementById('legacy-firmware-section');
    const list = document.getElementById('legacy-firmware-list');
    const panel = document.getElementById('legacy-firmware-panel');

    if (!section || !list) {
        return;
    }

    if (!groups.length) {
        section.style.display = 'none';
        list.innerHTML = '';
        if (panel) {
            panel.removeAttribute('open');
        }
        return;
    }

    const legacyHtml = groups.map(group => {
        const modelText = group.model || 'Unknown Model';
        const variantText = group.variant || '';
        const sanitizedModel = escapeHtml(modelText);
        const sanitizedVariant = escapeHtml(variantText);
        const variantTag = variantText ? `<span class="legacy-group-variant">${sanitizedVariant}</span>` : '';

        const buildsHtml = group.builds.map(build => {
            const versionLabel = build.version ? `v${build.version}${build.channel ? `-${build.channel}` : ''}` : '';
            const buildDate = build.build_date ? new Date(build.build_date) : null;
            const buildDateLabel = buildDate && !isNaN(buildDate.getTime()) ? buildDate.toLocaleDateString() : '';
            const fileSize = Number(build.file_size);
            const sizeLabel = Number.isFinite(fileSize) && fileSize > 0 ? `${(fileSize / 1024).toFixed(1)} KB` : '';
            const metaParts = [];
            if (versionLabel) metaParts.push(escapeHtml(versionLabel));
            if (buildDateLabel) metaParts.push(escapeHtml(buildDateLabel));
            if (sizeLabel) metaParts.push(escapeHtml(sizeLabel));
            const metaHtml = metaParts.length ? `<div class="legacy-build-meta">${metaParts.join(' · ')}</div>` : '';
            const description = build.description || 'No description available for this firmware build.';
            const sanitizedDescription = escapeHtml(description);
            const buildName = variantText ? `${modelText} · ${variantText}` : modelText;
            const sanitizedBuildName = escapeHtml(buildName);

            return `
                <div class="legacy-build-card">
                    <div class="legacy-build-info">
                        <div class="legacy-build-name">${sanitizedBuildName}</div>
                        ${metaHtml}
                        <p class="legacy-build-description">${sanitizedDescription}</p>
                    </div>
                    <div class="legacy-build-actions">
                        <esp-web-install-button manifest="firmware-${build.manifestIndex}.json" class="legacy-install-button">
                            <button slot="activate" class="btn btn-primary btn-small">Install Firmware</button>
                        </esp-web-install-button>
                    </div>
                </div>
            `;
        }).join('');

        return `
            <section class="legacy-build-group">
                <header class="legacy-group-header">
                    <h4 class="legacy-group-title">${sanitizedModel}</h4>
                    ${variantTag}
                </header>
                <div class="legacy-builds">
                    ${buildsHtml}
                </div>
            </section>
        `;
    }).join('');

    list.innerHTML = legacyHtml;
    section.style.display = 'block';
    attachInstallButtonListeners();
}

function updateFirmwareControls() {
    const isReady = Boolean(
        window.currentFirmware
        && Array.isArray(window.currentFirmware.parts)
        && window.currentFirmware.parts.length > 0
    );

    const downloadBtn = document.getElementById('download-btn');
    if (downloadBtn) {
        downloadBtn.disabled = !isReady;
        downloadBtn.classList.toggle('is-ready', isReady);
    }

    const copyUrlBtn = document.getElementById('copy-firmware-url-btn');
    if (copyUrlBtn) {
        const clipboardSupported = Boolean(navigator.clipboard);
        const canCopy = clipboardSupported && isReady;
        copyUrlBtn.disabled = !canCopy;
        copyUrlBtn.classList.toggle('is-ready', canCopy);

        if (!clipboardSupported) {
            copyUrlBtn.title = 'Copy requires Clipboard API support';
        } else {
            copyUrlBtn.removeAttribute('title');
        }
    }

    const installButton = document.querySelector('#compatible-firmware esp-web-install-button button[slot="activate"]');
    if (installButton) {
        installButton.classList.toggle('is-ready', isReady);
    }

    const detailHelper = document.querySelector('#compatible-firmware [data-ready-helper]');
    if (detailHelper) {
        if (isReady) {
            detailHelper.textContent = 'Ready to flash';
            detailHelper.classList.add('is-visible');
        } else {
            detailHelper.textContent = '';
            detailHelper.classList.remove('is-visible');
        }
    }

    const primaryHelper = document.querySelector('.primary-action-group [data-ready-helper]');
    if (primaryHelper) {
        if (isReady) {
            if (primaryHelper.textContent !== 'Ready to flash') {
                primaryHelper.textContent = 'Ready to flash';
            }
            primaryHelper.classList.add('is-visible');
        } else {
            primaryHelper.textContent = '';
            primaryHelper.classList.remove('is-visible');
        }
    }
}

function groupBuildsByConfig(builds) {
    const groups = new Map();

    builds.forEach(build => {
        if (!build.config_string) {
            return;
        }

        if (!groups.has(build.config_string)) {
            groups.set(build.config_string, []);
        }

        groups.get(build.config_string).push(build);
    });

    return groups;
}

function clearFirmwareOptions() {
    firmwareOptions = [];
    firmwareOptionsMap = new Map();
    currentFirmwareSelectionId = null;
    window.currentFirmware = null;

    if (firmwareVersionSelect) {
        firmwareVersionSelect.innerHTML = '';
        firmwareVersionSelect.value = '';
    }

    if (firmwareSelectorWrapper) {
        firmwareSelectorWrapper.hidden = true;
    }

    renderSelectedFirmware();
    updateFirmwareControls();
}

function setFirmwareOptions(builds, configString) {
    firmwareOptions = Array.isArray(builds) ? builds.slice() : [];
    firmwareOptionsMap = new Map(
        firmwareOptions.map(build => [build.firmwareId, build])
    );

    if (configString) {
        window.currentConfigString = configString;
    }

    if (!firmwareOptions.length) {
        currentFirmwareSelectionId = null;
        window.currentFirmware = null;
    }

    renderFirmwareSelector();
    updateFirmwareControls();
}

function getFirmwareId(build) {
    return `firmware-${build.manifestIndex}`;
}

function renderFirmwareSelector() {
    if (!firmwareVersionSelect || !firmwareSelectorWrapper) {
        return;
    }

    firmwareVersionSelect.innerHTML = '';

    if (!firmwareOptions.length) {
        firmwareSelectorWrapper.hidden = true;
        return;
    }

    firmwareOptions.forEach(build => {
        const option = document.createElement('option');
        const channelInfo = getChannelDisplayInfo(build.channel);
        const versionLabel = build.version ? `v${build.version}` : 'Unknown version';
        option.value = build.firmwareId;
        option.textContent = `${versionLabel} · ${channelInfo.label}`;
        firmwareVersionSelect.appendChild(option);
    });

    firmwareSelectorWrapper.hidden = false;

    const selectedValue = currentFirmwareSelectionId || (firmwareVersionSelect.options[0]?.value ?? '');
    if (selectedValue) {
        firmwareVersionSelect.value = selectedValue;
    }
}

function selectFirmwareById(firmwareId, { updateConfigString = true, syncSelector = true, renderDetails = true } = {}) {
    if (!firmwareId || !firmwareOptionsMap.has(firmwareId)) {
        return;
    }

    const firmware = firmwareOptionsMap.get(firmwareId);
    currentFirmwareSelectionId = firmwareId;
    window.currentFirmware = firmware;

    if (updateConfigString && firmware.config_string) {
        window.currentConfigString = firmware.config_string;
    }

    if (syncSelector && firmwareVersionSelect) {
        firmwareVersionSelect.value = firmwareId;
    }

    if (renderDetails) {
        renderSelectedFirmware();
    }

    updateFirmwareControls();
}

function selectDefaultFirmware() {
    if (!firmwareOptions.length) {
        currentFirmwareSelectionId = null;
        window.currentFirmware = null;
        renderSelectedFirmware();
        updateFirmwareControls();
        return;
    }

    selectFirmwareById(firmwareOptions[0].firmwareId);
}

function renderSelectedFirmware() {
    const container = document.getElementById('compatible-firmware');
    if (!container) {
        return;
    }

    const firmware = window.currentFirmware;

    if (!firmware) {
        container.innerHTML = `
            <div class="firmware-selection-placeholder">
                <p>Select a firmware release to see details.</p>
            </div>
        `;
        attachInstallButtonListeners();
        return;
    }

    const metadataSections = [
        { key: 'features', title: 'Key Features' },
        { key: 'hardware_requirements', title: 'Hardware Requirements' },
        { key: 'known_issues', title: 'Known Issues' },
        { key: 'changelog', title: 'Changelog' }
    ];

    const metadataHtml = metadataSections
        .map(({ key, title }) => {
            const items = firmware[key];
            if (!Array.isArray(items) || items.length === 0) {
                return '';
            }

            const listItems = items
                .map(item => `<li>${escapeHtml(item)}</li>`)
                .join('');

            return `
                <section class="firmware-meta-section firmware-${key.replace(/_/g, '-')}">
                    <h4>${escapeHtml(title)}</h4>
                    <ul>${listItems}</ul>
                </section>
            `;
        })
        .filter(Boolean)
        .join('');

    const channelInfo = getChannelDisplayInfo(firmware.channel);
    const firmwareVersion = firmware.version ?? '';
    const firmwareChannel = firmware.channel ?? '';
    const firmwareName = `Sense360-${window.currentConfigString}-v${firmwareVersion}${firmwareChannel ? `-${firmwareChannel}` : ''}.bin`;
    const fileSize = Number(firmware.file_size);
    const sizeLabel = Number.isFinite(fileSize) && fileSize > 0 ? `${(fileSize / 1024).toFixed(1)} KB` : '';
    const buildDate = firmware.build_date ? new Date(firmware.build_date) : null;
    const buildDateLabel = buildDate && !Number.isNaN(buildDate.getTime()) ? buildDate.toLocaleDateString() : '';
    const releaseNotesId = `${firmware.firmwareId}-release-notes`;
    const sanitizedConfigString = escapeHtml(firmware.config_string || window.currentConfigString || '');
    const sanitizedVersion = escapeHtml(firmwareVersion);
    const sanitizedChannel = escapeHtml(firmwareChannel);

    const metaParts = [];
    if (firmware.version) {
        metaParts.push(`<span class="firmware-version">${escapeHtml(`v${firmware.version}${firmwareChannel ? `-${firmwareChannel}` : ''}`)}</span>`);
    }
    if (sizeLabel) {
        metaParts.push(`<span class="firmware-size">${escapeHtml(sizeLabel)}</span>`);
    }
    if (buildDateLabel) {
        metaParts.push(`<span class="firmware-date">${escapeHtml(buildDateLabel)}</span>`);
    }

    metaParts.push(`
        <a href="#" class="release-notes-link" data-release-notes-trigger data-release-notes-id="${releaseNotesId}" data-notes-id="${releaseNotesId}" data-firmware-id="${firmware.firmwareId}" data-config-string="${sanitizedConfigString}" data-version="${sanitizedVersion}" data-channel="${sanitizedChannel}" onclick="toggleReleaseNotes(event)">
            View Release Notes
        </a>
    `);

    const metadataBlock = metadataHtml
        ? `
            <div class="firmware-metadata">
                ${metadataHtml}
            </div>
        `
        : '';

    const descriptionHtml = firmware.description
        ? `<p class="firmware-description">${escapeHtml(firmware.description)}</p>`
        : '';

    container.innerHTML = `
        <div class="firmware-card" data-firmware-detail data-firmware-id="${firmware.firmwareId}" data-channel="${escapeHtml(channelInfo.key)}">
            <div class="firmware-item">
                <div class="firmware-info">
                    <div class="firmware-header">
                        <div class="firmware-name">${escapeHtml(firmwareName)}</div>
                        <span class="firmware-channel-tag is-${escapeHtml(channelInfo.key)}">${escapeHtml(channelInfo.label)}</span>
                    </div>
                    <div class="firmware-details">
                        ${metaParts.join('')}
                    </div>
                    ${descriptionHtml}
                </div>
                <div class="firmware-actions">
                    <esp-web-install-button manifest="firmware-${firmware.manifestIndex}.json" data-firmware-id="${firmware.firmwareId}">
                        <button slot="activate" class="btn btn-primary" data-firmware-id="${firmware.firmwareId}">
                            Install Firmware
                        </button>
                    </esp-web-install-button>
                    <p class="ready-helper" data-ready-helper role="status" aria-live="polite"></p>
                </div>
            </div>
            ${metadataBlock}
            <div class="release-notes-section" id="${releaseNotesId}" data-release-notes-container data-loaded="false" style="display: none;">
                <div class="release-notes-content">
                    <div class="loading">Loading release notes...</div>
                </div>
            </div>
        </div>
    `;

    attachInstallButtonListeners();
}

async function findCompatibleFirmware() {
    clearFirmwareOptions();

    if (!configuration.mounting || !configuration.power) {
        window.currentConfigString = null;
        if (firmwareSelectorWrapper) {
            firmwareSelectorWrapper.hidden = true;
        }
        document.getElementById('compatible-firmware').innerHTML = `
            <div class="firmware-error">
                <h4>Incomplete Configuration</h4>
                <p>Please select both a mounting location and power option before checking firmware compatibility.</p>
            </div>
        `;
        updateFirmwareControls();
        attachInstallButtonListeners();
        renderLegacyFirmware([]);
        return;
    }

    const previousConfigString = window.currentConfigString;
    let configString = '';

    configString += `${configuration.mounting.charAt(0).toUpperCase() + configuration.mounting.slice(1)}`;
    configString += `-${configuration.power.toUpperCase()}`;

    if (configuration.airiq !== 'none') {
        configString += `-AirIQ${configuration.airiq.charAt(0).toUpperCase() + configuration.airiq.slice(1)}`;
    }

    if (configuration.presence !== 'none') {
        configString += `-Presence${configuration.presence.charAt(0).toUpperCase() + configuration.presence.slice(1)}`;
    }

    if (configuration.comfort !== 'none') {
        configString += `-Comfort${configuration.comfort.charAt(0).toUpperCase() + configuration.comfort.slice(1)}`;
    }

    if (configuration.fan !== 'none') {
        configString += `-Fan${configuration.fan.toUpperCase()}`;
    }

    if (previousConfigString !== configString) {
        setChecklistCompletion(false);
    } else {
        syncChecklistCompletion();
    }

    window.currentConfigString = configString;

<<<<<<< HEAD
    const sanitizedConfigString = escapeHtml(configString);

    // Load manifest to check if firmware exists
    try {
        await loadManifestData();
        const legacyGroups = manifestLegacyGroups;
        const matchingBuilds = (manifestConfigStringLookup.get(configString) || []).slice();
=======
    try {
        const response = await fetch('manifest.json', { cache: 'no-store' });
        const manifest = await response.json();
        const buildsWithIndex = manifest.builds.map((build, index) => {
            const enriched = { ...build, manifestIndex: index };
            enriched.firmwareId = getFirmwareId(enriched);
            return enriched;
        });
>>>>>>> 8e61a082

        const groupedBuilds = groupBuildsByConfig(buildsWithIndex);
        const sortedBuilds = (groupedBuilds.get(configString) || [])
            .slice()
            .sort((a, b) => {
                const priorityDiff = getChannelPriority(a.channel) - getChannelPriority(b.channel);
                if (priorityDiff !== 0) {
                    return priorityDiff;
                }
                return compareVersionsDesc(a.version, b.version);
            });

        renderLegacyFirmware(groupLegacyBuilds(manifest.builds));

        if (sortedBuilds.length) {
            setFirmwareOptions(sortedBuilds, configString);
            selectDefaultFirmware();
        } else {
            document.getElementById('compatible-firmware').innerHTML = `
                <div class="firmware-not-available">
                    <h4>Firmware Not Available</h4>
                    <p>The firmware for this configuration has not been built yet:</p>
                    <p class="config-string">Sense360-${escapeHtml(configString)}-v1.0.0-stable.bin</p>
                    <p class="help-text">Please contact support or check back later for this specific configuration.</p>
                </div>
            `;
            if (firmwareSelectorWrapper) {
                firmwareSelectorWrapper.hidden = true;
            }
            window.currentFirmware = null;
            updateFirmwareControls();
            attachInstallButtonListeners();
        }
    } catch (error) {
        console.error('Error loading manifest:', error);
        document.getElementById('compatible-firmware').innerHTML = `
            <div class="firmware-error">
                <h4>Error Loading Firmware</h4>
                <p>Unable to check firmware availability. Please try again later.</p>
            </div>
        `;
        if (firmwareSelectorWrapper) {
            firmwareSelectorWrapper.hidden = true;
        }
        window.currentFirmware = null;
        updateFirmwareControls();
        attachInstallButtonListeners();
        renderLegacyFirmware([]);
    }
}

if (firmwareVersionSelect) {
    firmwareVersionSelect.addEventListener('change', event => {
        const firmwareId = event.target.value;
        if (firmwareId) {
            selectFirmwareById(firmwareId, { syncSelector: false });
        }
    });
}

async function toggleReleaseNotes(event) {
    event.preventDefault();
    const link = event.currentTarget;
    if (!link) {
        return;
    }

    const notesId = link.dataset.releaseNotesId || link.dataset.notesId;
    if (!notesId) {
        return;
    }

    const notesSection = document.getElementById(notesId);
    if (!notesSection) {
        return;
    }

    const firmwareId = link.dataset.firmwareId;
    if (firmwareId) {
        selectFirmwareById(firmwareId, { updateConfigString: false, renderDetails: false });
    }

    const isHidden = notesSection.style.display === 'none' || notesSection.style.display === '';
    if (isHidden) {
        notesSection.style.display = 'block';
        link.textContent = 'Hide Release Notes';

        if (notesSection.dataset.loaded !== 'true') {
            await loadReleaseNotes({
                notesSection,
                configString: link.dataset.configString || window.currentConfigString || '',
                version: link.dataset.version || (window.currentFirmware?.version ?? ''),
                channel: link.dataset.channel || (window.currentFirmware?.channel ?? '')
            });
        }
    } else {
        notesSection.style.display = 'none';
        link.textContent = 'View Release Notes';
    }
}

async function loadReleaseNotes({ notesSection, configString, version, channel }) {
    if (!notesSection) {
        return;
    }

    const contentContainer = notesSection.querySelector('.release-notes-content');
    if (!contentContainer) {
        return;
    }

    const channelInfo = getChannelDisplayInfo(channel);

    const showFallbackMessage = (message) => {
        const fallback = document.createElement('p');
        fallback.className = 'no-notes';
        fallback.textContent = message;
        contentContainer.replaceChildren(fallback);
    };

    if (!configString || !version) {
        showFallbackMessage(channelInfo.notesFallback);
        notesSection.dataset.loaded = 'true';
        return;
    }

    try {
        const channelSuffix = channel ? `-${channel}` : '';
        const notesPath = `firmware/configurations/Sense360-${configString}-v${version}${channelSuffix}.md`;
        const response = await fetch(notesPath);

        if (response.ok) {
            const markdown = await response.text();
            const lines = markdown.split('\n');
            const fragment = document.createDocumentFragment();

            let currentList = null;
            let currentParagraph = null;

            const closeParagraph = () => {
                currentParagraph = null;
            };

            const closeList = () => {
                currentList = null;
            };

            lines.forEach(rawLine => {
                const line = rawLine.trim();

                if (line === '') {
                    closeParagraph();
                    closeList();
                    return;
                }

                const isHeader = line.startsWith('# ')
                    || line.startsWith('## ')
                    || line.startsWith('### ');
                const isListItem = line.startsWith('- ');

                if (isHeader) {
                    closeParagraph();
                    closeList();

                    let headerElement = null;
                    if (line.startsWith('### ')) {
                        headerElement = document.createElement('h4');
                        headerElement.textContent = line.substring(4);
                    } else if (line.startsWith('## ')) {
                        headerElement = document.createElement('h3');
                        headerElement.textContent = line.substring(3);
                    } else if (line.startsWith('# ')) {
                        headerElement = document.createElement('h2');
                        headerElement.textContent = line.substring(2);
                    }

                    if (headerElement) {
                        fragment.appendChild(headerElement);
                    }

                    return;
                }

                if (isListItem) {
                    closeParagraph();

                    if (!currentList) {
                        currentList = document.createElement('ul');
                        fragment.appendChild(currentList);
                    }

                    const listItem = document.createElement('li');
                    listItem.textContent = line.substring(2);
                    currentList.appendChild(listItem);
                    return;
                }

                closeList();

                if (!currentParagraph) {
                    currentParagraph = document.createElement('p');
                    fragment.appendChild(currentParagraph);
                    currentParagraph.textContent = line;
                } else {
                    currentParagraph.textContent = `${currentParagraph.textContent} ${line}`.trim();
                }
            });

            contentContainer.replaceChildren(fragment);
        } else {
            showFallbackMessage(channelInfo.notesFallback);
        }
    } catch (error) {
        console.error('Error loading release notes:', error);
        const errorMessage = document.createElement('p');
        errorMessage.className = 'error';
        errorMessage.textContent = 'Unable to load release notes.';
        contentContainer.replaceChildren(errorMessage);
    } finally {
        notesSection.dataset.loaded = 'true';
    }
}

function getResolvedFirmwareUrl() {
    if (!window.currentFirmware || !Array.isArray(window.currentFirmware.parts) || window.currentFirmware.parts.length === 0) {
        return null;
    }

    const firmwarePath = window.currentFirmware.parts[0].path;
    if (!firmwarePath) {
        return null;
    }

    try {
        return new URL(firmwarePath, window.location.href).href;
    } catch (error) {
        console.warn('Unable to resolve firmware URL:', error);
        return firmwarePath;
    }
}

async function copyFirmwareUrl() {
    if (!navigator.clipboard) {
        showToast('Copy not supported');
        return;
    }

    const firmwareUrl = getResolvedFirmwareUrl();
    if (!firmwareUrl) {
        showToast('Nothing to copy');
        return;
    }

    try {
        await navigator.clipboard.writeText(firmwareUrl);
        showToast('Copied');
    } catch (error) {
        console.error('Failed to copy firmware URL:', error);
        showToast('Copy failed');
    }

    const copyUrlBtn = document.getElementById('copy-firmware-url-btn');
    if (copyUrlBtn) {
        copyUrlBtn.blur();
    }
}

function showToast(message, options = {}) {
    const { duration = 2000 } = options;
    let toast = document.getElementById('app-toast');

    if (!toast) {
        toast = document.createElement('div');
        toast.id = 'app-toast';
        toast.className = 'app-toast';
        toast.setAttribute('role', 'status');
        toast.setAttribute('aria-live', 'polite');
        document.body.appendChild(toast);
    }

    toast.textContent = message;
    toast.classList.remove('is-visible');
    void toast.offsetWidth;
    toast.classList.add('is-visible');

    if (toastTimeoutId) {
        clearTimeout(toastTimeoutId);
    }

    toastTimeoutId = setTimeout(() => {
        toast.classList.remove('is-visible');
    }, duration);
}

function downloadFirmware() {
    if (window.currentFirmware && window.currentConfigString) {
        const firmware = window.currentFirmware;
        const configString = window.currentConfigString;
        const firmwarePath = firmware.parts[0].path;

        // Create a link element and trigger download
        const link = document.createElement('a');
        link.href = firmwarePath;
        const channelSuffix = firmware.channel ? `-${firmware.channel}` : '';
        link.download = `Sense360-${configString}-v${firmware.version}${channelSuffix}.bin`;
        document.body.appendChild(link);
        link.click();
        document.body.removeChild(link);
    }
}

function initializeFromUrl() {
    const { parsedConfig, providedKeys, parsedStep, hasParams } = parseConfigurationFromLocation();

    const shouldRestoreRememberedState = Boolean(rememberChoices && rememberedState && !hasParams);
    const initialConfig = shouldRestoreRememberedState ? rememberedState.configuration : parsedConfig;

    applyConfiguration(initialConfig);

    const maxStep = getMaxReachableStep();
    let targetStep;

    if (shouldRestoreRememberedState) {
        if (typeof rememberedState.currentStep === 'number') {
            targetStep = Math.min(rememberedState.currentStep, maxStep);
        } else if (!configuration.mounting) {
            targetStep = 1;
        } else if (!configuration.power) {
            targetStep = 2;
        } else {
            targetStep = Math.min(4, maxStep);
        }
    } else if (parsedStep) {
        targetStep = Math.min(parsedStep, maxStep);
    } else if (!configuration.mounting) {
        targetStep = 1;
    } else if (!configuration.power) {
        targetStep = 2;
    } else if (['airiq', 'presence', 'comfort', 'fan'].some(key => providedKeys.has(key))) {
        targetStep = Math.min(4, maxStep);
    } else {
        targetStep = Math.min(3, maxStep);
    }

    setStep(targetStep, { skipUrlUpdate: true, animate: false });
}

function applyConfiguration(initialConfig) {
    Object.assign(configuration, defaultConfiguration, initialConfig);

    if (configuration.mounting !== 'wall') {
        configuration.fan = 'none';
    }

    if (configuration.mounting) {
        const mountingInput = document.querySelector(`input[name="mounting"][value="${configuration.mounting}"]`);
        if (mountingInput) {
            mountingInput.checked = true;
            document.querySelector('#step-1 .btn-next').disabled = false;
        }
    } else {
        document.querySelector('#step-1 .btn-next').disabled = true;
    }

    if (configuration.power) {
        const powerInput = document.querySelector(`input[name="power"][value="${configuration.power}"]`);
        if (powerInput) {
            powerInput.checked = true;
            document.querySelector('#step-2 .btn-next').disabled = false;
        }
    } else {
        document.querySelector('#step-2 .btn-next').disabled = true;
    }

    ['airiq', 'presence', 'comfort', 'fan'].forEach(key => {
        const value = configuration[key];
        const input = document.querySelector(`input[name="${key}"][value="${value}"]`);
        if (input) {
            input.checked = true;
        }
    });

    updateFanModuleVisibility();
    updateConfiguration({ skipUrlUpdate: true });
}

function getMaxReachableStep() {
    if (!configuration.mounting) {
        return 1;
    }

    if (!configuration.power) {
        return 2;
    }

    return 4;
}

function parseConfigurationFromLocation() {
    const combinedParams = new URLSearchParams();
    const searchParams = new URLSearchParams(window.location.search);
    const hash = window.location.hash.startsWith('#') ? window.location.hash.substring(1) : window.location.hash;
    const hashParams = new URLSearchParams(hash);

    hashParams.forEach((value, key) => {
        combinedParams.set(key, value);
    });

    searchParams.forEach((value, key) => {
        combinedParams.set(key, value);
    });

    const parsedConfig = { ...defaultConfiguration };
    const providedKeys = new Set();
    const hasParams = Array.from(combinedParams.keys()).length > 0;

    Object.keys(allowedOptions).forEach(key => {
        const value = combinedParams.get(key);
        if (value && allowedOptions[key].includes(value)) {
            parsedConfig[key] = value;
            providedKeys.add(key);
        }
    });

    let parsedStep = null;
    const stepValue = combinedParams.get('step');
    if (stepValue) {
        const numericStep = parseInt(stepValue, 10);
        if (!Number.isNaN(numericStep) && numericStep >= 1 && numericStep <= totalSteps) {
            parsedStep = numericStep;
        }
    }

    return { parsedConfig, providedKeys, parsedStep, hasParams };
}

function updateUrlFromConfiguration() {
    const params = new URLSearchParams();

    if (configuration.mounting) {
        params.set('mounting', configuration.mounting);
    }

    if (configuration.power) {
        params.set('power', configuration.power);
    }

    params.set('airiq', configuration.airiq || 'none');
    params.set('presence', configuration.presence || 'none');
    params.set('comfort', configuration.comfort || 'none');

    if (configuration.mounting === 'wall') {
        params.set('fan', configuration.fan || 'none');
    } else {
        params.set('fan', 'none');
    }

    params.set('step', String(currentStep));

    const paramString = params.toString();
    const newUrl = paramString ? `${window.location.pathname}?${paramString}` : window.location.pathname;
    history.replaceState(null, '', newUrl);
    persistWizardState();
}

window.nextStep = nextStep;
window.previousStep = previousStep;
window.downloadFirmware = downloadFirmware;
window.copyFirmwareUrl = copyFirmwareUrl;
window.toggleReleaseNotes = toggleReleaseNotes;<|MERGE_RESOLUTION|>--- conflicted
+++ resolved
@@ -1547,7 +1547,6 @@
 
     window.currentConfigString = configString;
 
-<<<<<<< HEAD
     const sanitizedConfigString = escapeHtml(configString);
 
     // Load manifest to check if firmware exists
@@ -1555,16 +1554,6 @@
         await loadManifestData();
         const legacyGroups = manifestLegacyGroups;
         const matchingBuilds = (manifestConfigStringLookup.get(configString) || []).slice();
-=======
-    try {
-        const response = await fetch('manifest.json', { cache: 'no-store' });
-        const manifest = await response.json();
-        const buildsWithIndex = manifest.builds.map((build, index) => {
-            const enriched = { ...build, manifestIndex: index };
-            enriched.firmwareId = getFirmwareId(enriched);
-            return enriched;
-        });
->>>>>>> 8e61a082
 
         const groupedBuilds = groupBuildsByConfig(buildsWithIndex);
         const sortedBuilds = (groupedBuilds.get(configString) || [])
