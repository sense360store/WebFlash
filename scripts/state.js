--- conflicted
+++ resolved
@@ -4072,7 +4072,6 @@
 function applyConfiguration(initialConfig) {
     Object.assign(configuration, defaultConfiguration, initialConfig);
 
-<<<<<<< HEAD
     if (configuration.mounting !== 'wall') {
         configuration.fan = 'none';
     }
@@ -4081,8 +4080,6 @@
         configuration.bathroomairiq = 'none';
     }
 
-=======
->>>>>>> 3e9c55b8
     if (configuration.mounting) {
         const mountingInput = document.querySelector(`input[name="mounting"][value="${configuration.mounting}"]`);
         if (mountingInput) {
