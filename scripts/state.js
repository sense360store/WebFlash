import {
    isRememberEnabled,
    setRememberEnabled,
    loadRememberedState,
    persistRememberedState
} from './remember-state.js';
import { escapeHtml } from './utils/escape-html.js';
import { normalizeChannelKey } from './utils/channel-alias.js';
import { MODULE_REQUIREMENT_MATRIX, getModuleMatrixEntry, getModuleVariantEntry } from './data/module-requirements.js';
import {
    runPreflightDiagnostics,
    didMandatoryChecksPass,
    firstBlockingCheck
} from './support/preflight.js';
import { parseConfigParams, mapToWizardConfiguration } from './utils/url-config.js';
import { generateEsphomeYaml } from './utils/esphome-yaml.js';

let currentStep = 1;
const totalSteps = 4;

function getTotalSteps() {
    return totalSteps;
}
const defaultConfiguration = {
    mounting: null,
    power: null,
    airiq: 'none',
    presence: 'none',
    comfort: 'none',
    fan: 'none'
};
const configuration = { ...defaultConfiguration };
const allowedOptions = {
    mounting: ['wall', 'ceiling'],
    power: ['usb', 'poe', 'pwr'],
    airiq: ['none', 'base', 'pro'],
    presence: ['none', 'base', 'pro'],
    comfort: ['none', 'base'],
    fan: ['none', 'pwm', 'analog']
};

const MODULE_KEYS = ['airiq', 'presence', 'comfort', 'fan'];
const MODULE_LABELS = {
    airiq: 'AirIQ',
    presence: 'Presence',
    comfort: 'Comfort',
    fan: 'Fan'
};

const MODULE_SEGMENT_FORMATTERS = {
    airiq: value => `AirIQ${value.charAt(0).toUpperCase() + value.slice(1)}`,
    presence: value => `Presence${value === 'base' ? '' : value.charAt(0).toUpperCase() + value.slice(1)}`,
    comfort: value => `Comfort${value === 'base' ? '' : value.charAt(0).toUpperCase() + value.slice(1)}`,
    fan: value => `Fan${value.toUpperCase()}`
};

const DIAGNOSTIC_DEFAULT_MESSAGE = 'Preparing check…';
const DIAGNOSTIC_RUNNING_MESSAGE = 'Running diagnostics…';

const DIAGNOSTICS_SECTION_SELECTOR = '.pre-flash-checklist';
const DIAGNOSTIC_LIST_SELECTOR = '[data-diagnostic-list]';
const DIAGNOSTIC_ITEM_SELECTOR = '[data-diagnostic-item]';
const DIAGNOSTIC_MESSAGE_SELECTOR = '[data-diagnostic-message]';
const DIAGNOSTIC_TIP_SELECTOR = '[data-diagnostic-tip]';
const DIAGNOSTIC_SUMMARY_SELECTOR = '[data-diagnostic-summary]';
const DIAGNOSTIC_ERROR_SELECTOR = '[data-diagnostic-error]';
const DIAGNOSTIC_REFRESH_SELECTOR = '[data-diagnostic-refresh]';

function createEmptyDiagnosticsState() {
    return {
        status: 'idle',
        result: null,
        error: null,
        timestamp: 0
    };
}

let diagnosticsState = createEmptyDiagnosticsState();
const diagnosticsElements = new Map();
let diagnosticsSectionElement = null;
let diagnosticsSummaryElement = null;
let diagnosticsErrorElement = null;
let diagnosticsRefreshButton = null;
let diagnosticsInFlightPromise = null;
let checklistCompleted = false;
const rescueInstallHistory = [];

function isLocalStorageAccessible() {
    const candidates = [];

    if (typeof globalThis !== 'undefined') {
        candidates.push(globalThis);
        if (globalThis.window && globalThis.window !== globalThis) {
            candidates.push(globalThis.window);
        }
    }

    if (typeof window !== 'undefined' && !candidates.includes(window)) {
        candidates.push(window);
    }

    for (const candidate of candidates) {
        if (!candidate) {
            continue;
        }

        try {
            const storage = candidate.localStorage;
            if (storage && typeof storage.getItem === 'function') {
                return true;
            }
        } catch (error) {
            return false;
        }
    }

    return false;
}

let moduleDetailPanelElement = null;
let moduleDetailPanelInitialized = false;
let activeModuleDetailKey = null;
let activeModuleDetailVariant = null;

function getDefaultState() {
    return {
        ...defaultConfiguration,
        mount: defaultConfiguration.mounting
    };
}

function getState() {
    return {
        ...configuration,
        mount: configuration.mounting
    };
}

function normalizeStateForConfiguration(state = {}) {
    if (!state || typeof state !== 'object') {
        return {};
    }

    const { mount, ...rest } = state;
    const normalized = { ...rest };

    if (mount !== undefined) {
        normalized.mounting = mount;
    }

    return normalized;
}

function setState(newState = {}, options = {}) {
    const normalizedState = normalizeStateForConfiguration(newState);
    applyConfiguration(normalizedState);

    if (options.skipUrlUpdate) {
        persistWizardState();
    } else {
        updateUrlFromConfiguration();
    }

    return getState();
}

function replaceState(newState = {}, options = {}) {
    const mergedOptions = { skipUrlUpdate: true, ...options };
    return setState(newState, mergedOptions);
}

function formatConfigSegment(moduleKey, moduleValue) {
    const key = (moduleKey || '').toString().trim().toLowerCase();
    const value = (moduleValue || '').toString().trim().toLowerCase();

    if (!key || !value || value === 'none') {
        return '';
    }

    const formatter = MODULE_SEGMENT_FORMATTERS[key];
    if (!formatter) {
        return '';
    }

    const segment = formatter(value);
    if (!segment) {
        return '';
    }

    return `-${segment}`;
}

function ensureModuleDetailPanelElement() {
    if (moduleDetailPanelElement) {
        return moduleDetailPanelElement;
    }

    moduleDetailPanelElement = document.getElementById('module-requirements-panel');
    return moduleDetailPanelElement;
}

function formatHeaderList(headers = []) {
    const items = headers.filter(item => typeof item === 'string' && item.trim().length > 0);
    if (items.length === 0) {
        return '';
    }

    if (items.length === 1) {
        return items[0];
    }

    const initial = items.slice(0, -1);
    const last = items[items.length - 1];
    return `${initial.join(', ')} and ${last}`;
}

function isConflictActiveForConfig(conflict, state) {
    if (!conflict || !conflict.module) {
        return false;
    }

    const currentValue = state?.[conflict.module];
    if (!currentValue || currentValue === 'none') {
        return false;
    }

    if (Array.isArray(conflict.variants) && conflict.variants.length > 0) {
        return conflict.variants.includes(currentValue);
    }

    return true;
}

function buildVariantConflictMarkup(moduleKey, variantKey, variant) {
    const conflicts = Array.isArray(variant?.conflicts) ? variant.conflicts : [];
    if (!conflicts.length) {
        return '<span class="module-requirements-table__muted">None</span>';
    }

    return conflicts.map(conflict => {
        const isActive = isConflictActiveForConfig(conflict, configuration);
        const classes = ['module-conflict'];
        if (isActive) {
            classes.push('is-active');
        }

        let label = conflict.message;
        if (!label) {
            let targetVariant = configuration[conflict.module];
            if (Array.isArray(conflict.variants) && conflict.variants.length === 1) {
                targetVariant = conflict.variants[0];
            }
            label = `Incompatible with ${formatModuleSelectionLabel(conflict.module, targetVariant || 'none')}`;
        }

        const detail = conflict.detail ? `<span class="module-conflict__detail">${escapeHtml(conflict.detail)}</span>` : '';
        return `<div class="${classes.join(' ')}"><span class="module-conflict__label">${escapeHtml(label)}</span>${detail}</div>`;
    }).join('');
}

function renderModuleDetailPanel() {
    const panel = ensureModuleDetailPanelElement();
    if (!panel) {
        return;
    }

    if (!activeModuleDetailKey || !MODULE_REQUIREMENT_MATRIX[activeModuleDetailKey]) {
        panel.innerHTML = '<div class="module-requirements-panel__placeholder">Highlight a module option to see required core revisions, headers, and conflicts.</div>';
        return;
    }

    const moduleEntry = getModuleMatrixEntry(activeModuleDetailKey);
    if (!moduleEntry) {
        panel.innerHTML = '<div class="module-requirements-panel__placeholder">Highlight a module option to see required core revisions, headers, and conflicts.</div>';
        return;
    }

    const variants = moduleEntry.variants || {};
    const selectedVariant = configuration[activeModuleDetailKey] || 'none';
    const effectiveVariant = variants[activeModuleDetailVariant] ? activeModuleDetailVariant : selectedVariant;

    const rowsHtml = Object.entries(variants).map(([variantKey, variant]) => {
        const rowClasses = ['module-requirements-table__row'];
        if (variantKey === effectiveVariant) {
            rowClasses.push('is-highlighted');
        }
        if (variantKey === selectedVariant) {
            rowClasses.push('is-selected');
        }

        const coreRevisionMarkup = variant.coreRevision
            ? escapeHtml(variant.coreRevision)
            : '<span class="module-requirements-table__muted">Not required</span>';

        const headers = Array.isArray(variant.headers) && variant.headers.length > 0
            ? variant.headers.map(header => `<div>${escapeHtml(header)}</div>`).join('')
            : '<span class="module-requirements-table__muted">Not required</span>';

        const conflictsMarkup = buildVariantConflictMarkup(activeModuleDetailKey, variantKey, variant);

        const variantLabel = variant.label
            ? variant.label
            : formatModuleSelectionLabel(activeModuleDetailKey, variantKey);

        return `
            <tr class="${rowClasses.join(' ')}">
                <th scope="row">${escapeHtml(variantLabel)}</th>
                <td>${coreRevisionMarkup}</td>
                <td>${headers}</td>
                <td>${conflictsMarkup}</td>
            </tr>
        `;
    }).join('');

    const summaryMarkup = moduleEntry.summary
        ? `<p class="module-requirements-panel__summary">${escapeHtml(moduleEntry.summary)}</p>`
        : '';

    panel.innerHTML = `
        <div class="module-requirements-panel__head">
            <h4>${escapeHtml(moduleEntry.label || MODULE_LABELS[activeModuleDetailKey] || activeModuleDetailKey)}</h4>
            ${summaryMarkup}
        </div>
        <div class="module-requirements-panel__body">
            <table class="module-requirements-table">
                <thead>
                    <tr>
                        <th scope="col">Option</th>
                        <th scope="col">Core Revision</th>
                        <th scope="col">Required Headers</th>
                        <th scope="col">Conflicts</th>
                    </tr>
                </thead>
                <tbody>
                    ${rowsHtml}
                </tbody>
            </table>
        </div>
    `;
}

function setActiveModuleDetail(moduleKey, variantKey) {
    if (!moduleKey || !MODULE_REQUIREMENT_MATRIX[moduleKey]) {
        return;
    }

    const moduleEntry = getModuleMatrixEntry(moduleKey);
    const variants = moduleEntry?.variants || {};

    activeModuleDetailKey = moduleKey;
    if (variantKey && variants[variantKey]) {
        activeModuleDetailVariant = variantKey;
    } else {
        const selectedVariant = configuration[moduleKey] || 'none';
        activeModuleDetailVariant = variants[selectedVariant] ? selectedVariant : Object.keys(variants)[0] || null;
    }

    renderModuleDetailPanel();
}

function syncModuleDetailPanelToSelection() {
    if (!moduleDetailPanelInitialized) {
        return;
    }

    const panel = ensureModuleDetailPanelElement();
    if (!panel) {
        return;
    }

    if (!activeModuleDetailKey || !MODULE_REQUIREMENT_MATRIX[activeModuleDetailKey]) {
        const defaultModule = MODULE_KEYS.find(key => MODULE_REQUIREMENT_MATRIX[key]);
        if (defaultModule) {
            activeModuleDetailKey = defaultModule;
        }
    }

    if (!activeModuleDetailKey) {
        renderModuleDetailPanel();
        return;
    }

    setActiveModuleDetail(activeModuleDetailKey, activeModuleDetailVariant);
}

function initializeModuleDetailPanel() {
    if (moduleDetailPanelInitialized) {
        return;
    }

    const panel = ensureModuleDetailPanelElement();
    if (!panel) {
        return;
    }

    moduleDetailPanelInitialized = true;

    const handleHighlight = (event) => {
        const input = event?.target;
        if (!input || !input.name || !MODULE_REQUIREMENT_MATRIX[input.name]) {
            return;
        }
        setActiveModuleDetail(input.name, input.value || configuration[input.name] || 'none');
    };

    document.querySelectorAll('.module-section input[type="radio"]').forEach(input => {
        input.addEventListener('focus', handleHighlight);
        input.addEventListener('change', handleHighlight);

        const card = input.closest('.option-card');
        if (card && card.dataset.moduleDetailBound !== 'true') {
            card.addEventListener('mouseenter', () => {
                setActiveModuleDetail(input.name, input.value || configuration[input.name] || 'none');
            });
            card.dataset.moduleDetailBound = 'true';
        }
    });

    const defaultModule = MODULE_KEYS.find(key => MODULE_REQUIREMENT_MATRIX[key]);
    if (defaultModule) {
        setActiveModuleDetail(defaultModule, configuration[defaultModule] || 'none');
    } else {
        renderModuleDetailPanel();
    }
}

function describeVariantRequirements(moduleKey, variantKey) {
    const variant = getModuleVariantEntry(moduleKey, variantKey);
    if (!variant || variantKey === 'none') {
        return [];
    }

    const details = [];
    const requirementParts = [];

    if (variant.coreRevision) {
        requirementParts.push(`requires ${variant.coreRevision}`);
    }

    if (Array.isArray(variant.headers) && variant.headers.length > 0) {
        requirementParts.push(`needs ${formatHeaderList(variant.headers)}`);
    }

    if (requirementParts.length > 0) {
        details.push(`${formatModuleSelectionLabel(moduleKey, variantKey)} ${requirementParts.join(' and ')}.`);
    }

    if (Array.isArray(variant.conflicts)) {
        variant.conflicts.forEach(conflict => {
            if (!isConflictActiveForConfig(conflict, configuration)) {
                return;
            }

            if (conflict.message) {
                details.push(conflict.message);
            } else {
                const otherValue = configuration[conflict.module];
                details.push(`${formatModuleSelectionLabel(moduleKey, variantKey)} is incompatible with ${formatModuleSelectionLabel(conflict.module, otherValue)}.`);
            }
        });
    }

    return details;
}

function collectActiveConflictMessages(state) {
    const messages = [];
    const seen = new Set();

    MODULE_KEYS.forEach(moduleKey => {
        const variantKey = state[moduleKey];
        if (!variantKey || variantKey === 'none') {
            return;
        }

        const variant = getModuleVariantEntry(moduleKey, variantKey);
        if (!variant || !Array.isArray(variant.conflicts)) {
            return;
        }

        variant.conflicts.forEach(conflict => {
            if (!isConflictActiveForConfig(conflict, state)) {
                return;
            }

            let message = conflict.message;
            if (!message) {
                const otherValue = state[conflict.module];
                message = `${formatModuleSelectionLabel(moduleKey, variantKey)} is incompatible with ${formatModuleSelectionLabel(conflict.module, otherValue)}.`;
            }

            if (!seen.has(message)) {
                seen.add(message);
                messages.push(message);
            }
        });
    });

    return messages;
}

let manifestLoadPromise = null;
let manifestData = null;
let manifestLoadError = null;
let manifestBuildsWithIndex = [];
let manifestConfigStringLookup = new Map();
let manifestAvailabilityIndex = new Map();

const SIGNATURE_SALT_TEXT = 'Sense360 Firmware Signing Salt v1';
const signatureSaltBytes = typeof TextEncoder !== 'undefined'
    ? new TextEncoder().encode(SIGNATURE_SALT_TEXT)
    : null;

function createEmptyVerificationState(status = 'idle', message = '') {
    return {
        status,
        message,
        parts: new Map(),
        firmwareId: null
    };
}

let firmwareVerificationState = createEmptyVerificationState();
let firmwareVerificationToken = 0;

const RELEASE_NOTES_CHANNEL_SUFFIX_MAP = {
    stable: 'stable',
    general: 'stable',
    preview: 'preview',
    prerelease: 'preview',
    beta: 'beta',
    rc: 'beta',
    candidate: 'beta'
};

const CHANNEL_DISPLAY_MAP = {
    stable: {
        label: 'Stable Release',
        description: 'Recommended for production deployments with full validation.',
        notesFallback: 'Stable release notes are not available for this firmware version yet.'
    },
    preview: {
        label: 'Preview Release',
        description: 'Early-access builds for evaluating upcoming capabilities with limited validation.',
        notesFallback: 'Preview release notes are not yet available for this firmware version.'
    },
    beta: {
        label: 'Beta Release',
        description: 'Release candidate builds for broader testing ahead of stable rollout.',
        notesFallback: 'Beta release notes are not yet available for this firmware version.'
    },
    dev: {
        label: 'Development Build',
        description: 'Cutting-edge development firmware intended for advanced testing only.',
        notesFallback: 'Development build notes are not available for this firmware version.'
    },
    rescue: {
        label: 'Rescue Build',
        description: 'Emergency recovery firmware for bringing devices back from failed installs.',
        notesFallback: 'Rescue builds do not ship release notes.'
    }
};

const DEFAULT_CHANNEL_DISPLAY = {
    label: 'Firmware Build',
    description: 'Details for this firmware build.',
    notesFallback: 'No release notes available for this firmware version.'
};

const CHANNEL_PRIORITY_MAP = {
    general: 0,
    stable: 0,
    ga: 0,
    release: 0,
    prod: 0,
    production: 0,
    rescue: -1,
    lts: 0,
    preview: 1,
    prerelease: 1,
    beta: 2,
    rc: 2,
    candidate: 2,
    dev: 3,
    alpha: 3,
    nightly: 3,
    canary: 3,
    experimental: 3
};

function normaliseChannelKey(channel) {
    return normalizeChannelKey(channel);
}

function getChannelDisplayInfo(channel) {
    const key = normaliseChannelKey(channel);
    const display = CHANNEL_DISPLAY_MAP[key] || DEFAULT_CHANNEL_DISPLAY;
    return { key, ...display };
}

function resolveReleaseNotesChannel(channel) {
    if (!channel) {
        return '';
    }

    const key = channel.toString().trim().toLowerCase();
    return RELEASE_NOTES_CHANNEL_SUFFIX_MAP[key] || key;
}

function getChannelPriority(channel) {
    const key = normaliseChannelKey(channel);
    if (Object.prototype.hasOwnProperty.call(CHANNEL_PRIORITY_MAP, key)) {
        return CHANNEL_PRIORITY_MAP[key];
    }
    return 99;
}

function parseVersionSegments(version) {
    if (!version) {
        return [];
    }

    const numericSegments = String(version)
        .match(/\d+/g);

    if (!numericSegments) {
        return [];
    }

    return numericSegments.map(segment => Number.parseInt(segment, 10));
}

function compareVersionsDesc(aVersion, bVersion) {
    const aSegments = parseVersionSegments(aVersion);
    const bSegments = parseVersionSegments(bVersion);
    const maxLength = Math.max(aSegments.length, bSegments.length);

    for (let index = 0; index < maxLength; index += 1) {
        const aValue = aSegments[index] ?? 0;
        const bValue = bSegments[index] ?? 0;

        if (aValue !== bValue) {
            return bValue - aValue;
        }
    }

    const aLabel = aVersion || '';
    const bLabel = bVersion || '';

    return bLabel.localeCompare(aLabel);
}

function sortBuildsByChannelAndVersion(builds) {
    if (!Array.isArray(builds)) {
        return [];
    }

    return builds.slice().sort((a, b) => {
        const priorityDiff = getChannelPriority(a.channel) - getChannelPriority(b.channel);
        if (priorityDiff !== 0) {
            return priorityDiff;
        }
        return compareVersionsDesc(a.version, b.version);
    });
}

function normaliseMountingToken(value) {
    const token = (value || '').toString().trim().toLowerCase();
    if (allowedOptions.mounting.includes(token)) {
        return token;
    }
    return null;
}

function normalisePowerToken(value) {
    const token = (value || '').toString().trim().toLowerCase();
    if (allowedOptions.power.includes(token)) {
        return token;
    }
    return null;
}

function normaliseModuleValue(key, value) {
    const allowed = allowedOptions[key];
    if (!allowed) {
        return value;
    }

    const normalised = (value || '').toString().trim().toLowerCase();
    if (normalised && allowed.includes(normalised)) {
        return normalised;
    }

    if (!normalised) {
        if (allowed.includes('base')) {
            return 'base';
        }
        if (allowed.includes('none')) {
            return 'none';
        }
    }

    if (allowed.includes('none')) {
        return 'none';
    }

    return allowed[0];
}

function parseConfigStringState(configString) {
    if (!configString) {
        return null;
    }

    const segments = configString
        .split('-')
        .map(segment => segment.trim())
        .filter(Boolean);

    if (segments.length < 2) {
        return null;
    }

    const mounting = normaliseMountingToken(segments[0]);
    const power = normalisePowerToken(segments[1]);

    if (!mounting || !power) {
        return null;
    }

    const moduleState = {
        airiq: 'none',
        presence: 'none',
        comfort: 'none',
        fan: 'none'
    };

    for (let index = 2; index < segments.length; index += 1) {
        const segment = segments[index];
        if (!segment) {
            continue;
        }

        if (segment.startsWith('AirIQ')) {
            const suffix = segment.substring('AirIQ'.length);
            moduleState.airiq = normaliseModuleValue('airiq', suffix ? suffix.toLowerCase() : 'base');
        } else if (segment.startsWith('Presence')) {
            const suffix = segment.substring('Presence'.length);
            moduleState.presence = normaliseModuleValue('presence', suffix ? suffix.toLowerCase() : 'base');
        } else if (segment.startsWith('Comfort')) {
            const suffix = segment.substring('Comfort'.length);
            moduleState.comfort = normaliseModuleValue('comfort', suffix ? suffix.toLowerCase() : 'base');
        } else if (segment.startsWith('Fan')) {
            const suffix = segment.substring('Fan'.length);
            moduleState.fan = normaliseModuleValue('fan', suffix ? suffix.toLowerCase() : 'none');
        }
    }

    return {
        mounting,
        power,
        ...moduleState
    };
}

function buildBaseKey(state) {
    return `${state.mounting}|${state.power}`;
}

function buildModuleComboKey(state) {
    return MODULE_KEYS
        .map(key => `${key}=${state[key] ?? 'none'}`)
        .join('|');
}

function buildManifestContext(manifest) {
    manifestBuildsWithIndex = [];
    manifestConfigStringLookup = new Map();
    manifestAvailabilityIndex = new Map();

    const builds = Array.isArray(manifest?.builds) ? manifest.builds : [];

    builds.forEach((build, index) => {
        const buildWithIndex = { ...build, manifestIndex: index };
        buildWithIndex.firmwareId = getFirmwareId(buildWithIndex);
        manifestBuildsWithIndex.push(buildWithIndex);

        const configString = build.config_string;
        if (configString) {
            if (!manifestConfigStringLookup.has(configString)) {
                manifestConfigStringLookup.set(configString, []);
            }
            manifestConfigStringLookup.get(configString).push(buildWithIndex);

            const parsedState = parseConfigStringState(configString);
            if (parsedState) {
                const baseKey = buildBaseKey(parsedState);
                if (!manifestAvailabilityIndex.has(baseKey)) {
                    manifestAvailabilityIndex.set(baseKey, {
                        modules: {
                            airiq: new Set(),
                            presence: new Set(),
                            comfort: new Set(),
                            fan: new Set()
                        },
                        combos: new Set()
                    });
                }

                const availability = manifestAvailabilityIndex.get(baseKey);
                MODULE_KEYS.forEach(moduleKey => {
                    availability.modules[moduleKey].add(parsedState[moduleKey]);
                });
                availability.combos.add(buildModuleComboKey(parsedState));
            }
        }
    });

}

function isManifestReady() {
    return manifestData !== null;
}

async function loadManifestData() {
    if (manifestData) {
        return manifestData;
    }

    if (manifestLoadPromise) {
        return manifestLoadPromise;
    }

    manifestLoadPromise = fetch('manifest.json', { cache: 'no-store' })
        .then(response => {
            if (!response.ok) {
                throw new Error(`Manifest request failed with status ${response.status}`);
            }
            return response.json();
        })
        .then(data => {
            manifestData = data;
            manifestLoadError = null;
            buildManifestContext(data);
            return data;
        })
        .catch(error => {
            manifestLoadError = error;
            manifestLoadPromise = null;
            console.error('Failed to load manifest:', error);
            throw error;
        });

    return manifestLoadPromise;
}

const manifestReadyPromise = loadManifestData().catch(() => null);

let rememberChoices = false;
let rememberedState = null;

const REMEMBER_TOGGLE_SELECTOR = '[data-remember-toggle]';

const firmwareSelectorWrapper = document.getElementById('firmware-selector');
const firmwareVersionSelect = document.getElementById('firmware-version-select');
const SERIAL_DETECTION_DEFAULT_MESSAGE = 'Connect your Sense360 hub and choose “Detect Device”.';
const serialDetectionSummary = document.getElementById('serial-detection-summary');
const serialDetectionList = document.getElementById('serial-detection-list');
const serialDetectionGuidance = document.getElementById('serial-detection-guidance');
const serialDetectionRefreshButton = document.getElementById('serial-detection-refresh');
let serialDetectionPromise = null;
const POST_INSTALL_GUIDANCE_SELECTOR = '[data-post-install-guidance]';
const POST_INSTALL_GUIDANCE_NOTE_SELECTOR = '[data-post-install-guidance-note]';
const POST_INSTALL_GUIDANCE_ACTION_SELECTOR = '.post-install-guidance__action';
let firmwareOptions = [];
let firmwareOptionsMap = new Map();
let currentFirmwareSelectionId = null;
let toastTimeoutId = null;
let additionalFirmwareBuckets = new Map();
let firmwareStatusMessage = null;
let currentFirmwareYamlDownloadUrl = null;

window.currentFirmwareYaml = null;

const postInstallGuidanceState = {
    available: false,
    seen: false,
    actionsUnlocked: false,
    revealedAt: null,
    note: null,
    firmwareId: null,
    firmwareVersion: null,
    firmwareChannel: null,
    configString: null,
    firmwareDisplayName: null
};

if (typeof window !== 'undefined') {
    window.webflashPostInstallGuidance = postInstallGuidanceState;
}

let postInstallGuidanceElements = null;
const rescueInstallHistory = [];

function hydratePostInstallGuidanceCopySources(panel) {
    if (!panel) {
        return;
    }

    const sources = panel.querySelectorAll('[data-copy-source]');
    sources.forEach(source => {
        const container = source.closest('.post-install-guidance__actions') || panel;
        if (!container) {
            return;
        }

        const copyText = source.textContent ? source.textContent.trim() : '';
        if (!copyText) {
            return;
        }

        const targets = container.querySelectorAll('[data-copy-text]');
        targets.forEach(target => {
            if (!target) {
                return;
            }

            target.setAttribute('data-copy-text', copyText);
            if (!target.hasAttribute('data-copy-label')) {
                const label = target.textContent ? target.textContent.trim() : 'Value';
                target.setAttribute('data-copy-label', label || 'Value');
            }
        });
    });
}

function hydratePostInstallGuidanceCollapseControls(panel) {
    if (!panel) {
        return [];
    }

    const toggles = Array.from(panel.querySelectorAll('[data-guidance-toggle]'));
    const boundToggles = [];

    toggles.forEach(toggle => {
        if (!toggle || toggle.dataset.guidanceCollapseBound === 'true') {
            return;
        }

        const targetSelector = toggle.getAttribute('data-guidance-toggle');
        if (!targetSelector) {
            return;
        }

        let target = null;
        try {
            target = panel.querySelector(targetSelector);
        } catch (error) {
            target = null;
        }

        if (!target && targetSelector.startsWith('#')) {
            target = document.getElementById(targetSelector.slice(1));
        }

        if (!target) {
            return;
        }

        const updateVisibility = (expanded) => {
            toggle.setAttribute('aria-expanded', String(expanded));
            if (expanded) {
                target.hidden = false;
                target.classList.remove('is-collapsed');
            } else {
                target.hidden = true;
                target.classList.add('is-collapsed');
            }
        };

        const initialExpanded = toggle.getAttribute('aria-expanded') === 'true';
        updateVisibility(initialExpanded);

        const handleToggle = (event) => {
            if (event) {
                event.preventDefault();
            }
            const expanded = toggle.getAttribute('aria-expanded') === 'true';
            updateVisibility(!expanded);
        };

        toggle.addEventListener('click', handleToggle);
        toggle.dataset.guidanceCollapseBound = 'true';
        boundToggles.push({ toggle, target });
    });

    return boundToggles;
}

function setPostInstallGuidanceActionsEnabled(isEnabled) {
    if (!postInstallGuidanceElements || !Array.isArray(postInstallGuidanceElements.actions)) {
        return;
    }

    postInstallGuidanceElements.actions.forEach(action => {
        if (!action) {
            return;
        }

        action.classList.toggle('is-disabled', !isEnabled);

        if (action.tagName === 'BUTTON') {
            action.disabled = !isEnabled;
            return;
        }

        if (action.tagName === 'A') {
            if (action.dataset.guidanceGuardBound !== 'true') {
                action.addEventListener('click', (event) => {
                    if (action.dataset.guidanceLocked === 'true') {
                        event.preventDefault();
                        event.stopPropagation();
                    }
                });
                action.dataset.guidanceGuardBound = 'true';
            }

            action.dataset.guidanceLocked = (!isEnabled).toString();
            if (!isEnabled) {
                action.setAttribute('aria-disabled', 'true');
                action.setAttribute('tabindex', '-1');
            } else {
                action.removeAttribute('aria-disabled');
                action.removeAttribute('tabindex');
            }
        }
    });

    postInstallGuidanceState.actionsUnlocked = Boolean(isEnabled);
}

function formatPostInstallGuidanceNote(firmware) {
    if (!firmware) {
        return 'Firmware install finished.';
    }

    const parts = [];
    const version = (firmware.version || '').toString().trim();
    const channel = (firmware.channel || '').toString().trim();
    const configString = (firmware.config_string || window.currentConfigString || '').toString().trim();

    if (configString) {
        parts.push(`config ${configString}`);
    }
    if (version) {
        parts.push(`version ${version}`);
    }
    if (channel) {
        parts.push(`${channel} channel`);
    }

    if (!parts.length) {
        return 'Firmware install finished.';
    }

    return `Installed ${parts.join(' · ')}.`;
}

function setupPostInstallGuidancePanel() {
    if (postInstallGuidanceElements && postInstallGuidanceElements.initialized) {
        return postInstallGuidanceElements;
    }

    const panel = document.querySelector(POST_INSTALL_GUIDANCE_SELECTOR);
    postInstallGuidanceElements = {
        panel,
        note: null,
        actions: [],
        toggles: [],
        initialized: false
    };

    postInstallGuidanceState.available = Boolean(panel);

    if (!panel) {
        return postInstallGuidanceElements;
    }

    const note = panel.querySelector(POST_INSTALL_GUIDANCE_NOTE_SELECTOR);
    const actions = Array.from(panel.querySelectorAll(POST_INSTALL_GUIDANCE_ACTION_SELECTOR));

    postInstallGuidanceElements.note = note || null;
    postInstallGuidanceElements.actions = actions;

    hydratePostInstallGuidanceCopySources(panel);
    bindPostInstallGuidanceCopyButtons(panel);
    postInstallGuidanceElements.toggles = hydratePostInstallGuidanceCollapseControls(panel);
    setPostInstallGuidanceActionsEnabled(false);

    panel.hidden = true;
    panel.setAttribute('data-guidance-ready', 'true');

    if (panel.dataset.guidanceBound !== 'true') {
        const copyButtons = Array.from(panel.querySelectorAll('[data-copy-text]'));

        copyButtons.forEach((button) => {
            if (!button || button.dataset.guidanceCopyBound === 'true') {
                return;
            }

            button.dataset.guidanceCopyBound = 'true';

            button.addEventListener('click', async (event) => {
                if (event) {
                    event.preventDefault();
                }

                const text = button.dataset.copyText || '';
                if (!text) {
                    return;
                }

                if (!navigator.clipboard) {
                    showToast('Copy not supported');
                    return;
                }

                try {
                    await navigator.clipboard.writeText(text);
                    const message = button.dataset.copySuccess || 'Copied';
                    showToast(message);
                } catch (error) {
                    console.error('Failed to copy guidance text', error);
                    showToast('Copy failed');
                }
            });
        });

        panel.dataset.guidanceBound = 'true';
    }

    postInstallGuidanceElements.initialized = true;
    return postInstallGuidanceElements;
}

function revealPostInstallGuidance(firmware) {
    const elements = setupPostInstallGuidancePanel();

    const noteText = formatPostInstallGuidanceNote(firmware);
    postInstallGuidanceState.seen = true;
    postInstallGuidanceState.revealedAt = new Date().toISOString();
    postInstallGuidanceState.note = noteText;
    postInstallGuidanceState.firmwareId = firmware ? getFirmwareId(firmware) : null;
    postInstallGuidanceState.firmwareVersion = firmware?.version ?? null;
    postInstallGuidanceState.firmwareChannel = firmware?.channel ?? null;
    postInstallGuidanceState.configString = firmware?.config_string ?? window.currentConfigString ?? null;
    postInstallGuidanceState.firmwareDisplayName = firmware ? getFirmwareDisplayName(firmware, window.currentConfigString || '') : null;

    if (!elements || !elements.panel) {
        postInstallGuidanceState.available = false;
        postInstallGuidanceState.actionsUnlocked = false;
        return;
    }

    elements.panel.hidden = false;
    elements.panel.removeAttribute('hidden');
    elements.panel.setAttribute('data-guidance-visible', 'true');

    if (elements.note) {
        elements.note.textContent = noteText;
        elements.note.hidden = !noteText;
    }

    setPostInstallGuidanceActionsEnabled(true);
}

<<<<<<< HEAD
=======
function bindPostInstallGuidanceCopyButtons(panel) {
    if (!panel || panel.dataset.guidanceBound === 'true') {
        return;
    }

    const buttons = panel.querySelectorAll('[data-copy-text]');
    buttons.forEach(button => {
        if (!button || button.dataset.guidanceCopyBound === 'true') {
            return;
        }

        button.addEventListener('click', async event => {
            if (event && typeof event.preventDefault === 'function') {
                event.preventDefault();
            }

            const text = button.dataset.copyText || '';
            if (!text) {
                return;
            }

            if (!navigator.clipboard) {
                showToast('Copy not supported');
                return;
            }

            try {
                await navigator.clipboard.writeText(text);
                const message = button.dataset.copySuccess || 'Copied';
                showToast(message);
            } catch (error) {
                console.error('Failed to copy guidance text', error);
                showToast('Copy failed');
            }
        });

        button.dataset.guidanceCopyBound = 'true';
    });

    panel.dataset.guidanceBound = 'true';
}

>>>>>>> f5e51e3a
function getHomeAssistantIntegrationsButton() {
    return document.getElementById('open-ha-integrations-btn');
}

function setHomeAssistantIntegrationsButtonEnabled(isEnabled) {
    const button = getHomeAssistantIntegrationsButton();
    if (!button) {
        return;
    }

    button.disabled = !isEnabled;
    button.classList.toggle('is-ready', isEnabled);

    if (isEnabled) {
        button.removeAttribute('title');
    } else {
        button.title = 'Available after firmware install completes';
    }
}

function handleInstallStateEvent(event) {
    const detail = event?.detail;
    const state = typeof detail === 'string' ? detail : detail?.state;

    if (!state) {
        return;
    }

    if (state === 'finished') {
        setHomeAssistantIntegrationsButtonEnabled(true);
        return;
    }

    if (state !== 'idle') {
        setHomeAssistantIntegrationsButtonEnabled(false);
    }
}

function openHomeAssistantIntegrations(event) {
    if (event && typeof event.preventDefault === 'function') {
        event.preventDefault();
    }

    let openedApp = false;

    try {
        const target = window.open(HOME_ASSISTANT_APP_URL, '_blank', 'noopener,noreferrer');
        openedApp = target !== null;
    } catch (error) {
        openedApp = false;
    }

    if (!openedApp) {
        window.open(HOME_ASSISTANT_WEB_FALLBACK_URL, '_blank', 'noopener,noreferrer');
    }
}

function getDiagnosticsSection() {
    if (diagnosticsSectionElement && document.body.contains(diagnosticsSectionElement)) {
        return diagnosticsSectionElement;
    }

    diagnosticsSectionElement = document.querySelector(DIAGNOSTICS_SECTION_SELECTOR);
    return diagnosticsSectionElement;
}

function initializeDiagnosticsUI() {
    try {
        const section = getDiagnosticsSection();
        if (!section) {
            console.warn('Diagnostics UI: checklist container not found.');
            return;
        }

        diagnosticsSummaryElement = section.querySelector(DIAGNOSTIC_SUMMARY_SELECTOR) || null;
        if (!diagnosticsSummaryElement) {
            console.warn('Diagnostics UI: summary element not found.');
        }

        diagnosticsErrorElement = section.querySelector(DIAGNOSTIC_ERROR_SELECTOR) || null;
        if (!diagnosticsErrorElement) {
            console.warn('Diagnostics UI: error element not found.');
        }

        diagnosticsRefreshButton = section.querySelector(DIAGNOSTIC_REFRESH_SELECTOR) || null;
        if (!diagnosticsRefreshButton) {
            console.warn('Diagnostics UI: refresh control not found.');
        } else if (diagnosticsRefreshButton.dataset.diagnosticsBound !== 'true') {
            diagnosticsRefreshButton.addEventListener('click', event => {
                event.preventDefault();
                refreshPreflightDiagnostics({ force: true }).catch(error => {
                    console.warn('Diagnostics refresh failed:', error);
                });
            });
            diagnosticsRefreshButton.dataset.diagnosticsBound = 'true';
        }

        diagnosticsElements.clear();

        let list = section.querySelector(DIAGNOSTIC_LIST_SELECTOR);
        if (!list) {
            list = section.querySelector('.checklist-items');
            if (!list) {
                console.warn('Diagnostics UI: list container not found.');
            }
        }

        const items = list ? list.querySelectorAll(DIAGNOSTIC_ITEM_SELECTOR) : [];
        if (!items || items.length === 0) {
            console.warn('Diagnostics UI: no diagnostic items found.');
        }

        items.forEach(item => {
            const key = item.getAttribute('data-diagnostic-item');
            if (!key) {
                return;
            }

            const messageElement = item.querySelector(DIAGNOSTIC_MESSAGE_SELECTOR) || null;
            const tipElement = item.querySelector(DIAGNOSTIC_TIP_SELECTOR) || null;

            diagnosticsElements.set(key, { item, messageElement, tipElement });
        });
    } catch (error) {
        console.warn('Diagnostics UI initialization failed:', error);
    }
}

function areDiagnosticsPassing() {
    if (!diagnosticsState || diagnosticsState.status !== 'complete') {
        return false;
    }

    return didMandatoryChecksPass(diagnosticsState.result);
}

function getDiagnosticsBlockingMessage() {
    if (diagnosticsState.status === 'error') {
        return 'Diagnostics could not complete. Retry the checks.';
    }

    if (!diagnosticsState.result) {
        return 'Run diagnostics before continuing.';
    }

    const blocking = firstBlockingCheck(diagnosticsState.result);
    if (!blocking) {
        return '';
    }

    return blocking.tip || blocking.message || 'Resolve the diagnostics issues before continuing.';
}

function syncChecklistCompletion() {
    const section = getDiagnosticsSection();
    if (!section) {
        return '';
    }

    return getDiagnosticsBlockingMessage();
}

function updateDiagnosticsSummary() {
    if (!diagnosticsSummaryElement) {
        return;
    }

    let summary = 'Run diagnostics to check your setup.';

    if (diagnosticsState.status === 'running') {
        summary = DIAGNOSTIC_RUNNING_MESSAGE;
    } else if (diagnosticsState.status === 'error') {
        summary = 'Diagnostics could not complete. Please retry.';
    } else if (areDiagnosticsPassing()) {
        summary = 'All required checks passed. Select firmware to continue.';
    } else if (diagnosticsState.status === 'complete') {
        summary = 'Some checks need attention before flashing.';
    }

    diagnosticsSummaryElement.textContent = summary;
}

function updateDiagnosticsUI() {
    const section = getDiagnosticsSection();
    if (section) {
        section.dataset.diagnosticsState = diagnosticsState.status;
    }

    if (diagnosticsElements.size > 0) {
        diagnosticsElements.forEach(({ item, messageElement, tipElement }, key) => {
            let status = 'pending';
            let message = DIAGNOSTIC_DEFAULT_MESSAGE;
            let tip = '';

            if (diagnosticsState.status === 'running') {
                status = 'pending';
                message = DIAGNOSTIC_RUNNING_MESSAGE;
            } else if (diagnosticsState.status === 'error') {
                status = 'fail';
                message = 'Diagnostics did not finish.';
                tip = 'Retry the checks or refresh the page.';
            } else {
                const check = diagnosticsState.result?.checks?.[key];
                if (check) {
                    status = check.status || 'info';
                    message = check.message || DIAGNOSTIC_DEFAULT_MESSAGE;
                    tip = check.tip || '';
                } else if (diagnosticsState.status === 'complete') {
                    status = 'info';
                    message = 'Check not available in this browser.';
                }
            }

            item.dataset.status = status;

            if (messageElement) {
                messageElement.textContent = message;
            }

            if (tipElement) {
                if (tip) {
                    tipElement.textContent = tip;
                    tipElement.hidden = false;
                } else {
                    tipElement.textContent = '';
                    tipElement.hidden = true;
                }
            }
        });
    }

    updateDiagnosticsSummary();

    if (diagnosticsErrorElement) {
        if (diagnosticsState.status === 'error' && diagnosticsState.error) {
            diagnosticsErrorElement.textContent = diagnosticsState.error?.message || 'Diagnostics failed unexpectedly.';
            diagnosticsErrorElement.hidden = false;
        } else {
            diagnosticsErrorElement.textContent = '';
            diagnosticsErrorElement.hidden = true;
        }
    }

    if (diagnosticsRefreshButton) {
        diagnosticsRefreshButton.disabled = diagnosticsState.status === 'running';
    }
}

function setChecklistCompletion(isComplete) {
    checklistCompleted = isComplete;
    syncChecklistCompletion();

    if (!isComplete) {
        setHomeAssistantIntegrationsButtonEnabled(false);
    }
}

const DIAGNOSTICS_RESULT_CACHE_MS = 15000;

function refreshPreflightDiagnostics({ force = false } = {}) {
    if (diagnosticsInFlightPromise && !force) {
        return diagnosticsInFlightPromise;
    }

    const now = Date.now();
    const recentlyCompleted = diagnosticsState.status === 'complete'
        && diagnosticsState.timestamp
        && (now - diagnosticsState.timestamp) < DIAGNOSTICS_RESULT_CACHE_MS;

    if (recentlyCompleted && !force) {
        return Promise.resolve(diagnosticsState.result);
    }

    diagnosticsState = {
        ...diagnosticsState,
        status: 'running',
        error: null
    };
    updateDiagnosticsUI();

    const diagnosticsPromise = runPreflightDiagnostics()
        .then(result => {
            diagnosticsState = {
                status: 'complete',
                result,
                error: null,
                timestamp: Date.now()
            };
            updateDiagnosticsUI();
            setChecklistCompletion(didMandatoryChecksPass(result));
            return result;
        })
        .catch(error => {
            const normalizedError = error instanceof Error ? error : new Error(String(error));
            console.warn('Preflight diagnostics failed:', normalizedError);
            diagnosticsState = {
                status: 'error',
                result: null,
                error: normalizedError,
                timestamp: Date.now()
            };
            updateDiagnosticsUI();
            setChecklistCompletion(false);
            return null;
        })
        .finally(() => {
            diagnosticsInFlightPromise = null;
        });

    diagnosticsInFlightPromise = diagnosticsPromise;
    return diagnosticsPromise;
}

function getFirmwareChipFamily(firmware = window.currentFirmware) {
    if (!firmware || typeof firmware !== 'object') {
        return '';
    }

    const family = firmware.chipFamily ?? firmware.chip_family ?? '';
    return typeof family === 'string' ? family.trim() : '';
}

function getDetectedChipFamily() {
    const detection = window.serialDetection;
    if (!detection) {
        return '';
    }

    const primary = typeof detection.chipFamily === 'string' ? detection.chipFamily.trim() : '';
    if (primary) {
        return primary;
    }

    if (Array.isArray(detection.chipFamilies) && detection.chipFamilies.length) {
        const fallback = detection.chipFamilies.find(family => typeof family === 'string' && family.trim());
        if (fallback) {
            return fallback.trim();
        }
    }

    if (Array.isArray(detection.ports)) {
        const portMatch = detection.ports.find(port => typeof port?.chipFamily === 'string' && port.chipFamily.trim());
        if (portMatch) {
            return portMatch.chipFamily.trim();
        }
    }

    return '';
}

function isChipFamilyCompatible(detected, expected) {
    const detectedToken = (detected || '').toString().trim().toLowerCase();
    const expectedToken = (expected || '').toString().trim().toLowerCase();

    if (!expectedToken || !detectedToken) {
        return true;
    }

    return detectedToken === expectedToken;
}

function getSerialCompatibilityState() {
    const expectedLabel = getFirmwareChipFamily();
    const detectedLabel = getDetectedChipFamily();
    const compatible = isChipFamilyCompatible(detectedLabel, expectedLabel);
    const mismatch = Boolean(expectedLabel && detectedLabel && !compatible);

    return {
        mismatch,
        isCompatible: !mismatch,
        expectedLabel,
        detectedLabel,
        hasFirmwareFamily: Boolean(expectedLabel),
        hasDetectedFamily: Boolean(detectedLabel)
    };
}

function getSerialMismatchMessage({ asHtml = false } = {}) {
    const compatibility = getSerialCompatibilityState();
    if (!compatibility.mismatch) {
        return '';
    }

    const expectedLabelRaw = compatibility.expectedLabel || 'selected firmware';
    const detectedLabelRaw = compatibility.detectedLabel || 'connected device';

    if (asHtml) {
        const expectedLabel = escapeHtml(expectedLabelRaw);
        const detectedLabel = escapeHtml(detectedLabelRaw);
        return `<strong>Chip mismatch.</strong> Detected ${detectedLabel}, but the selected firmware targets ${expectedLabel}. Choose matching firmware or connect the appropriate hub.`;
    }

    return `Chip mismatch. Detected ${detectedLabelRaw}, but the selected firmware targets ${expectedLabelRaw}. Choose matching firmware or connect the appropriate hub.`;
}

function renderSerialDetectionInfo({ loading = false } = {}) {
    if (!serialDetectionSummary || !serialDetectionGuidance) {
        return;
    }

    const hasSerialSupport = typeof navigator !== 'undefined' && navigator && 'serial' in navigator;

    if (!hasSerialSupport) {
        serialDetectionSummary.textContent = 'This browser does not support the Web Serial API.';
        if (serialDetectionList) {
            serialDetectionList.innerHTML = '';
            serialDetectionList.hidden = true;
        }
        serialDetectionGuidance.innerHTML = 'Use Chrome or Edge to flash firmware directly from the browser.';
        if (serialDetectionRefreshButton) {
            serialDetectionRefreshButton.disabled = true;
        }
        return;
    }

    if (loading) {
        serialDetectionSummary.textContent = 'Checking for connected devices…';
        if (serialDetectionList) {
            serialDetectionList.innerHTML = '';
            serialDetectionList.hidden = true;
        }
        serialDetectionGuidance.textContent = '';
        return;
    }

    const detection = window.serialDetection;

    if (!detection) {
        serialDetectionSummary.textContent = SERIAL_DETECTION_DEFAULT_MESSAGE;
        if (serialDetectionList) {
            serialDetectionList.innerHTML = '';
            serialDetectionList.hidden = true;
        }
        serialDetectionGuidance.textContent = '';
        if (serialDetectionRefreshButton) {
            serialDetectionRefreshButton.disabled = false;
        }
        return;
    }

    const ports = Array.isArray(detection.ports) ? detection.ports : [];
    const deviceCount = ports.length;

    if (serialDetectionList) {
        serialDetectionList.innerHTML = '';
        if (deviceCount > 0) {
            serialDetectionList.hidden = false;
            ports.forEach(port => {
                const item = document.createElement('li');
                item.textContent = formatPortSummary(port);
                serialDetectionList.appendChild(item);
            });
        } else {
            serialDetectionList.hidden = false;
            const item = document.createElement('li');
            item.textContent = detection.requestError
                ? 'Permission required to read connected devices.'
                : 'No authorized devices detected yet.';
            serialDetectionList.appendChild(item);
        }
    }

    if (detection.error) {
        serialDetectionSummary.textContent = 'Unable to access Web Serial devices.';
    } else if (deviceCount > 0) {
        const baseLabel = deviceCount === 1 ? 'Detected 1 device' : `Detected ${deviceCount} devices`;
        const chipLabel = getDetectedChipFamily();
        serialDetectionSummary.textContent = chipLabel ? `${baseLabel} · ${chipLabel}` : baseLabel;
    } else if (detection.requestError) {
        serialDetectionSummary.textContent = 'Permission required to read connected devices.';
    } else {
        serialDetectionSummary.textContent = SERIAL_DETECTION_DEFAULT_MESSAGE;
    }

    const guidanceParts = [];

    if (detection.error) {
        guidanceParts.push(escapeHtml(detection.error));
    } else if (detection.requestError && !deviceCount) {
        guidanceParts.push('Click “Detect Device” and authorize the Sense360 hub when prompted.');
    } else if (!deviceCount) {
        guidanceParts.push('Connect your Sense360 hub via USB and select “Detect Device”.');
    }

    const mismatchGuidance = getSerialMismatchMessage({ asHtml: true });
    if (mismatchGuidance) {
        guidanceParts.push(mismatchGuidance);
    }

    serialDetectionGuidance.innerHTML = guidanceParts.join(' ');

    if (serialDetectionRefreshButton) {
        serialDetectionRefreshButton.disabled = false;
    }
}

async function detectSerialDevices({ promptUser = false } = {}) {
    const hasSerialSupport = typeof navigator !== 'undefined' && navigator && typeof navigator.serial !== 'undefined';

    const result = {
        supported: hasSerialSupport,
        ports: [],
        chipFamily: null,
        chipFamilies: [],
        error: null,
        requestError: null,
        timestamp: Date.now()
    };

    if (!hasSerialSupport) {
        return result;
    }

    try {
        const ports = await navigator.serial.getPorts();
        result.ports = Array.isArray(ports) ? ports : [];
    } catch (error) {
        result.error = error instanceof Error ? error.message : String(error);
    }

    return result;
}

async function refreshSerialDetection({ promptUser = false } = {}) {
    const hasSerialSupport = typeof navigator !== 'undefined' && navigator && 'serial' in navigator;

    if (!hasSerialSupport) {
        renderSerialDetectionInfo();
        return null;
    }

    if (serialDetectionPromise) {
        return serialDetectionPromise;
    }

    if (serialDetectionRefreshButton) {
        serialDetectionRefreshButton.disabled = true;
    }

    renderSerialDetectionInfo({ loading: true });

    serialDetectionPromise = detectSerialDevices({ promptUser })
        .then(result => {
            window.serialDetection = result;
            return result;
        })
        .catch(error => {
            console.error('Failed to detect serial devices:', error);
            const message = error instanceof Error ? error.message : String(error);
            window.serialDetection = {
                supported: true,
                ports: [],
                chipFamily: null,
                chipFamilies: [],
                error: message,
                requestError: null,
                timestamp: Date.now()
            };
            return window.serialDetection;
        })
        .finally(() => {
            serialDetectionPromise = null;
            renderSerialDetectionInfo();
            updateFirmwareControls();
        });

    return serialDetectionPromise;
}

function attachInstallButtonListeners() {
    const installHosts = document.querySelectorAll('esp-web-install-button[data-webflash-install]');

    installHosts.forEach(host => {
        const activateButton = host.querySelector('button[slot="activate"]');
        const isRescueHost = host.hasAttribute('data-rescue-install');

        if (activateButton && activateButton.dataset.checklistBound !== 'true') {
            activateButton.addEventListener('click', () => {
                const firmwareId = activateButton.dataset.firmwareId;
                if (firmwareId) {
                    selectFirmwareById(firmwareId, { syncSelector: false });
                } else if (isRescueHost || activateButton.dataset.rescueInstall === 'true') {
                    recordRescueInstallEvent('launch-click');
                }
                setHomeAssistantIntegrationsButtonEnabled(false);
                setChecklistCompletion(true);
            });
            activateButton.dataset.checklistBound = 'true';
        }

        if (host.dataset.installGuidanceBound !== 'true') {
            const handleInstallStateChange = (event) => {
                if (!isInstallSuccessEvent(event)) {
                    return;
                }

                const firmware = resolveFirmwareFromHost(host) || window.currentFirmware;
                revealPostInstallGuidance(firmware);
            };

            host.addEventListener('state-changed', handleInstallStateChange);
            host.addEventListener('install-success', handleInstallStateChange);
            host.addEventListener('install-complete', handleInstallStateChange);

            host.dataset.installGuidanceBound = 'true';
        }

        if (host.dataset.serialLogBound !== 'true') {
            const bindLogForwarding = () => {
                if (host.dataset.serialLogBound === 'true') {
                    return;
                }

                const forwardLogEvent = (event) => {
                    const message = event?.detail?.message ?? event?.detail ?? '';
                    if (typeof message !== 'string' || message.length === 0) {
                        return;
                    }
                    window.supportBundle?.pushSerial?.(message);
                };

                const resetSerialBuffer = (event) => {
                    const detail = event?.detail;
                    const state = typeof detail === 'string' ? detail : detail?.state;
                    if (!state) {
                        return false;
                    }

                    const isInProgress = (state === 'initializing' || state === 'preparing') && (
                        typeof detail !== 'object'
                            ? true
                            : detail.details?.done === false || detail.details === undefined
                    );

                    if (!isInProgress) {
                        return false;
                    }

                    window.supportBundle?.clearSerial?.();

                    return true;
                };

                const handleStateChanged = (event) => {
                    const detail = event?.detail;
                    const state = typeof detail === 'string' ? detail : detail?.state;
                    if (!state) {
                        return;
                    }

                    const didReset = resetSerialBuffer(event);
                    handleInstallStateEvent(event);

                    if (!isRescueHost) {
                        return;
                    }

                    const previousState = host.dataset.rescueLastState || '';
                    if (previousState === state) {
                        return;
                    }

                    host.dataset.rescueLastState = state;

                    const summary = typeof detail === 'object' && typeof summariseRescueDetail === 'function'
                        ? summariseRescueDetail(detail)
                        : {};

                    if (didReset) {
                        recordRescueInstallEvent('session-start', { state, ...summary });
                    }

                    recordRescueInstallEvent('state-changed', { state, ...summary });

                    if (state === 'finished' || state === 'completed') {
                        recordRescueInstallEvent('session-finished', summary);
                    } else if (state === 'error' || state === 'failed') {
                        recordRescueInstallEvent('session-error', summary);
                    }
                };

                // ESP Web Tools dispatches "log"/"console" events from the install button
                // to expose console output. Forward the payload to the support bundle so
                // that generated bundles include raw serial logs for troubleshooting.
                host.addEventListener('log', forwardLogEvent);
                host.addEventListener('console', forwardLogEvent);

                // The flashing dialog also emits "state-changed" events as the install
                // progresses. When a new session moves into the initializing/preparing
                // phase we reset the buffered log output so the bundle only contains the
                // latest attempt.
                host.addEventListener('state-changed', handleStateChanged);

                host.dataset.serialLogBound = 'true';
            };

            if (isManifestReady()) {
                bindLogForwarding();
            } else if (host.dataset.serialLogPending !== 'true') {
                host.dataset.serialLogPending = 'true';
                manifestReadyPromise
                    .then(() => {
                        delete host.dataset.serialLogPending;
                        if (!document.body.contains(host)) {
                            return;
                        }
                        bindLogForwarding();
                    })
                    .catch(() => {
                        delete host.dataset.serialLogPending;
                    });
            }
        }
    });
}

function attachYamlActionHandlers() {
    const panel = document.querySelector('[data-firmware-yaml]');
    if (!panel) {
        return;
    }

    const copyButton = panel.querySelector('[data-yaml-copy]');
    if (copyButton) {
        copyButton.addEventListener('click', handleYamlCopy);
    }

    const downloadButton = panel.querySelector('[data-yaml-download]');
    if (downloadButton) {
        downloadButton.addEventListener('click', handleYamlDownload);
    }
}

function syncRememberToggleElements(sourceToggle) {
    const toggles = document.querySelectorAll(REMEMBER_TOGGLE_SELECTOR);
    toggles.forEach(toggle => {
        if (toggle !== sourceToggle) {
            toggle.checked = rememberChoices;
        }
    });
}

function handleRememberToggleChange(event) {
    rememberChoices = event.target.checked;
    syncRememberToggleElements(event.target);

    setRememberEnabled(rememberChoices);

    if (!rememberChoices) {
        rememberedState = null;
        return;
    }

    persistWizardState();
}

function setupRememberPreferenceControls() {
    rememberChoices = isRememberEnabled();
    rememberedState = rememberChoices
        ? loadRememberedState({
            defaultConfiguration,
            allowedOptions,
            totalSteps
        })
        : null;

    const storageAccessible = isLocalStorageAccessible();
    if (!storageAccessible) {
        rememberChoices = false;
        rememberedState = null;

        if (typeof window !== 'undefined' && window?.history?.replaceState) {
            window.history.replaceState(null, '', window.location.pathname);
        }
    }

    const toggles = document.querySelectorAll(REMEMBER_TOGGLE_SELECTOR);
    toggles.forEach(toggle => {
        toggle.checked = rememberChoices;
        toggle.addEventListener('change', handleRememberToggleChange);
    });

    if (!storageAccessible) {
        const nextButton = document.querySelector('#step-1 .btn-next');
        if (nextButton) {
            nextButton.disabled = true;
        }
    }
}

function persistWizardState() {
    if (!rememberChoices) {
        return;
    }

    const stateToPersist = persistRememberedState({
        mounting: configuration.mounting,
        power: configuration.power,
        airiq: configuration.airiq,
        presence: configuration.presence,
        comfort: configuration.comfort,
        fan: configuration.mounting === 'wall' ? configuration.fan : 'none'
    }, {
        defaultConfiguration,
        allowedOptions,
        totalSteps,
        currentStep
    });

    rememberedState = stateToPersist;
}

let wizardInitialized = false;

<<<<<<< HEAD
function initializeWizard() {
    if (wizardInitialized) {
        return;
    }
    wizardInitialized = true;

    if (!navigator.serial) {
        const warning = document.getElementById('browser-warning');
        if (warning) {
            warning.style.display = 'block';
        }
        if (serialDetectionRefreshButton) {
            serialDetectionRefreshButton.disabled = true;
        }
    }

    renderSerialDetectionInfo();

    if (serialDetectionRefreshButton) {
        serialDetectionRefreshButton.addEventListener('click', () => {
            refreshSerialDetection({ promptUser: true });
        });
    }

    setupRememberPreferenceControls();
    setupPostInstallGuidancePanel();
    window.webflashRescueInstallHistory = rescueInstallHistory;

    try {
        initializeDiagnosticsUI();
        updateDiagnosticsUI();
        refreshPreflightDiagnostics({ force: true });
    } catch (error) {
        console.warn('Diagnostics skipped', error);
    }

=======
function bindWizardEventListeners() {
>>>>>>> f5e51e3a
    document.querySelectorAll('input[name="mounting"]').forEach(input => {
        if (input.dataset.mountingBound === 'true') {
            return;
        }
        input.addEventListener('change', handleMountingChange);
        input.dataset.mountingBound = 'true';
    });

    document.querySelectorAll('input[name="power"]').forEach(input => {
        if (input.dataset.powerBound === 'true') {
            return;
        }
        input.addEventListener('change', handlePowerChange);
        input.dataset.powerBound = 'true';
    });

    document.querySelectorAll('input[name="airiq"]').forEach(input => {
        if (input.dataset.airiqBound === 'true') {
            return;
        }
        input.addEventListener('change', updateConfiguration);
        input.dataset.airiqBound = 'true';
    });

    document.querySelectorAll('input[name="presence"]').forEach(input => {
        if (input.dataset.presenceBound === 'true') {
            return;
        }
        input.addEventListener('change', updateConfiguration);
        input.dataset.presenceBound = 'true';
    });

    document.querySelectorAll('input[name="comfort"]').forEach(input => {
        if (input.dataset.comfortBound === 'true') {
            return;
        }
        input.addEventListener('change', updateConfiguration);
        input.dataset.comfortBound = 'true';
    });

    document.querySelectorAll('input[name="fan"]').forEach(input => {
        if (input.dataset.fanBound === 'true') {
            return;
        }
        input.addEventListener('change', updateConfiguration);
        input.dataset.fanBound = 'true';
    });

    if (serialDetectionRefreshButton && serialDetectionRefreshButton.dataset.serialRefreshBound !== 'true') {
        serialDetectionRefreshButton.addEventListener('click', () => {
            refreshSerialDetection({ promptUser: true });
        });
        serialDetectionRefreshButton.dataset.serialRefreshBound = 'true';
    }
}

function ensureSingleActiveWizardStep() {
    const steps = Array.from(document.querySelectorAll('.wizard-step'));
    if (!steps.length) {
        return;
    }

    const targetStepElement = document.getElementById(`step-${currentStep}`) || steps.find(step => step.classList.contains('active')) || steps[0];

    steps.forEach(step => {
        if (step === targetStepElement) {
            step.classList.add('active');
            step.classList.remove('entering', 'leaving');
        } else {
            step.classList.remove('active', 'entering', 'leaving');
        }
    });
}

function initializeWizard() {
    if (wizardInitialized) {
        return;
    }
    wizardInitialized = true;

    try {
        if (!navigator.serial) {
            const warning = document.getElementById('browser-warning');
            if (warning) {
                warning.style.display = 'block';
            }
            if (serialDetectionRefreshButton) {
                serialDetectionRefreshButton.disabled = true;
            }
        }

        renderSerialDetectionInfo();
        setupRememberPreferenceControls();
        setupPostInstallGuidancePanel();
        window.webflashRescueInstallHistory = rescueInstallHistory;
    } catch (error) {
        console.error('Wizard initialization encountered an error during setup:', error);
        Object.assign(configuration, defaultConfiguration);
        rememberChoices = false;
        rememberedState = null;

        const nextButton = document.querySelector('#step-1 .btn-next');
        if (nextButton) {
            nextButton.disabled = true;
        }

        if (typeof window !== 'undefined' && window?.history?.replaceState) {
            window.history.replaceState(null, '', window.location.pathname);
        }
    }

    try {
        initializeDiagnosticsUI();
        updateDiagnosticsUI();
    } catch (error) {
        console.warn('Diagnostics UI setup failed:', error);
    }

    refreshPreflightDiagnostics({ force: true }).catch(error => {
        console.warn('Initial diagnostics run failed:', error);
    });

    let bindingError = null;
    try {
        bindWizardEventListeners();
    } catch (error) {
        bindingError = error;
        console.error('Failed to bind wizard events:', error);
    }
    if (!bindingError) {
        console.log('Binding events OK');
    }

    try {
        initializeModuleDetailPanel();
    } catch (error) {
        console.error('Failed to initialize module detail panel:', error);
    }

    try {
        attachInstallButtonListeners();
    } catch (error) {
        console.error('Failed to attach install button listeners:', error);
    }

    try {
        initializeFromUrl();
    } catch (error) {
        console.error('Failed to initialize wizard from URL:', error);
    }

    try {
        ensureSingleActiveWizardStep();
        console.log('Wizard init OK');
    } catch (error) {
        console.error('Failed to finalize wizard initialization:', error);
    }

    manifestReadyPromise
        .then(() => {
            updateModuleOptionAvailability();
            updateModuleAvailabilityMessage();

            if (currentStep === 4) {
                findCompatibleFirmware();
            }
        })
        .catch(() => {
            resetOptionAvailability();
            updateModuleAvailabilityMessage();
        });
}

if (document.readyState === 'loading') {
    document.addEventListener('DOMContentLoaded', initializeWizard, { once: true });
} else {
    initializeWizard();
}

function handleMountingChange(e) {
    configuration.mounting = e.target.value;
    document.querySelector('#step-1 .btn-next').disabled = false;

    // Show/hide fan module based on mounting type
    updateFanModuleVisibility();

    updateConfiguration({ skipUrlUpdate: true });
    updateUrlFromConfiguration();
}

function handlePowerChange(e) {
    configuration.power = e.target.value;
    document.querySelector('#step-2 .btn-next').disabled = false;
    updateConfiguration({ skipUrlUpdate: true });
    updateUrlFromConfiguration();
}

function updateFanModuleVisibility() {
    const fanSection = document.getElementById('fan-module-section');
    if (configuration.mounting === 'ceiling') {
        fanSection.style.display = 'none';
        // Reset fan selection if ceiling mount
        document.querySelector('input[name="fan"][value="none"]').checked = true;
        configuration.fan = 'none';
    } else {
        fanSection.style.display = 'block';
    }
}

function syncConfigurationFromInputs() {
    configuration.airiq = document.querySelector('input[name="airiq"]:checked')?.value || 'none';
    configuration.presence = document.querySelector('input[name="presence"]:checked')?.value || 'none';
    configuration.comfort = document.querySelector('input[name="comfort"]:checked')?.value || 'none';

    if (configuration.mounting === 'wall') {
        configuration.fan = document.querySelector('input[name="fan"]:checked')?.value || 'none';
    } else {
        configuration.fan = 'none';
        const fanNoneInput = document.querySelector('input[name="fan"][value="none"]');
        if (fanNoneInput && !fanNoneInput.checked) {
            fanNoneInput.checked = true;
        }
    }
}

function getOptionStatusElement(card) {
    if (!card) {
        return null;
    }

    let status = card.querySelector('[data-option-status]');
    if (!status) {
        const container = card.querySelector('.option-content') || card;
        status = document.createElement('p');
        status.className = 'option-status';
        status.setAttribute('data-option-status', 'true');
        status.style.display = 'none';
        container.appendChild(status);
    }

    return status;
}

function applyOptionAvailabilityState(input, { available, reason }) {
    input.disabled = !available;
    const card = input.closest('.option-card');

    if (card) {
        if (available) {
            card.classList.remove('is-unavailable');
            card.removeAttribute('aria-disabled');
        } else {
            card.classList.add('is-unavailable');
            card.setAttribute('aria-disabled', 'true');
        }

        const status = card.querySelector('[data-option-status]');
        if (!available) {
            const statusElement = status || getOptionStatusElement(card);
            statusElement.textContent = reason || 'Not available for this configuration.';
            statusElement.style.display = 'block';
        } else if (status) {
            status.textContent = '';
            status.style.display = 'none';
        }
    }
}

function resetOptionAvailability() {
    MODULE_KEYS.forEach(key => {
        document.querySelectorAll(`input[name="${key}"]`).forEach(input => {
            input.disabled = false;
            const card = input.closest('.option-card');
            if (card) {
                card.classList.remove('is-unavailable');
                card.removeAttribute('aria-disabled');
                const status = card.querySelector('[data-option-status]');
                if (status) {
                    status.textContent = '';
                    status.style.display = 'none';
                }
            }
        });
    });
}

function formatMountingPowerLabel(state) {
    const parts = [];
    if (state.mounting) {
        parts.push(`${state.mounting.charAt(0).toUpperCase()}${state.mounting.slice(1)} mount`);
    }
    if (state.power) {
        parts.push(`${state.power.toUpperCase()} power`);
    }
    return parts.join(' + ');
}

function formatModuleSelectionLabel(key, value) {
    const label = MODULE_LABELS[key] || key;
    if (value === 'none') {
        return `${label} None`;
    }

    if (key === 'fan') {
        return `${label} ${value.toUpperCase()}`;
    }

    return `${label} ${value.charAt(0).toUpperCase()}${value.slice(1)}`;
}

function formatOptionUnavailableReason(baseState, moduleKey, value) {
    const moduleLabel = formatModuleSelectionLabel(moduleKey, value);
    const combinationLabel = formatMountingPowerLabel(baseState);

    if (combinationLabel) {
        return `${moduleLabel} is not available for ${combinationLabel}.`;
    }

    return `${moduleLabel} is not available for the current selection.`;
}

function createModuleTag(label, variant = 'info') {
    return `<span class="module-tag module-tag--${variant}">${escapeHtml(label)}</span>`;
}

function updateModuleOptionAvailability() {
    if (manifestLoadError || !configuration.mounting || !configuration.power) {
        resetOptionAvailability();
        return;
    }

    if (!isManifestReady()) {
        return;
    }

    const baseState = {
        mounting: configuration.mounting,
        power: configuration.power
    };
    const baseKey = buildBaseKey(baseState);
    const availability = manifestAvailabilityIndex.get(baseKey) || null;

    MODULE_KEYS.forEach(key => {
        const options = Array.from(document.querySelectorAll(`input[name="${key}"]`));
        if (!options.length) {
            return;
        }

        const previouslyChecked = options.find(option => option.checked) || null;
        let selectionNeedsUpdate = false;

        options.forEach(input => {
            let available = true;
            let reason = '';

            if (!availability) {
                available = false;
                reason = formatOptionUnavailableReason(baseState, key, input.value);
            } else {
                const allowedValues = availability.modules[key];
                available = allowedValues.has(input.value);
                if (!available) {
                    reason = formatOptionUnavailableReason(baseState, key, input.value);
                }
            }

            if (!available && input.checked) {
                input.checked = false;
                selectionNeedsUpdate = true;
            }

            applyOptionAvailabilityState(input, { available, reason });
        });

        if (selectionNeedsUpdate) {
            const fallback = options.find(option => !option.disabled);
            if (fallback) {
                fallback.checked = true;
            } else if (previouslyChecked) {
                previouslyChecked.checked = true;
            }
        }
    });
}

function updateModuleAvailabilityMessage() {
    const hint = document.getElementById('module-availability-hint');
    if (!hint) {
        return;
    }

    hint.classList.remove('is-success', 'is-warning', 'is-error');

    if (manifestLoadError) {
        hint.classList.add('is-error');
        hint.innerHTML = '<strong>Unable to load firmware manifest.</strong> Module availability cannot be determined right now.';
        return;
    }

    if (!configuration.mounting || !configuration.power) {
        hint.innerHTML = 'Select a mounting and power option to see supported expansion modules.';
        return;
    }

    if (!isManifestReady()) {
        hint.innerHTML = 'Checking firmware coverage…';
        return;
    }

    const baseState = {
        mounting: configuration.mounting,
        power: configuration.power
    };
    const baseKey = buildBaseKey(baseState);
    const availability = manifestAvailabilityIndex.get(baseKey) || null;
    const combinationLabel = formatMountingPowerLabel(baseState);

    if (!availability) {
        hint.classList.add('is-warning');
        const label = combinationLabel ? escapeHtml(combinationLabel) : 'this selection';
        hint.innerHTML = `<strong>No firmware coverage yet.</strong> We don't have builds for ${label}.`;
        return;
    }

    const moduleComboKey = buildModuleComboKey(configuration);
    const unsupportedModules = MODULE_KEYS.filter(moduleKey => !availability.modules[moduleKey].has(configuration[moduleKey]));

    if (unsupportedModules.length > 0) {
        hint.classList.add('is-warning');
        const unavailableTags = unsupportedModules
            .map(moduleKey => createModuleTag(formatModuleSelectionLabel(moduleKey, configuration[moduleKey]), 'error'))
            .join(' ');
        const scopeLabel = combinationLabel ? ` for ${escapeHtml(combinationLabel)}` : '';
        const detailMessages = unsupportedModules
            .flatMap(moduleKey => describeVariantRequirements(moduleKey, configuration[moduleKey]))
            .filter(message => typeof message === 'string' && message.trim().length > 0);
        const detailsHtml = detailMessages.length > 0
            ? `<ul class="module-hint-details">${detailMessages.map(message => `<li>${escapeHtml(message)}</li>`).join('')}</ul>`
            : '';
        hint.innerHTML = `<strong>Not available${scopeLabel}:</strong> ${unavailableTags}${detailsHtml}`;
        return;
    }

    if (!availability.combos.has(moduleComboKey)) {
        hint.classList.add('is-warning');
        const selectedTags = MODULE_KEYS
            .filter(moduleKey => configuration[moduleKey] !== 'none')
            .map(moduleKey => createModuleTag(formatModuleSelectionLabel(moduleKey, configuration[moduleKey]), 'info'))
            .join(' ') || createModuleTag('Core only', 'info');
        const label = combinationLabel ? escapeHtml(combinationLabel) : 'this selection';
        const conflictMessages = collectActiveConflictMessages(configuration)
            .filter(message => typeof message === 'string' && message.trim().length > 0);
        const conflictDetails = conflictMessages.length > 0
            ? `<ul class="module-hint-details">${conflictMessages.map(message => `<li>${escapeHtml(message)}</li>`).join('')}</ul>`
            : '';
        hint.innerHTML = `<strong>Partial support.</strong> ${label} is supported, but not with this exact module mix. ${selectedTags}${conflictDetails}`;
        return;
    }

    hint.classList.add('is-success');
    const selectedTags = MODULE_KEYS
        .filter(moduleKey => configuration[moduleKey] !== 'none')
        .map(moduleKey => createModuleTag(formatModuleSelectionLabel(moduleKey, configuration[moduleKey]), 'success'))
        .join(' ') || createModuleTag('Core only', 'success');
    const label = combinationLabel ? escapeHtml(combinationLabel) : 'this configuration';
    hint.innerHTML = `<strong>Firmware available!</strong> ${label} is ready for flashing. ${selectedTags}`;
}

function updateConfiguration(options = {}) {
    syncConfigurationFromInputs();
    updateModuleOptionAvailability();
    syncConfigurationFromInputs();
    updateModuleAvailabilityMessage();
    syncModuleDetailPanelToSelection();

    if (!options.skipUrlUpdate) {
        updateUrlFromConfiguration();
    } else {
        persistWizardState();
    }
}

function nextStep() {
    if (currentStep < totalSteps) {
        setStep(currentStep + 1, { animate: true });
    }
}

function previousStep() {
    if (currentStep > 1) {
        setStep(currentStep - 1, { animate: true });
    }
}

function getStep() {
    return currentStep;
}

function setStep(targetStep, { skipUrlUpdate = false, animate = true } = {}) {
    if (targetStep < 1 || targetStep > totalSteps) {
        return;
    }

    const previousStep = currentStep;
    const targetStepElement = document.getElementById(`step-${targetStep}`);

    if (!targetStepElement) {
        return;
    }

    if (previousStep !== targetStep) {
        currentStep = targetStep;
    }

    updateProgressSteps(targetStep);

    if (animate && previousStep !== targetStep) {
        animateStepTransition(previousStep, targetStep);
    } else {
        document.querySelectorAll('.wizard-step').forEach(step => {
            const stepNumber = Number(step.id.replace('step-', ''));
            if (stepNumber === targetStep) {
                step.classList.add('active', 'is-active');
                step.classList.remove('entering', 'leaving');
            } else {
                step.classList.remove('active', 'is-active', 'entering', 'leaving');
            }
        });

        focusStep(targetStepElement);
    }

    if (currentStep === 3) {
        updateFanModuleVisibility();
        updateModuleOptionAvailability();
        updateModuleAvailabilityMessage();
        syncModuleDetailPanelToSelection();
    }

    if (currentStep === 4) {
        updateConfiguration({ skipUrlUpdate: true });
        updateSummary();
        findCompatibleFirmware();
        try {
            refreshPreflightDiagnostics();
        } catch (error) {
            console.warn('Diagnostics refresh skipped', error);
        }
    }

    if (!skipUrlUpdate) {
        updateUrlFromConfiguration();
    } else {
        persistWizardState();
    }
}

function updateProgressSteps(targetStep) {
    for (let i = 1; i <= totalSteps; i++) {
        const progressElement = document.querySelector(`.progress-step[data-step="${i}"]`);
        if (!progressElement) continue;

        if (i === targetStep) {
            progressElement.classList.add('active');
        } else {
            progressElement.classList.remove('active');
        }

        if (i < targetStep) {
            progressElement.classList.add('completed');
        } else {
            progressElement.classList.remove('completed');
        }
    }
}

function animateStepTransition(fromStep, toStep) {
    const fromElement = fromStep ? document.getElementById(`step-${fromStep}`) : null;
    const toElement = document.getElementById(`step-${toStep}`);

    if (fromElement && fromElement !== toElement) {
        fromElement.classList.add('leaving');
        fromElement.classList.remove('entering');

        const handleLeave = (event) => {
            if (event.target !== fromElement || event.propertyName !== 'opacity') {
                return;
            }

            clearTimeout(leaveFallback);
            fromElement.removeEventListener('transitionend', handleLeave);
            fromElement.classList.remove('leaving');
        };

        const leaveFallback = setTimeout(() => {
            fromElement.removeEventListener('transitionend', handleLeave);
            fromElement.classList.remove('leaving');
        }, 450);

        fromElement.addEventListener('transitionend', handleLeave);
        fromElement.classList.remove('active', 'is-active');
    }

    if (!toElement) {
        return;
    }

    toElement.classList.remove('leaving');
    toElement.classList.add('entering');
    toElement.classList.remove('active', 'is-active');

    const activateStep = () => {
        toElement.classList.add('active', 'is-active');

        const handleEnter = (event) => {
            if (event.target !== toElement || event.propertyName !== 'opacity') {
                return;
            }

            clearTimeout(enterFallback);
            toElement.removeEventListener('transitionend', handleEnter);
            toElement.classList.remove('entering');
            focusStep(toElement);
        };

        const enterFallback = setTimeout(() => {
            toElement.removeEventListener('transitionend', handleEnter);
            toElement.classList.remove('entering');
            focusStep(toElement);
        }, 450);

        toElement.addEventListener('transitionend', handleEnter);
    };

    requestAnimationFrame(activateStep);
}

function focusStep(stepElement) {
    if (!stepElement) {
        return;
    }

    const focusableSelector = 'input:not([disabled]), button:not([disabled]), select:not([disabled]), textarea:not([disabled]), [href], [tabindex]:not([tabindex="-1"])';
    const focusable = stepElement.querySelector(focusableSelector);

    if (focusable) {
        focusable.focus();
        return;
    }

    const heading = stepElement.querySelector('h2, h3, h4');
    if (heading) {
        if (!heading.hasAttribute('tabindex')) {
            heading.setAttribute('tabindex', '-1');
            heading.addEventListener('blur', () => {
                heading.removeAttribute('tabindex');
            }, { once: true });
        }

        heading.focus();
    }
}

function updateSummary() {
    let summaryHtml = '<div class="summary-grid">';

    // Mounting
    summaryHtml += `
        <div class="summary-item">
            <div class="summary-label">Mounting Type:</div>
            <div class="summary-value">${configuration.mounting ? configuration.mounting.charAt(0).toUpperCase() + configuration.mounting.slice(1) : 'Not selected'}</div>
        </div>
    `;

    // Power
    summaryHtml += `
        <div class="summary-item">
            <div class="summary-label">Power Option:</div>
            <div class="summary-value">${configuration.power ? configuration.power.toUpperCase() : 'Not selected'}</div>
        </div>
    `;

    // AirIQ
    if (configuration.airiq !== 'none') {
        const airiqSensors = {
            'base': ['SGP41', 'SCD41', 'MiCS4514', 'BMP390'],
            'pro': ['SGP41', 'SCD41', 'MiCS4514', 'BMP390', 'SEN0321', 'SPS30', 'SFA40']
        };
        summaryHtml += `
            <div class="summary-item">
                <div class="summary-label">AirIQ Module:</div>
                <div class="summary-value">${configuration.airiq.charAt(0).toUpperCase() + configuration.airiq.slice(1)}</div>
                <div class="summary-sensors">Includes: ${airiqSensors[configuration.airiq].join(', ')}</div>
            </div>
        `;
    }

    // Presence
    if (configuration.presence !== 'none') {
        const presenceSensors = {
            'base': ['SEN0609 mmWave sensor'],
            'pro': ['SEN0609 mmWave sensor', 'LD2450 24GHz radar']
        };
        summaryHtml += `
            <div class="summary-item">
                <div class="summary-label">Presence Module:</div>
                <div class="summary-value">${configuration.presence.charAt(0).toUpperCase() + configuration.presence.slice(1)}</div>
                <div class="summary-sensors">Includes: ${presenceSensors[configuration.presence].join(', ')}</div>
            </div>
        `;
    }

    // Comfort
    if (configuration.comfort !== 'none') {
        summaryHtml += `
            <div class="summary-item">
                <div class="summary-label">Comfort Module:</div>
                <div class="summary-value">${configuration.comfort.charAt(0).toUpperCase() + configuration.comfort.slice(1)}</div>
                <div class="summary-sensors">Includes: SHT40 (Temperature/Humidity), LTR-303 (Light)</div>
            </div>
        `;
    }

    // Fan
    if (configuration.fan !== 'none') {
        const fanTypes = {
            'pwm': 'Variable speed fan control via PWM',
            'analog': '0-10V analog fan control'
        };
        summaryHtml += `
            <div class="summary-item">
                <div class="summary-label">Fan Module:</div>
                <div class="summary-value">${configuration.fan.toUpperCase()}</div>
                <div class="summary-sensors">${fanTypes[configuration.fan]}</div>
            </div>
        `;
    }

    summaryHtml += '</div>';
    document.getElementById('config-summary').innerHTML = summaryHtml;
}

function updateFirmwareControls() {
    const hasFirmware = Boolean(
        window.currentFirmware
        && Array.isArray(window.currentFirmware.parts)
        && window.currentFirmware.parts.length > 0
    );
    const verificationStatus = (firmwareVerificationState.status || '').toString().toLowerCase();
    const isVerified = verificationStatus === 'verified';
    const isPending = verificationStatus === 'pending';
    const isFailed = verificationStatus === 'failed';
    const isReady = hasFirmware && isVerified;

    const compatibility = getSerialCompatibilityState();
    const actionsAllowed = isReady && !compatibility.mismatch;

    const diagnosticsReady = areDiagnosticsPassing();
    const mismatchMessage = compatibility.mismatch ? getSerialMismatchMessage() : '';
    const readyToFlash = actionsAllowed && diagnosticsReady;
    const diagnosticsBlockingMessage = diagnosticsReady ? '' : getDiagnosticsBlockingMessage();
    const blockingMessage = diagnosticsReady ? mismatchMessage : diagnosticsBlockingMessage;

    const downloadBtn = document.getElementById('download-btn');
    if (downloadBtn) {
        downloadBtn.disabled = !readyToFlash;
        downloadBtn.classList.toggle('is-ready', readyToFlash);

        if (!isReady) {
            downloadBtn.title = 'Select a firmware option to download.';
        } else if (compatibility.mismatch && diagnosticsReady) {
            downloadBtn.title = mismatchMessage;
        } else if (!diagnosticsReady) {
            downloadBtn.title = blockingMessage || 'Resolve diagnostics before downloading.';
        } else {
            downloadBtn.removeAttribute('title');
        }
    }

    const copyUrlBtn = document.getElementById('copy-firmware-url-btn');
    if (copyUrlBtn) {
        const clipboardSupported = Boolean(navigator.clipboard);
        const canCopy = clipboardSupported && readyToFlash;
        copyUrlBtn.disabled = !canCopy;
        copyUrlBtn.classList.toggle('is-ready', canCopy);

        if (!clipboardSupported) {
            copyUrlBtn.title = 'Copy requires Clipboard API support';
        } else if (!isReady) {
            copyUrlBtn.title = 'Select a firmware option first';
        } else if (compatibility.mismatch && diagnosticsReady) {
            copyUrlBtn.title = mismatchMessage;
        } else if (!diagnosticsReady) {
            copyUrlBtn.title = blockingMessage || 'Resolve diagnostics before copying.';
        } else {
            copyUrlBtn.removeAttribute('title');
        }
    }

    const installButton = document.querySelector('#compatible-firmware esp-web-install-button button[slot="activate"]');
    if (installButton) {
        installButton.classList.toggle('is-ready', readyToFlash);
        installButton.disabled = !readyToFlash;
        if (!readyToFlash && blockingMessage) {
            installButton.title = blockingMessage;
        } else {
            installButton.removeAttribute('title');
        }
    }

    const helperContext = (() => {
        if (!hasFirmware) {
            return { text: '', isError: false };
        }
        if (isPending) {
            return { text: 'Verifying firmware…', isError: false };
        }
        if (isFailed) {
            const message = firmwareVerificationState.message || 'Verification failed';
            return { text: message, isError: true };
        }
        if (isVerified) {
            return { text: 'Ready to flash', isError: false };
        }
        return { text: 'Awaiting verification…', isError: false };
    })();

    const detailHelper = document.querySelector('#compatible-firmware [data-ready-helper]');
    if (detailHelper) {
        if (readyToFlash) {
            detailHelper.textContent = 'Ready to flash';
            detailHelper.classList.add('is-visible');
            detailHelper.classList.remove('is-warning');
        } else if (isReady && diagnosticsReady && mismatchMessage) {
            detailHelper.textContent = mismatchMessage;
            detailHelper.classList.add('is-visible', 'is-warning');
        } else if (isReady && !diagnosticsReady) {
            detailHelper.textContent = blockingMessage || 'Complete diagnostics to continue.';
            detailHelper.classList.add('is-visible');
            detailHelper.classList.remove('is-warning');
        } else {
            detailHelper.textContent = '';
            detailHelper.classList.remove('is-visible', 'is-warning');
        }
        detailHelper.classList.toggle('is-error', helperContext.isError);
    }

    const primaryHelper = document.querySelector('.primary-action-group [data-ready-helper]');
    if (primaryHelper) {
        if (readyToFlash) {
            if (primaryHelper.textContent !== 'Ready to flash') {
                primaryHelper.textContent = 'Ready to flash';
            }
            primaryHelper.classList.add('is-visible');
            primaryHelper.classList.remove('is-warning');
        } else if (isReady && diagnosticsReady && mismatchMessage) {
            primaryHelper.textContent = mismatchMessage;
            primaryHelper.classList.add('is-visible', 'is-warning');
        } else if (isReady && !diagnosticsReady) {
            primaryHelper.textContent = blockingMessage || 'Resolve diagnostics before flashing.';
            primaryHelper.classList.add('is-visible');
            primaryHelper.classList.remove('is-warning');
        } else {
            primaryHelper.textContent = '';
            primaryHelper.classList.remove('is-visible', 'is-warning');
        }
        primaryHelper.classList.toggle('is-error', helperContext.isError);
    }

    renderSerialDetectionInfo();
}

function groupBuildsByConfig(builds) {
    const configGroups = new Map();
    const modelBuckets = new Map();

    builds.forEach(build => {
        const configString = build.config_string;
        if (configString) {
            if (!configGroups.has(configString)) {
                configGroups.set(configString, []);
            }
            configGroups.get(configString).push(build);
            return;
        }

        const model = (build.model || '').toString().trim();
        if (!model) {
            return;
        }

        if (!modelBuckets.has(model)) {
            modelBuckets.set(model, new Map());
        }

        const variantRaw = (build.variant || '').toString().trim();
        const sensorAddonRaw = (build.sensor_addon || '').toString().trim();
        const variantKey = `${variantRaw || '__default__'}__${sensorAddonRaw || '__base__'}`;
        const variantMap = modelBuckets.get(model);

        if (!variantMap.has(variantKey)) {
            variantMap.set(variantKey, {
                variant: variantRaw,
                sensorAddon: sensorAddonRaw,
                builds: []
            });
        }

        variantMap.get(variantKey).builds.push(build);
    });

    return { configGroups, modelBuckets };
}

function getFirmwareDisplayName(firmware, fallbackConfigString = '') {
    if (!firmware) {
        return 'Sense360-Firmware.bin';
    }

    const versionSegment = firmware.version ? `-v${firmware.version}` : '';
    const channelSegment = firmware.channel ? `-${firmware.channel}` : '';
    const configString = (firmware.config_string || fallbackConfigString || '').toString().trim();

    if (configString) {
        return `Sense360-${configString}${versionSegment}${channelSegment}.bin`;
    }

    const model = (firmware.model || 'Sense360').toString().trim() || 'Sense360';
    const variant = (firmware.variant || '').toString().trim();
    const sensorAddon = (firmware.sensor_addon || '').toString().trim();
    const variantSegment = variant ? `-${variant}` : '';
    const sensorAddonSegment = sensorAddon ? `-${sensorAddon}` : '';

    return `${model}${variantSegment}${sensorAddonSegment}${versionSegment}${channelSegment}.bin`;
}

function normaliseVerificationStatus(status) {
    const key = (status || '').toString().toLowerCase();
    if (key === 'pending' || key === 'verified' || key === 'failed') {
        return key;
    }
    return 'unknown';
}

function getPartVerificationContext(part) {
    if (!part) {
        return { status: 'unknown', message: '' };
    }

    const state = firmwareVerificationState;
    const existing = state.parts.get(part.resolvedUrl);
    if (existing) {
        const status = normaliseVerificationStatus(existing.status);
        return {
            status,
            message: existing.message || '',
            sha256Match: existing.sha256Match ?? null,
            signatureMatch: existing.signatureMatch ?? null
        };
    }

    const globalStatus = normaliseVerificationStatus(state.status);
    if (globalStatus === 'pending') {
        return { status: 'pending', message: 'Verification pending…' };
    }
    if (globalStatus === 'failed') {
        return { status: 'failed', message: state.message || 'Verification failed.' };
    }
    if (globalStatus === 'verified') {
        return { status: 'verified', message: 'Checksum and signature verified.' };
    }

    return { status: 'unknown', message: '' };
}

function renderFirmwarePartsSection(firmware) {
    const parts = getFirmwarePartsMetadata(firmware);
    if (!parts.length) {
        return '';
    }

    const overallStatus = normaliseVerificationStatus(firmwareVerificationState.status);
    const overallMessage = (() => {
        if (overallStatus === 'pending') {
            return 'Verifying firmware…';
        }
        if (overallStatus === 'verified') {
            return firmwareVerificationState.message || 'Firmware verified successfully.';
        }
        if (overallStatus === 'failed') {
            return firmwareVerificationState.message || 'Firmware verification failed.';
        }
        return '';
    })();

    const listItems = parts
        .map(part => {
            const offsetText = part.offsetHex ? `Offset ${part.offsetHex}` : 'Offset not specified';
            const verification = getPartVerificationContext(part);
            const partStatus = normaliseVerificationStatus(verification.status);
            const statusMessage = verification.message
                || (partStatus === 'verified'
                    ? 'Checksum and signature verified.'
                    : partStatus === 'pending'
                        ? 'Verification pending…'
                        : partStatus === 'failed'
                            ? 'Verification failed.'
                            : '');
            const checksumValue = part.sha256 || '';
            const signatureValue = part.signature || '';
            const checksumDisplay = checksumValue || 'Unavailable';
            const signatureDisplay = signatureValue || 'Unavailable';
            const checksumCopyButton = checksumValue
                ? `<button type="button" class="copy-inline-btn" data-copy-text="${escapeHtml(checksumValue)}" data-copy-label="SHA-256 checksum">Copy</button>`
                : '';
            const signatureCopyButton = signatureValue
                ? `<button type="button" class="copy-inline-btn" data-copy-text="${escapeHtml(signatureValue)}" data-copy-label="Signature blob">Copy</button>`
                : '';

            return `
                <li class="firmware-part-row" data-verification-status="${escapeHtml(partStatus)}">
                    <div class="firmware-part-main">
                        <span class="firmware-part-name">${escapeHtml(part.fileName)}</span>
                        <span class="firmware-part-offset">${escapeHtml(offsetText)}</span>
                    </div>
                    <div class="firmware-part-detail">
                        <span class="firmware-part-label">SHA-256</span>
                        <code class="firmware-part-code">${escapeHtml(checksumDisplay)}</code>
                        ${checksumCopyButton}
                    </div>
                    <div class="firmware-part-detail">
                        <span class="firmware-part-label">Signature</span>
                        <code class="firmware-part-code">${escapeHtml(signatureDisplay)}</code>
                        ${signatureCopyButton}
                        <span class="firmware-part-status status-${escapeHtml(partStatus)}">${escapeHtml(statusMessage)}</span>
                    </div>
                </li>
            `;
        })
        .join('');

    const hint = parts.length > 1
        ? '<p class="firmware-parts-hint">Flash each file to the offset shown below.</p>'
        : '';

    const statusNotice = overallMessage
        ? `<p class="firmware-verification-message status-${escapeHtml(overallStatus)}">${escapeHtml(overallMessage)}</p>`
        : '';

    return `
        <section class="firmware-parts" data-multi-part="${parts.length > 1}" data-verification-status="${escapeHtml(overallStatus)}">
            <h4>${parts.length > 1 ? 'Firmware files' : 'Firmware file'}</h4>
            <ul class="firmware-parts-list">${listItems}</ul>
            ${hint}
            ${statusNotice}
        </section>
    `;
}

function createFirmwareCardHtml(firmware, { configString = '', contextKey = 'primary', cardClassName = 'firmware-card' } = {}) {
    if (!firmware) {
        return '';
    }

    const metadataSections = [
        { key: 'features', title: 'Key Features' },
        { key: 'hardware_requirements', title: 'Hardware Requirements' },
        { key: 'known_issues', title: 'Known Issues' },
        { key: 'changelog', title: 'Changelog' }
    ];

    const metadataHtml = metadataSections
        .map(({ key, title }) => {
            const items = firmware[key];
            if (!Array.isArray(items) || items.length === 0) {
                return '';
            }

            const listItems = items
                .map(item => `<li>${escapeHtml(item)}</li>`)
                .join('');

            return `
                <section class="firmware-meta-section firmware-${key.replace(/_/g, '-')}">
                    <h4>${escapeHtml(title)}</h4>
                    <ul>${listItems}</ul>
                </section>
            `;
        })
        .filter(Boolean)
        .join('');

    const channelInfo = getChannelDisplayInfo(firmware.channel);
    const firmwareName = getFirmwareDisplayName(firmware, configString);
    const fileSize = Number(firmware.file_size);
    const sizeLabel = Number.isFinite(fileSize) && fileSize > 0 ? `${(fileSize / 1024).toFixed(1)} KB` : '';
    const buildDate = firmware.build_date ? new Date(firmware.build_date) : null;
    const buildDateLabel = buildDate && !Number.isNaN(buildDate.getTime()) ? buildDate.toLocaleDateString() : '';
    const releaseNotesId = `${firmware.firmwareId}-release-notes-${contextKey}`;

    const metaParts = [];
    if (firmware.version) {
        const channelSuffix = firmware.channel ? `-${firmware.channel}` : '';
        metaParts.push(`<span class="firmware-version">${escapeHtml(`v${firmware.version}${channelSuffix}`)}</span>`);
    }
    if (sizeLabel) {
        metaParts.push(`<span class="firmware-size">${escapeHtml(sizeLabel)}</span>`);
    }
    if (buildDateLabel) {
        metaParts.push(`<span class="firmware-date">${escapeHtml(buildDateLabel)}</span>`);
    }

    metaParts.push(`
        <a href="#" class="release-notes-link" data-release-notes-trigger data-release-notes-id="${escapeHtml(releaseNotesId)}" data-notes-id="${escapeHtml(releaseNotesId)}" data-firmware-id="${escapeHtml(firmware.firmwareId)}" onclick="toggleReleaseNotes(event)">
            View Release Notes
        </a>
    `);

    const metadataBlock = metadataHtml
        ? `
            <div class="firmware-metadata">
                ${metadataHtml}
            </div>
        `
        : '';

    const partsSectionHtml = renderFirmwarePartsSection(firmware);

    const descriptionHtml = firmware.description
        ? `<p class="firmware-description">${escapeHtml(firmware.description)}</p>`
        : '';

    const manifestIndex = escapeHtml(String(firmware.manifestIndex));

    return `
        <div class="${cardClassName}" data-firmware-detail data-firmware-id="${escapeHtml(firmware.firmwareId)}" data-channel="${escapeHtml(channelInfo.key)}">
            <div class="firmware-item">
                <div class="firmware-info">
                    <div class="firmware-header">
                        <div class="firmware-name">${escapeHtml(firmwareName)}</div>
                        <span class="firmware-channel-tag is-${escapeHtml(channelInfo.key)}">${escapeHtml(channelInfo.label)}</span>
                    </div>
                    <div class="firmware-details">
                        ${metaParts.join('')}
                    </div>
                    ${descriptionHtml}
                </div>
                <div class="firmware-actions">
                    <esp-web-install-button manifest="firmware-${manifestIndex}.json" data-firmware-id="${escapeHtml(firmware.firmwareId)}" data-webflash-install>
                        <button slot="activate" class="btn btn-primary" data-firmware-id="${escapeHtml(firmware.firmwareId)}">
                            Install Firmware
                        </button>
                    </esp-web-install-button>
                    <p class="ready-helper" data-ready-helper role="status" aria-live="polite"></p>
                </div>
            </div>
            ${partsSectionHtml}
            ${metadataBlock}
            <div class="release-notes-section" id="${escapeHtml(releaseNotesId)}" data-release-notes-container data-loaded="false" style="display: none;">
                <div class="release-notes-content">
                    <div class="loading">Loading release notes...</div>
                </div>
            </div>
        </div>
    `;
}

function createFirmwareYamlPanel({ yaml = '', context = null } = {}) {
    if (!yaml || typeof yaml !== 'string' || yaml.trim().length === 0) {
        return '';
    }

    const moduleSummary = context?.moduleSummary || 'No expansion modules';
    const sensorsSummary = Array.isArray(context?.aggregatedSensors) && context.aggregatedSensors.length
        ? `Sensors: ${context.aggregatedSensors.join(', ')}`
        : 'Sensors: None listed';

    const infoLine = `${moduleSummary} • ${sensorsSummary}`;

    return `
        <section class="firmware-yaml-panel" data-firmware-yaml>
            <div class="firmware-yaml-header">
                <h4>ESPHome YAML</h4>
                <div class="firmware-yaml-actions">
                    <button type="button" class="btn btn-secondary" data-yaml-copy>Copy YAML</button>
                    <button type="button" class="btn btn-secondary" data-yaml-download>Download YAML</button>
                </div>
            </div>
            <pre class="firmware-yaml-code"><code>${escapeHtml(yaml)}</code></pre>
            <p class="firmware-yaml-meta">${escapeHtml(infoLine)}</p>
        </section>
    `;
}

function formatVariantHeadingLabel(bucket) {
    if (!bucket) {
        return '';
    }

    const variantLabel = (bucket.variant || '').trim();
    const sensorAddonLabel = (bucket.sensorAddon || '').trim();

    if (variantLabel && sensorAddonLabel) {
        return `${variantLabel} (${sensorAddonLabel})`;
    }

    if (variantLabel) {
        return variantLabel;
    }

    if (sensorAddonLabel) {
        return sensorAddonLabel;
    }

    return 'Base Firmware';
}

function renderModelBucketSections(buckets) {
    if (!(buckets instanceof Map) || buckets.size === 0) {
        return '';
    }

    const sections = [];

    buckets.forEach((bucketList, model) => {
        if (!Array.isArray(bucketList) || bucketList.length === 0) {
            return;
        }

        const variantSections = bucketList
            .map((bucket, bucketIndex) => {
                if (!bucket || !Array.isArray(bucket.builds) || bucket.builds.length === 0) {
                    return '';
                }

                const headingLabel = formatVariantHeadingLabel(bucket);
                const buildsHtml = bucket.builds
                    .map((build, buildIndex) => createFirmwareCardHtml(build, {
                        configString: build.config_string || '',
                        contextKey: `bucket-${model}-${bucketIndex}-${buildIndex}`,
                        cardClassName: 'firmware-card firmware-card--bucket'
                    }))
                    .join('');

                const variantAttributes = [
                    `class="firmware-bucket-group"`,
                    `data-model="${escapeHtml(model)}"`
                ];

                if (bucket.variant) {
                    variantAttributes.push(`data-variant="${escapeHtml(bucket.variant)}"`);
                }

                if (bucket.sensorAddon) {
                    variantAttributes.push(`data-sensor-addon="${escapeHtml(bucket.sensorAddon)}"`);
                }

                return `
                    <div ${variantAttributes.join(' ')}>
                        <h4 class="firmware-bucket-title">${escapeHtml(headingLabel)}</h4>
                        <div class="firmware-bucket-items">${buildsHtml}</div>
                    </div>
                `;
            })
            .filter(Boolean)
            .join('');

        if (!variantSections) {
            return;
        }

        sections.push(`
            <section class="firmware-bucket" data-firmware-model="${escapeHtml(model)}">
                <h3 class="firmware-bucket-heading">${escapeHtml(model)}</h3>
                ${variantSections}
            </section>
        `);
    });

    return sections.join('');
}

function clearFirmwareOptions() {
    firmwareOptions = [];
    firmwareOptionsMap = new Map();
    currentFirmwareSelectionId = null;
    window.currentFirmware = null;
    additionalFirmwareBuckets = new Map();
    firmwareStatusMessage = null;
    firmwareVerificationToken += 1;
    firmwareVerificationState = createEmptyVerificationState();

    if (firmwareVersionSelect) {
        firmwareVersionSelect.innerHTML = '';
        firmwareVersionSelect.value = '';
    }

    if (firmwareSelectorWrapper) {
        firmwareSelectorWrapper.hidden = true;
    }

    renderSelectedFirmware();
    updateFirmwareControls();
}

function setFirmwareOptions(builds, configString, modelBuckets = new Map()) {
    firmwareOptions = Array.isArray(builds) ? builds.slice() : [];
    firmwareOptionsMap = new Map();
    firmwareVerificationToken += 1;
    firmwareVerificationState = createEmptyVerificationState();

    firmwareOptions.forEach(build => {
        firmwareOptionsMap.set(build.firmwareId, build);
    });

    additionalFirmwareBuckets = new Map();

    if (modelBuckets instanceof Map) {
        modelBuckets.forEach((bucketList, model) => {
            if (!Array.isArray(bucketList) || bucketList.length === 0) {
                return;
            }

            const clonedBuckets = bucketList.map(bucket => ({
                variant: bucket.variant || '',
                sensorAddon: bucket.sensorAddon || '',
                builds: Array.isArray(bucket.builds) ? bucket.builds.slice() : []
            }));

            clonedBuckets.forEach(bucket => {
                bucket.builds.forEach(build => {
                    firmwareOptionsMap.set(build.firmwareId, build);
                });
            });

            additionalFirmwareBuckets.set(model, clonedBuckets);
        });
    }

    if (configString) {
        window.currentConfigString = configString;
    }

    if (!firmwareOptions.length) {
        currentFirmwareSelectionId = null;
        window.currentFirmware = null;
    }

    renderFirmwareSelector();
    renderSelectedFirmware();
    updateFirmwareControls();
}

function getFirmwareId(build) {
    return `firmware-${build.manifestIndex}`;
}

function renderFirmwareSelector() {
    if (!firmwareVersionSelect || !firmwareSelectorWrapper) {
        return;
    }

    firmwareVersionSelect.innerHTML = '';

    if (!firmwareOptions.length) {
        firmwareSelectorWrapper.hidden = true;
        return;
    }

    firmwareOptions.forEach(build => {
        const option = document.createElement('option');
        const channelInfo = getChannelDisplayInfo(build.channel);
        const versionLabel = build.version ? `v${build.version}` : 'Unknown version';
        option.value = build.firmwareId;
        option.textContent = `${versionLabel} · ${channelInfo.label}`;
        firmwareVersionSelect.appendChild(option);
    });

    firmwareSelectorWrapper.hidden = false;

    let selectedValue = currentFirmwareSelectionId || '';
    if (selectedValue) {
        const optionExists = Array.from(firmwareVersionSelect.options).some(option => option.value === selectedValue);
        if (!optionExists) {
            selectedValue = '';
        }
    }

    if (!selectedValue) {
        selectedValue = firmwareVersionSelect.options[0]?.value ?? '';
    }

    if (selectedValue) {
        firmwareVersionSelect.value = selectedValue;
        if (currentFirmwareSelectionId !== selectedValue) {
            currentFirmwareSelectionId = selectedValue;
        }
    } else {
        firmwareVersionSelect.value = '';
    }
}

function selectFirmwareById(firmwareId, { updateConfigString = true, syncSelector = true, renderDetails = true } = {}) {
    if (!firmwareId || !firmwareOptionsMap.has(firmwareId)) {
        return;
    }

    const firmware = firmwareOptionsMap.get(firmwareId);
    const isPrimaryOption = firmwareOptions.some(option => option.firmwareId === firmwareId);

    if (isPrimaryOption) {
        currentFirmwareSelectionId = firmwareId;
    }

    window.currentFirmware = firmware;
    firmwareStatusMessage = null;
    firmwareVerificationToken += 1;
    firmwareVerificationState = createEmptyVerificationState();

    if (updateConfigString) {
        if (firmware.config_string) {
            window.currentConfigString = firmware.config_string;
        } else if (!isPrimaryOption) {
            window.currentConfigString = null;
        }
    }

    if (syncSelector && firmwareVersionSelect && isPrimaryOption) {
        const optionExists = Array.from(firmwareVersionSelect.options).some(option => option.value === firmwareId);
        if (optionExists) {
            firmwareVersionSelect.value = firmwareId;
        }
    }

    if (renderDetails) {
        renderSelectedFirmware();
    }

    updateFirmwareControls();
    verifyCurrentFirmwareIntegrity();
}

function selectDefaultFirmware() {
    if (!firmwareOptions.length) {
        currentFirmwareSelectionId = null;
        window.currentFirmware = null;
        firmwareVerificationToken += 1;
        firmwareVerificationState = createEmptyVerificationState();
        renderSelectedFirmware();
        updateFirmwareControls();
        return;
    }

    selectFirmwareById(firmwareOptions[0].firmwareId);
}

function renderSelectedFirmware() {
    const container = document.getElementById('compatible-firmware');
    if (!container) {
        return;
    }

    const firmware = window.currentFirmware;

    const sections = [];

    if (firmware) {
        const configContext = firmware.config_string || window.currentConfigString || '';
        sections.push(createFirmwareCardHtml(firmware, { configString: configContext, contextKey: 'primary' }));

        if (currentFirmwareYamlDownloadUrl) {
            URL.revokeObjectURL(currentFirmwareYamlDownloadUrl);
            currentFirmwareYamlDownloadUrl = null;
        }

        const yamlResult = generateEsphomeYaml({
            firmware,
            configString: configContext,
            manifest: manifestData
        });

        if (yamlResult?.yaml && yamlResult.yaml.trim()) {
            window.currentFirmwareYaml = {
                yaml: yamlResult.yaml,
                context: yamlResult.context
            };
            sections.push(createFirmwareYamlPanel(window.currentFirmwareYaml));
        } else {
            window.currentFirmwareYaml = null;
        }
    } else if (firmwareStatusMessage?.type === 'not-available' && firmwareStatusMessage.configString) {
        window.currentFirmwareYaml = null;
        if (currentFirmwareYamlDownloadUrl) {
            URL.revokeObjectURL(currentFirmwareYamlDownloadUrl);
            currentFirmwareYamlDownloadUrl = null;
        }
        const sanitizedConfig = escapeHtml(firmwareStatusMessage.configString);
        sections.push(`
            <div class="firmware-not-available">
                <h4>Firmware Not Available</h4>
                <p>The firmware for this configuration has not been built yet:</p>
                <p class="config-string">Sense360-${sanitizedConfig}-v1.0.0-stable.bin</p>
                <p class="help-text">Please contact support or check back later for this specific configuration.</p>
            </div>
        `);
    } else if (firmwareStatusMessage?.type === 'error' && firmwareStatusMessage.message) {
        window.currentFirmwareYaml = null;
        if (currentFirmwareYamlDownloadUrl) {
            URL.revokeObjectURL(currentFirmwareYamlDownloadUrl);
            currentFirmwareYamlDownloadUrl = null;
        }
        sections.push(`
            <div class="firmware-error">
                <h4>Error Loading Firmware</h4>
                <p>${escapeHtml(firmwareStatusMessage.message)}</p>
            </div>
        `);
    } else {
        window.currentFirmwareYaml = null;
        if (currentFirmwareYamlDownloadUrl) {
            URL.revokeObjectURL(currentFirmwareYamlDownloadUrl);
            currentFirmwareYamlDownloadUrl = null;
        }
        sections.push(`
            <div class="firmware-selection-placeholder">
                <p>Select a firmware release to see details.</p>
            </div>
        `);
    }

    const bucketHtml = renderModelBucketSections(additionalFirmwareBuckets);
    if (bucketHtml) {
        sections.push(`
            <div class="firmware-buckets-wrapper">
                ${bucketHtml}
            </div>
        `);
    }

    container.innerHTML = sections.join('');

    attachInstallButtonListeners();
    attachYamlActionHandlers();
}

async function findCompatibleFirmware() {
    clearFirmwareOptions();

    refreshSerialDetection({ promptUser: false });

    if (!configuration.mounting || !configuration.power) {
        window.currentConfigString = null;
        if (firmwareSelectorWrapper) {
            firmwareSelectorWrapper.hidden = true;
        }
        document.getElementById('compatible-firmware').innerHTML = `
            <div class="firmware-error">
                <h4>Incomplete Configuration</h4>
                <p>Please select both a mounting location and power option before checking firmware compatibility.</p>
            </div>
        `;
        updateFirmwareControls();
        attachInstallButtonListeners();
        return;
    }

    const previousConfigString = window.currentConfigString;
    let configString = '';

    configString += `${configuration.mounting.charAt(0).toUpperCase() + configuration.mounting.slice(1)}`;
    configString += `-${configuration.power.toUpperCase()}`;

    configString += formatConfigSegment('airiq', configuration.airiq);
    configString += formatConfigSegment('presence', configuration.presence);
    configString += formatConfigSegment('comfort', configuration.comfort);
    configString += formatConfigSegment('fan', configuration.fan);

    window.currentConfigString = configString;

    // Load manifest to check if firmware exists
    try {
        await loadManifestData();

        const { configGroups, modelBuckets } = groupBuildsByConfig(manifestBuildsWithIndex);
        const sortedBuilds = sortBuildsByChannelAndVersion(configGroups.get(configString) || []);

        const bucketMap = new Map();
        modelBuckets.forEach((variantMap, model) => {
            const entries = Array.from(variantMap.values())
                .map(bucket => ({
                    variant: bucket.variant,
                    sensorAddon: bucket.sensorAddon,
                    builds: sortBuildsByChannelAndVersion(bucket.builds)
                }))
                .filter(bucket => Array.isArray(bucket.builds) && bucket.builds.length > 0);

            if (!entries.length) {
                return;
            }

            entries.sort((a, b) => {
                const labelA = formatVariantHeadingLabel(a).toLowerCase();
                const labelB = formatVariantHeadingLabel(b).toLowerCase();
                return labelA.localeCompare(labelB, undefined, { numeric: true, sensitivity: 'base' });
            });

            bucketMap.set(model, entries);
        });

        if (sortedBuilds.length) {
            firmwareStatusMessage = null;
            setFirmwareOptions(sortedBuilds, configString, bucketMap);
            selectDefaultFirmware();
        } else {
            firmwareStatusMessage = { type: 'not-available', configString };
            setFirmwareOptions([], configString, bucketMap);
        }
    } catch (error) {
        console.error('Error loading manifest:', error);
        firmwareStatusMessage = {
            type: 'error',
            message: 'Unable to check firmware availability. Please try again later.'
        };
        setFirmwareOptions([], configString);
    }
}

if (firmwareVersionSelect) {
    firmwareVersionSelect.addEventListener('change', event => {
        const firmwareId = event.target.value;
        if (firmwareId) {
            selectFirmwareById(firmwareId, { syncSelector: false });
        }
    });
}

async function toggleReleaseNotes(event) {
    event.preventDefault();
    const link = event.currentTarget;
    if (!link) {
        return;
    }

    const notesId = link.dataset.releaseNotesId || link.dataset.notesId;
    if (!notesId) {
        return;
    }

    const notesSection = document.getElementById(notesId);
    if (!notesSection) {
        return;
    }

    const firmwareId = link.dataset.firmwareId;
    if (firmwareId) {
        selectFirmwareById(firmwareId, { updateConfigString: false, renderDetails: false });
    }

    const isHidden = notesSection.style.display === 'none' || notesSection.style.display === '';
    if (isHidden) {
        notesSection.style.display = 'block';
        link.textContent = 'Hide Release Notes';

        if (notesSection.dataset.loaded !== 'true') {
            await loadReleaseNotes({
                notesSection,
                firmwareId: firmwareId || (window.currentFirmware?.firmwareId ?? '')
            });
        }
    } else {
        notesSection.style.display = 'none';
        link.textContent = 'View Release Notes';
    }
}

function buildReleaseNotesPathFromPart(partPath, channel) {
    if (!partPath) {
        return '';
    }

    const releaseNotesChannel = resolveReleaseNotesChannel(channel);
    const lastSlashIndex = partPath.lastIndexOf('/');
    const directory = lastSlashIndex >= 0 ? partPath.substring(0, lastSlashIndex + 1) : '';
    const fileName = lastSlashIndex >= 0 ? partPath.substring(lastSlashIndex + 1) : partPath;

    if (!fileName.endsWith('.bin')) {
        return '';
    }

    const baseName = fileName.substring(0, fileName.length - 4);
    const lastHyphenIndex = baseName.lastIndexOf('-');
    if (lastHyphenIndex === -1) {
        return '';
    }

    const prefix = baseName.substring(0, lastHyphenIndex);
    const channelSuffix = releaseNotesChannel ? `-${releaseNotesChannel}` : '';

    return `${directory}${prefix}${channelSuffix}.md`;
}

async function loadReleaseNotes({ notesSection, firmwareId }) {
    if (!notesSection) {
        return;
    }

    const contentContainer = notesSection.querySelector('.release-notes-content');
    if (!contentContainer) {
        return;
    }

    const firmware = (firmwareId && firmwareOptionsMap.get(firmwareId)) || window.currentFirmware;
    const channelInfo = getChannelDisplayInfo(firmware?.channel);

    const showFallbackMessage = (message) => {
        const fallback = document.createElement('p');
        fallback.className = 'no-notes';
        fallback.textContent = message;
        contentContainer.replaceChildren(fallback);
    };

    if (!firmware || !firmware.version) {
        showFallbackMessage(channelInfo.notesFallback);
        notesSection.dataset.loaded = 'true';
        return;
    }

    const primaryPartPath = Array.isArray(firmware.parts) && firmware.parts.length > 0
        ? firmware.parts[0].path
        : '';

    const notesPath = buildReleaseNotesPathFromPart(primaryPartPath, firmware.channel);

    if (!notesPath) {
        showFallbackMessage(channelInfo.notesFallback);
        notesSection.dataset.loaded = 'true';
        return;
    }

    try {
        const response = await fetch(notesPath);

        if (response.ok) {
            const markdown = await response.text();
            const lines = markdown.split('\n');
            const fragment = document.createDocumentFragment();

            let currentList = null;
            let currentParagraph = null;

            const closeParagraph = () => {
                currentParagraph = null;
            };

            const closeList = () => {
                currentList = null;
            };

            lines.forEach(rawLine => {
                const line = rawLine.trim();

                if (line === '') {
                    closeParagraph();
                    closeList();
                    return;
                }

                const isHeader = line.startsWith('# ')
                    || line.startsWith('## ')
                    || line.startsWith('### ');
                const isListItem = line.startsWith('- ');

                if (isHeader) {
                    closeParagraph();
                    closeList();

                    let headerElement = null;
                    if (line.startsWith('### ')) {
                        headerElement = document.createElement('h4');
                        headerElement.textContent = line.substring(4);
                    } else if (line.startsWith('## ')) {
                        headerElement = document.createElement('h3');
                        headerElement.textContent = line.substring(3);
                    } else if (line.startsWith('# ')) {
                        headerElement = document.createElement('h2');
                        headerElement.textContent = line.substring(2);
                    }

                    if (headerElement) {
                        fragment.appendChild(headerElement);
                    }

                    return;
                }

                if (isListItem) {
                    closeParagraph();

                    if (!currentList) {
                        currentList = document.createElement('ul');
                        fragment.appendChild(currentList);
                    }

                    const listItem = document.createElement('li');
                    listItem.textContent = line.substring(2);
                    currentList.appendChild(listItem);
                    return;
                }

                closeList();

                if (!currentParagraph) {
                    currentParagraph = document.createElement('p');
                    fragment.appendChild(currentParagraph);
                    currentParagraph.textContent = line;
                } else {
                    currentParagraph.textContent = `${currentParagraph.textContent} ${line}`.trim();
                }
            });

            contentContainer.replaceChildren(fragment);
        } else {
            showFallbackMessage(channelInfo.notesFallback);
        }
    } catch (error) {
        console.error('Error loading release notes:', error);
        const errorMessage = document.createElement('p');
        errorMessage.className = 'error';
        errorMessage.textContent = 'Unable to load release notes.';
        contentContainer.replaceChildren(errorMessage);
    } finally {
        notesSection.dataset.loaded = 'true';
    }
}

const MULTI_PART_MODAL_ID = 'multi-part-download-modal';

let multiPartModalElements = null;
let multiPartModalRestoreFocus = null;

function formatFirmwareOffset(offset) {
    if (!Number.isFinite(offset)) {
        return null;
    }

    const hex = Math.max(0, Math.trunc(offset)).toString(16).toUpperCase();
    const padded = hex.padStart(Math.max(6, hex.length), '0');
    return `0x${padded}`;
}

function getFirmwarePartsMetadata(firmware) {
    if (!firmware || !Array.isArray(firmware.parts) || firmware.parts.length === 0) {
        return [];
    }

    return firmware.parts
        .map((part, index) => {
            const path = typeof part?.path === 'string' ? part.path.trim() : '';
            if (!path) {
                return null;
            }

            let resolvedUrl = path;
            try {
                resolvedUrl = new URL(path, window.location.href).href;
            } catch (error) {
                console.warn('Unable to resolve firmware part URL:', error);
            }

            const fileName = path.split('/').filter(Boolean).pop() || `firmware-part-${index + 1}.bin`;
            const offsetValue = Number(part?.offset);
            const offset = Number.isFinite(offsetValue) ? Math.trunc(offsetValue) : null;
            const offsetHex = formatFirmwareOffset(offset);
            const sha256 = typeof part?.sha256 === 'string' ? part.sha256.trim() : '';
            const signature = typeof part?.signature === 'string' ? part.signature.trim() : '';
            const md5 = typeof part?.md5 === 'string' ? part.md5.trim() : '';

            return {
                index,
                path,
                resolvedUrl,
                fileName,
                offset,
                offsetHex,
                sha256,
                signature,
                md5
            };
        })
        .filter(Boolean);
}

function arrayBufferToHex(buffer) {
    const bytes = new Uint8Array(buffer);
    let result = '';
    for (let index = 0; index < bytes.length; index += 1) {
        result += bytes[index].toString(16).padStart(2, '0');
    }
    return result;
}

function arrayBufferToBase64(buffer) {
    const bytes = new Uint8Array(buffer);
    let binary = '';
    for (let index = 0; index < bytes.length; index += 1) {
        binary += String.fromCharCode(bytes[index]);
    }
    return btoa(binary);
}

async function computeSha256Hex(buffer) {
    const digest = await window.crypto.subtle.digest('SHA-256', buffer);
    return arrayBufferToHex(digest);
}

async function computeSignatureBase64(buffer) {
    if (!signatureSaltBytes) {
        throw new Error('Signature salt unavailable for verification.');
    }
    const dataBytes = new Uint8Array(buffer);
    const combined = new Uint8Array(dataBytes.length + signatureSaltBytes.length);
    combined.set(dataBytes, 0);
    combined.set(signatureSaltBytes, dataBytes.length);
    const digest = await window.crypto.subtle.digest('SHA-256', combined);
    return arrayBufferToBase64(digest);
}

async function verifyFirmwarePart(part) {
    const result = {
        resolvedUrl: part.resolvedUrl,
        fileName: part.fileName,
        status: 'failed',
        message: '',
        sha256Match: false,
        signatureMatch: false,
        expectedSha256: (part.sha256 || '').toLowerCase(),
        expectedSignature: (part.signature || '').trim(),
        computedSha256: '',
        computedSignature: ''
    };

    const targetName = part.fileName || 'firmware part';

    try {
        if (!part.resolvedUrl) {
            throw new Error(`Missing URL for ${targetName}.`);
        }
        if (!result.expectedSha256) {
            throw new Error(`Missing checksum for ${targetName}.`);
        }
        if (!result.expectedSignature) {
            throw new Error(`Missing signature for ${targetName}.`);
        }

        const response = await fetch(part.resolvedUrl, { cache: 'no-store' });
        if (!response.ok) {
            throw new Error(`Unable to download ${targetName} (HTTP ${response.status}).`);
        }

        const buffer = await response.arrayBuffer();
        const computedSha = await computeSha256Hex(buffer);
        result.computedSha256 = computedSha;
        result.sha256Match = computedSha === result.expectedSha256;

        const computedSignature = await computeSignatureBase64(buffer);
        result.computedSignature = computedSignature;
        result.signatureMatch = computedSignature === result.expectedSignature;

        if (result.sha256Match && result.signatureMatch) {
            result.status = 'verified';
            result.message = 'Checksum and signature verified.';
        } else if (!result.sha256Match) {
            result.message = `Checksum mismatch for ${targetName}.`;
        } else if (!result.signatureMatch) {
            result.message = `Signature mismatch for ${targetName}.`;
        } else {
            result.message = `Verification failed for ${targetName}.`;
        }
    } catch (error) {
        const errorMessage = error instanceof Error ? error.message : 'Verification failed.';
        if (!result.message) {
            result.message = errorMessage;
        }
    }

    return result;
}

function setFirmwareVerificationStateForTests(state) {
    if (!state || typeof state !== 'object') {
        firmwareVerificationState = createEmptyVerificationState();
        return;
    }

    let partsEntries = [];
    if (state.parts instanceof Map) {
        partsEntries = Array.from(state.parts.entries());
    } else if (Array.isArray(state.parts)) {
        partsEntries = state.parts.filter(entry => Array.isArray(entry) && entry.length === 2);
    }

    firmwareVerificationState = {
        status: state.status || 'idle',
        message: state.message || '',
        parts: new Map(partsEntries),
        firmwareId: state.firmwareId || null
    };
}

async function verifyCurrentFirmwareIntegrity() {
    const firmware = window.currentFirmware;
    const token = ++firmwareVerificationToken;

    if (!firmware) {
        firmwareVerificationState = createEmptyVerificationState();
        updateFirmwareControls();
        renderSelectedFirmware();
        return;
    }

    const parts = getFirmwarePartsMetadata(firmware);
    if (!parts.length) {
        firmwareVerificationState = {
            status: 'failed',
            message: 'No firmware files available for verification.',
            parts: new Map(),
            firmwareId: firmware.firmwareId || null
        };
        updateFirmwareControls();
        renderSelectedFirmware();
        return;
    }

    if (!window.crypto || !window.crypto.subtle || !signatureSaltBytes) {
        const failureMap = new Map();
        parts.forEach(part => {
            failureMap.set(part.resolvedUrl, {
                status: 'failed',
                message: 'Firmware verification not supported in this browser.',
                sha256Match: false,
                signatureMatch: false
            });
        });
        firmwareVerificationState = {
            status: 'failed',
            message: 'Firmware verification is not supported in this browser.',
            parts: failureMap,
            firmwareId: firmware.firmwareId || null
        };
        updateFirmwareControls();
        renderSelectedFirmware();
        return;
    }

    const pendingMap = new Map();
    parts.forEach(part => {
        pendingMap.set(part.resolvedUrl, {
            status: 'pending',
            message: 'Verification pending…'
        });
    });

    firmwareVerificationState = {
        status: 'pending',
        message: 'Verifying firmware…',
        parts: pendingMap,
        firmwareId: firmware.firmwareId || null
    };
    updateFirmwareControls();
    renderSelectedFirmware();

    try {
        const results = await Promise.all(parts.map(part => verifyFirmwarePart(part)));
        if (token !== firmwareVerificationToken) {
            return;
        }

        const resultMap = new Map();
        let overallStatus = 'verified';
        let overallMessage = 'Firmware verified successfully.';

        results.forEach(result => {
            const status = normaliseVerificationStatus(result.status);
            resultMap.set(result.resolvedUrl, {
                status,
                message: result.message || '',
                sha256Match: result.sha256Match,
                signatureMatch: result.signatureMatch
            });

            if (status !== 'verified' && overallStatus === 'verified') {
                overallStatus = 'failed';
                overallMessage = result.message || 'Firmware verification failed.';
            }
        });

        firmwareVerificationState = {
            status: overallStatus,
            message: overallMessage,
            parts: resultMap,
            firmwareId: firmware.firmwareId || null
        };
    } catch (error) {
        if (token !== firmwareVerificationToken) {
            return;
        }
        console.error('Firmware verification failed:', error);
        const failureMap = new Map();
        parts.forEach(part => {
            failureMap.set(part.resolvedUrl, {
                status: 'failed',
                message: 'Verification aborted due to an unexpected error.',
                sha256Match: false,
                signatureMatch: false
            });
        });
        firmwareVerificationState = {
            status: 'failed',
            message: 'Unexpected error verifying firmware.',
            parts: failureMap,
            firmwareId: firmware.firmwareId || null
        };
    } finally {
        if (token === firmwareVerificationToken) {
            updateFirmwareControls();
            renderSelectedFirmware();
        }
    }
}

function buildFirmwarePartsClipboardText(parts) {
    if (!Array.isArray(parts) || parts.length === 0) {
        return '';
    }

    return parts
        .map(part => {
            const offsetLabel = part.offsetHex ? part.offsetHex : 'offset unknown';
            return `${part.fileName} @ ${offsetLabel} -> ${part.resolvedUrl}`;
        })
        .join('\n');
}

function getResolvedFirmwareUrl() {
    const parts = getFirmwarePartsMetadata(window.currentFirmware);
    if (!parts.length) {
        return null;
    }

    const [primaryPart] = parts;
    return primaryPart?.resolvedUrl || null;
}

function ensureMultiPartModalElements() {
    if (multiPartModalElements) {
        return multiPartModalElements;
    }

    const backdrop = document.getElementById(MULTI_PART_MODAL_ID);
    if (!backdrop) {
        return null;
    }

    const modal = backdrop.querySelector('.multi-part-modal');
    const list = backdrop.querySelector('[data-multi-part-list]');
    const copyButton = backdrop.querySelector('[data-multi-part-copy]');
    const closeButtons = Array.from(backdrop.querySelectorAll('[data-multi-part-close]'));

    multiPartModalElements = {
        backdrop,
        modal,
        list,
        copyButton,
        closeButtons,
        currentParts: []
    };

    closeButtons.forEach(button => {
        button.addEventListener('click', () => {
            closeMultiPartModal();
        });
    });

    backdrop.addEventListener('click', event => {
        if (event.target === backdrop) {
            closeMultiPartModal();
        }
    });

    if (copyButton) {
        copyButton.addEventListener('click', async () => {
            if (!multiPartModalElements?.currentParts?.length) {
                return;
            }
            await copyFirmwarePartsToClipboard(multiPartModalElements.currentParts);
        });
    }

    return multiPartModalElements;
}

function renderMultiPartModalContent(firmware, parts) {
    const elements = ensureMultiPartModalElements();
    if (!elements || !elements.list) {
        return;
    }

    const listItems = parts
        .map(part => {
            const offsetLabel = part.offsetHex ? `Offset ${part.offsetHex}` : 'Offset not specified';
            const downloadName = part.fileName || getFirmwareDisplayName(firmware, window.currentConfigString || '');

            return `
                <li class="multi-part-modal__item">
                    <div class="multi-part-modal__item-info">
                        <span class="multi-part-modal__item-name">${escapeHtml(part.fileName)}</span>
                        <span class="multi-part-modal__item-offset">${escapeHtml(offsetLabel)}</span>
                    </div>
                    <div class="multi-part-modal__item-actions">
                        <a href="${escapeHtml(part.resolvedUrl)}" download="${escapeHtml(downloadName)}">Download</a>
                    </div>
                </li>
            `;
        })
        .join('');

    elements.list.innerHTML = listItems;
}

function openMultiPartModal(firmware, parts) {
    if (!Array.isArray(parts) || parts.length === 0) {
        return;
    }

    const elements = ensureMultiPartModalElements();
    if (!elements || !elements.backdrop) {
        return;
    }

    renderMultiPartModalContent(firmware, parts);
    elements.currentParts = parts;

    multiPartModalRestoreFocus = document.activeElement instanceof HTMLElement ? document.activeElement : null;

    elements.backdrop.hidden = false;

    const focusTarget = elements.copyButton
        || elements.list?.querySelector('a')
        || elements.closeButtons?.[0]
        || null;

    if (focusTarget && typeof focusTarget.focus === 'function') {
        focusTarget.focus();
    }

    if (!elements.keydownHandler) {
        elements.keydownHandler = event => {
            if (event.key === 'Escape') {
                closeMultiPartModal();
            }
        };
    }

    document.addEventListener('keydown', elements.keydownHandler);
}

function closeMultiPartModal() {
    if (!multiPartModalElements || !multiPartModalElements.backdrop) {
        return;
    }

    multiPartModalElements.backdrop.hidden = true;
    if (multiPartModalElements.keydownHandler) {
        document.removeEventListener('keydown', multiPartModalElements.keydownHandler);
    }

    if (multiPartModalRestoreFocus && typeof multiPartModalRestoreFocus.focus === 'function') {
        multiPartModalRestoreFocus.focus();
    }

    multiPartModalRestoreFocus = null;
}

async function copyFirmwarePartsToClipboard(parts) {
    if (!navigator.clipboard) {
        showToast('Copy not supported');
        return false;
    }

    const clipboardText = buildFirmwarePartsClipboardText(parts);
    if (!clipboardText) {
        showToast('Nothing to copy');
        return false;
    }

    try {
        await navigator.clipboard.writeText(clipboardText);
        const label = parts.length === 1 ? 'link' : 'links';
        showToast(`Copied ${parts.length} ${label}`);
        return true;
    } catch (error) {
        console.error('Failed to copy firmware URLs:', error);
        showToast('Copy failed');
        return false;
    }
}

async function handleYamlCopy(event) {
    if (event) {
        event.preventDefault();
    }

    const yaml = window.currentFirmwareYaml?.yaml;
    if (!yaml || !yaml.trim()) {
        showToast('Nothing to copy');
        return;
    }

    if (!navigator.clipboard) {
        showToast('Copy not supported');
        return;
    }

    try {
        await navigator.clipboard.writeText(yaml);
        showToast('YAML copied to clipboard');
    } catch (error) {
        console.error('Failed to copy YAML snippet:', error);
        showToast('Copy failed');
    }
}

function handleYamlDownload(event) {
    if (event) {
        event.preventDefault();
    }

    const yamlPayload = window.currentFirmwareYaml;
    const yaml = yamlPayload?.yaml;
    if (!yaml || !yaml.trim()) {
        showToast('Nothing to download');
        return;
    }

    if (currentFirmwareYamlDownloadUrl) {
        URL.revokeObjectURL(currentFirmwareYamlDownloadUrl);
        currentFirmwareYamlDownloadUrl = null;
    }

    const blob = new Blob([yaml], { type: 'text/yaml' });
    const url = URL.createObjectURL(blob);
    currentFirmwareYamlDownloadUrl = url;

    const link = document.createElement('a');
    link.href = url;
    link.download = yamlPayload?.context?.yamlFileName || 'sense360-firmware.yaml';
    document.body.appendChild(link);
    link.click();
    document.body.removeChild(link);

    setTimeout(() => {
        if (currentFirmwareYamlDownloadUrl === url) {
            URL.revokeObjectURL(url);
            currentFirmwareYamlDownloadUrl = null;
        }
    }, 1000);

    showToast('YAML download started');
}

async function copyFirmwareUrl() {
    const mismatchMessage = getSerialMismatchMessage();
    if (mismatchMessage) {
        showToast(mismatchMessage);
        return;
    }

    if (!areDiagnosticsPassing()) {
        const message = getDiagnosticsBlockingMessage() || 'Resolve diagnostics before copying firmware links.';
        showToast(message);
        return;
    }

    const firmware = window.currentFirmware;
    const parts = getFirmwarePartsMetadata(firmware);

    if (!parts.length) {
        showToast('Nothing to copy');
        return;
    }

    if (parts.length > 1) {
        openMultiPartModal(firmware, parts);

        if (!navigator.clipboard) {
            showToast('Copy not supported');
            return;
        }

        await copyFirmwarePartsToClipboard(parts);
    } else {
        if (!navigator.clipboard) {
            showToast('Copy not supported');
            return;
        }

        const firmwareUrl = parts[0].resolvedUrl;
        if (!firmwareUrl) {
            showToast('Nothing to copy');
            return;
        }

        try {
            await navigator.clipboard.writeText(firmwareUrl);
            showToast('Copied');
        } catch (error) {
            console.error('Failed to copy firmware URL:', error);
            showToast('Copy failed');
        }
    }

    const copyUrlBtn = document.getElementById('copy-firmware-url-btn');
    if (copyUrlBtn) {
        copyUrlBtn.blur();
    }
}

function showToast(message, options = {}) {
    const { duration = 2000 } = options;
    let toast = document.getElementById('app-toast');

    if (!toast) {
        toast = document.createElement('div');
        toast.id = 'app-toast';
        toast.className = 'app-toast';
        toast.setAttribute('role', 'status');
        toast.setAttribute('aria-live', 'polite');
        document.body.appendChild(toast);
    }

    toast.textContent = message;
    toast.classList.remove('is-visible');
    void toast.offsetWidth;
    toast.classList.add('is-visible');

    if (toastTimeoutId) {
        clearTimeout(toastTimeoutId);
    }

    toastTimeoutId = setTimeout(() => {
        toast.classList.remove('is-visible');
    }, duration);
}

document.addEventListener('click', async event => {
    const trigger = event.target.closest('[data-copy-text]');
    if (!trigger) {
        return;
    }

    event.preventDefault();

    if (!navigator.clipboard) {
        showToast('Copy not supported');
        return;
    }

    const value = trigger.getAttribute('data-copy-text') || '';
    if (!value) {
        showToast('Nothing to copy');
        return;
    }

    try {
        await navigator.clipboard.writeText(value);
        const label = trigger.getAttribute('data-copy-label') || 'Value';
        showToast(`${label} copied`);
    } catch (error) {
        console.error('Failed to copy value:', error);
        showToast('Copy failed');
    }
});

function downloadFirmware() {
    const mismatchMessage = getSerialMismatchMessage();
    if (mismatchMessage) {
        showToast(mismatchMessage);
        return;
    }

    if (!areDiagnosticsPassing()) {
        const message = getDiagnosticsBlockingMessage() || 'Resolve diagnostics before downloading firmware.';
        showToast(message);
        return;
    }

    const firmware = window.currentFirmware;
    const parts = getFirmwarePartsMetadata(firmware);

    const verificationStatus = (firmwareVerificationState.status || '').toString().toLowerCase();
    if (verificationStatus !== 'verified') {
        if (verificationStatus === 'pending') {
            showToast('Firmware verification in progress');
        } else if (verificationStatus === 'failed') {
            showToast(firmwareVerificationState.message || 'Firmware verification failed');
        } else {
            showToast('Verifying firmware…');
            if (verificationStatus === 'idle' && firmware) {
                verifyCurrentFirmwareIntegrity();
            }
        }
        return;
    }

    if (!parts.length) {
        return;
    }

    if (parts.length > 1) {
        openMultiPartModal(firmware, parts);
        return;
    }

    const [primaryPart] = parts;
    if (!primaryPart?.resolvedUrl) {
        return;
    }

    const link = document.createElement('a');
    link.href = primaryPart.resolvedUrl;
    link.download = getFirmwareDisplayName(firmware, window.currentConfigString || '') || primaryPart.fileName;
    document.body.appendChild(link);
    link.click();
    document.body.removeChild(link);
}

function initializeFromUrl() {
    const searchParams = new URLSearchParams(window.location.search || '');
    const parsed = parseConfigParams(searchParams);
    const sanitizedConfig = mapToWizardConfiguration(parsed.sanitizedConfig);
    const hasAnySearchParams = parsed.paramCount > 0;
    const shouldRestoreRememberedState = Boolean(rememberChoices && rememberedState && !hasAnySearchParams);
    const initialConfig = shouldRestoreRememberedState ? rememberedState.configuration : sanitizedConfig;

    applyConfiguration(initialConfig);

    const maxStep = getMaxReachableStep();
    let targetStep;

    let parsedStep = null;
    const stepValue = searchParams.get('step');
    if (stepValue) {
        const numericStep = parseInt(stepValue, 10);
        if (!Number.isNaN(numericStep) && numericStep >= 1 && numericStep <= totalSteps) {
            parsedStep = numericStep;
        }
    }

    if (shouldRestoreRememberedState) {
        if (typeof rememberedState.currentStep === 'number') {
            targetStep = Math.min(rememberedState.currentStep, maxStep);
        } else if (!configuration.mounting) {
            targetStep = 1;
        } else if (!configuration.power) {
            targetStep = 2;
        } else {
            targetStep = Math.min(4, maxStep);
        }
    } else if (parsedStep) {
        targetStep = Math.min(parsedStep, maxStep);
    } else if (!configuration.mounting) {
        targetStep = 1;
    } else if (!configuration.power) {
        targetStep = 2;
    } else if (MODULE_KEYS.some(key => parsed.providedKeys.has(key))) {
        targetStep = Math.min(4, maxStep);
    } else {
        targetStep = Math.min(3, maxStep);
    }

    setStep(targetStep, { skipUrlUpdate: true, animate: false });

    if (!shouldRestoreRememberedState && parsed.isValid && parsed.forcedFanNone) {
        showToast('Fan module not available for ceiling mount.');
    }
}

function applyConfiguration(initialConfig) {
    Object.assign(configuration, defaultConfiguration, initialConfig);

    if (configuration.mounting !== 'wall') {
        configuration.fan = 'none';
    }

    if (configuration.mounting) {
        const mountingInput = document.querySelector(`input[name="mounting"][value="${configuration.mounting}"]`);
        if (mountingInput) {
            mountingInput.checked = true;
            document.querySelector('#step-1 .btn-next').disabled = false;
        }
    } else {
        document.querySelector('#step-1 .btn-next').disabled = true;
    }

    if (configuration.power) {
        const powerInput = document.querySelector(`input[name="power"][value="${configuration.power}"]`);
        if (powerInput) {
            powerInput.checked = true;
            document.querySelector('#step-2 .btn-next').disabled = false;
        }
    } else {
        document.querySelector('#step-2 .btn-next').disabled = true;
    }

    ['airiq', 'presence', 'comfort', 'fan'].forEach(key => {
        const value = configuration[key];
        const input = document.querySelector(`input[name="${key}"][value="${value}"]`);
        if (input) {
            input.checked = true;
        }
    });

    updateFanModuleVisibility();
    updateConfiguration({ skipUrlUpdate: true });
}

function getMaxReachableStep() {
    if (!configuration.mounting) {
        return 1;
    }

    if (!configuration.power) {
        return 2;
    }

    return 4;
}

function updateUrlFromConfiguration() {
    const params = new URLSearchParams();

    if (configuration.mounting) {
        params.set('mount', configuration.mounting);
    }

    if (configuration.power) {
        params.set('power', configuration.power);
    }

    params.set('airiq', configuration.airiq || 'none');
    params.set('presence', configuration.presence || 'none');
    params.set('comfort', configuration.comfort || 'none');

    if (configuration.mounting === 'wall') {
        params.set('fan', configuration.fan || 'none');
    } else {
        params.set('fan', 'none');
    }

    params.set('step', String(currentStep));

    const paramString = params.toString();
    const newUrl = paramString ? `${window.location.pathname}?${paramString}` : window.location.pathname;
    history.replaceState(null, '', newUrl);
    persistWizardState();
}

window.nextStep = nextStep;
window.previousStep = previousStep;
window.downloadFirmware = downloadFirmware;
window.copyFirmwareUrl = copyFirmwareUrl;
window.toggleReleaseNotes = toggleReleaseNotes;
window.openHomeAssistantIntegrations = openHomeAssistantIntegrations;

export const __testHooks = Object.freeze({
    initializeWizard,
    loadManifestData,
    findCompatibleFirmware,
    manifestReadyPromise: () => manifestReadyPromise,
    isManifestReady,
    renderSelectedFirmware,
    getFirmwarePartsMetadata,
    refreshPreflightDiagnostics,
    setFirmwareVerificationState: setFirmwareVerificationStateForTests
});

export {
    getDefaultState,
    getState,
    setState,
    replaceState,
    getStep,
    getTotalSteps,
    setStep
};<|MERGE_RESOLUTION|>--- conflicted
+++ resolved
@@ -1174,51 +1174,6 @@
     setPostInstallGuidanceActionsEnabled(true);
 }
 
-<<<<<<< HEAD
-=======
-function bindPostInstallGuidanceCopyButtons(panel) {
-    if (!panel || panel.dataset.guidanceBound === 'true') {
-        return;
-    }
-
-    const buttons = panel.querySelectorAll('[data-copy-text]');
-    buttons.forEach(button => {
-        if (!button || button.dataset.guidanceCopyBound === 'true') {
-            return;
-        }
-
-        button.addEventListener('click', async event => {
-            if (event && typeof event.preventDefault === 'function') {
-                event.preventDefault();
-            }
-
-            const text = button.dataset.copyText || '';
-            if (!text) {
-                return;
-            }
-
-            if (!navigator.clipboard) {
-                showToast('Copy not supported');
-                return;
-            }
-
-            try {
-                await navigator.clipboard.writeText(text);
-                const message = button.dataset.copySuccess || 'Copied';
-                showToast(message);
-            } catch (error) {
-                console.error('Failed to copy guidance text', error);
-                showToast('Copy failed');
-            }
-        });
-
-        button.dataset.guidanceCopyBound = 'true';
-    });
-
-    panel.dataset.guidanceBound = 'true';
-}
-
->>>>>>> f5e51e3a
 function getHomeAssistantIntegrationsButton() {
     return document.getElementById('open-ha-integrations-btn');
 }
@@ -2033,7 +1988,6 @@
 
 let wizardInitialized = false;
 
-<<<<<<< HEAD
 function initializeWizard() {
     if (wizardInitialized) {
         return;
@@ -2070,9 +2024,6 @@
         console.warn('Diagnostics skipped', error);
     }
 
-=======
-function bindWizardEventListeners() {
->>>>>>> f5e51e3a
     document.querySelectorAll('input[name="mounting"]').forEach(input => {
         if (input.dataset.mountingBound === 'true') {
             return;
