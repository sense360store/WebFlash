import {
    isRememberEnabled,
    setRememberEnabled,
    loadRememberedState,
    persistRememberedState
} from './remember-state.js';
import { escapeHtml } from './utils/escape-html.js';
import { normalizeChannelKey } from './utils/channel-alias.js';
<<<<<<< HEAD
import { MODULE_REQUIREMENT_MATRIX, getModuleMatrixEntry, getModuleVariantEntry } from './data/module-requirements.js';
import {
    runPreflightDiagnostics,
    didMandatoryChecksPass,
    firstBlockingCheck
} from './support/preflight.js';
=======
import { generateEsphomeYaml } from './utils/esphome-yaml.js';
>>>>>>> 99b11fb5

let currentStep = 1;
const totalSteps = 4;
const defaultConfiguration = {
    mounting: null,
    power: null,
    airiq: 'none',
    presence: 'none',
    comfort: 'none',
    fan: 'none'
};
const configuration = { ...defaultConfiguration };
const allowedOptions = {
    mounting: ['wall', 'ceiling'],
    power: ['usb', 'poe', 'pwr'],
    airiq: ['none', 'base', 'pro'],
    presence: ['none', 'base', 'pro'],
    comfort: ['none', 'base'],
    fan: ['none', 'pwm', 'analog']
};

const MODULE_KEYS = ['airiq', 'presence', 'comfort', 'fan'];
const MODULE_LABELS = {
    airiq: 'AirIQ',
    presence: 'Presence',
    comfort: 'Comfort',
    fan: 'Fan'
};

const MODULE_SEGMENT_FORMATTERS = {
    airiq: value => `AirIQ${value.charAt(0).toUpperCase() + value.slice(1)}`,
    presence: value => `Presence${value === 'base' ? '' : value.charAt(0).toUpperCase() + value.slice(1)}`,
    comfort: value => `Comfort${value === 'base' ? '' : value.charAt(0).toUpperCase() + value.slice(1)}`,
    fan: value => `Fan${value.toUpperCase()}`
};

<<<<<<< HEAD
let moduleDetailPanelElement = null;
let moduleDetailPanelInitialized = false;
let activeModuleDetailKey = null;
let activeModuleDetailVariant = null;
=======
const HOME_ASSISTANT_APP_URL = 'homeassistant://config/integrations/dashboard';
const HOME_ASSISTANT_WEB_FALLBACK_URL = 'https://my.home-assistant.io/redirect/integrations/';
>>>>>>> 99b11fb5

function formatConfigSegment(moduleKey, moduleValue) {
    const key = (moduleKey || '').toString().trim().toLowerCase();
    const value = (moduleValue || '').toString().trim().toLowerCase();

    if (!key || !value || value === 'none') {
        return '';
    }

    const formatter = MODULE_SEGMENT_FORMATTERS[key];
    if (!formatter) {
        return '';
    }

    const segment = formatter(value);
    if (!segment) {
        return '';
    }

    return `-${segment}`;
}

function ensureModuleDetailPanelElement() {
    if (moduleDetailPanelElement) {
        return moduleDetailPanelElement;
    }

    moduleDetailPanelElement = document.getElementById('module-requirements-panel');
    return moduleDetailPanelElement;
}

function formatHeaderList(headers = []) {
    const items = headers.filter(item => typeof item === 'string' && item.trim().length > 0);
    if (items.length === 0) {
        return '';
    }

    if (items.length === 1) {
        return items[0];
    }

    const initial = items.slice(0, -1);
    const last = items[items.length - 1];
    return `${initial.join(', ')} and ${last}`;
}

function isConflictActiveForConfig(conflict, state) {
    if (!conflict || !conflict.module) {
        return false;
    }

    const currentValue = state?.[conflict.module];
    if (!currentValue || currentValue === 'none') {
        return false;
    }

    if (Array.isArray(conflict.variants) && conflict.variants.length > 0) {
        return conflict.variants.includes(currentValue);
    }

    return true;
}

function buildVariantConflictMarkup(moduleKey, variantKey, variant) {
    const conflicts = Array.isArray(variant?.conflicts) ? variant.conflicts : [];
    if (!conflicts.length) {
        return '<span class="module-requirements-table__muted">None</span>';
    }

    return conflicts.map(conflict => {
        const isActive = isConflictActiveForConfig(conflict, configuration);
        const classes = ['module-conflict'];
        if (isActive) {
            classes.push('is-active');
        }

        let label = conflict.message;
        if (!label) {
            let targetVariant = configuration[conflict.module];
            if (Array.isArray(conflict.variants) && conflict.variants.length === 1) {
                targetVariant = conflict.variants[0];
            }
            label = `Incompatible with ${formatModuleSelectionLabel(conflict.module, targetVariant || 'none')}`;
        }

        const detail = conflict.detail ? `<span class="module-conflict__detail">${escapeHtml(conflict.detail)}</span>` : '';
        return `<div class="${classes.join(' ')}"><span class="module-conflict__label">${escapeHtml(label)}</span>${detail}</div>`;
    }).join('');
}

function renderModuleDetailPanel() {
    const panel = ensureModuleDetailPanelElement();
    if (!panel) {
        return;
    }

    if (!activeModuleDetailKey || !MODULE_REQUIREMENT_MATRIX[activeModuleDetailKey]) {
        panel.innerHTML = '<div class="module-requirements-panel__placeholder">Highlight a module option to see required core revisions, headers, and conflicts.</div>';
        return;
    }

    const moduleEntry = getModuleMatrixEntry(activeModuleDetailKey);
    if (!moduleEntry) {
        panel.innerHTML = '<div class="module-requirements-panel__placeholder">Highlight a module option to see required core revisions, headers, and conflicts.</div>';
        return;
    }

    const variants = moduleEntry.variants || {};
    const selectedVariant = configuration[activeModuleDetailKey] || 'none';
    const effectiveVariant = variants[activeModuleDetailVariant] ? activeModuleDetailVariant : selectedVariant;

    const rowsHtml = Object.entries(variants).map(([variantKey, variant]) => {
        const rowClasses = ['module-requirements-table__row'];
        if (variantKey === effectiveVariant) {
            rowClasses.push('is-highlighted');
        }
        if (variantKey === selectedVariant) {
            rowClasses.push('is-selected');
        }

        const coreRevisionMarkup = variant.coreRevision
            ? escapeHtml(variant.coreRevision)
            : '<span class="module-requirements-table__muted">Not required</span>';

        const headers = Array.isArray(variant.headers) && variant.headers.length > 0
            ? variant.headers.map(header => `<div>${escapeHtml(header)}</div>`).join('')
            : '<span class="module-requirements-table__muted">Not required</span>';

        const conflictsMarkup = buildVariantConflictMarkup(activeModuleDetailKey, variantKey, variant);

        const variantLabel = variant.label
            ? variant.label
            : formatModuleSelectionLabel(activeModuleDetailKey, variantKey);

        return `
            <tr class="${rowClasses.join(' ')}">
                <th scope="row">${escapeHtml(variantLabel)}</th>
                <td>${coreRevisionMarkup}</td>
                <td>${headers}</td>
                <td>${conflictsMarkup}</td>
            </tr>
        `;
    }).join('');

    const summaryMarkup = moduleEntry.summary
        ? `<p class="module-requirements-panel__summary">${escapeHtml(moduleEntry.summary)}</p>`
        : '';

    panel.innerHTML = `
        <div class="module-requirements-panel__head">
            <h4>${escapeHtml(moduleEntry.label || MODULE_LABELS[activeModuleDetailKey] || activeModuleDetailKey)}</h4>
            ${summaryMarkup}
        </div>
        <div class="module-requirements-panel__body">
            <table class="module-requirements-table">
                <thead>
                    <tr>
                        <th scope="col">Option</th>
                        <th scope="col">Core Revision</th>
                        <th scope="col">Required Headers</th>
                        <th scope="col">Conflicts</th>
                    </tr>
                </thead>
                <tbody>
                    ${rowsHtml}
                </tbody>
            </table>
        </div>
    `;
}

function setActiveModuleDetail(moduleKey, variantKey) {
    if (!moduleKey || !MODULE_REQUIREMENT_MATRIX[moduleKey]) {
        return;
    }

    const moduleEntry = getModuleMatrixEntry(moduleKey);
    const variants = moduleEntry?.variants || {};

    activeModuleDetailKey = moduleKey;
    if (variantKey && variants[variantKey]) {
        activeModuleDetailVariant = variantKey;
    } else {
        const selectedVariant = configuration[moduleKey] || 'none';
        activeModuleDetailVariant = variants[selectedVariant] ? selectedVariant : Object.keys(variants)[0] || null;
    }

    renderModuleDetailPanel();
}

function syncModuleDetailPanelToSelection() {
    if (!moduleDetailPanelInitialized) {
        return;
    }

    const panel = ensureModuleDetailPanelElement();
    if (!panel) {
        return;
    }

    if (!activeModuleDetailKey || !MODULE_REQUIREMENT_MATRIX[activeModuleDetailKey]) {
        const defaultModule = MODULE_KEYS.find(key => MODULE_REQUIREMENT_MATRIX[key]);
        if (defaultModule) {
            activeModuleDetailKey = defaultModule;
        }
    }

    if (!activeModuleDetailKey) {
        renderModuleDetailPanel();
        return;
    }

    setActiveModuleDetail(activeModuleDetailKey, activeModuleDetailVariant);
}

function initializeModuleDetailPanel() {
    if (moduleDetailPanelInitialized) {
        return;
    }

    const panel = ensureModuleDetailPanelElement();
    if (!panel) {
        return;
    }

    moduleDetailPanelInitialized = true;

    const handleHighlight = (event) => {
        const input = event?.target;
        if (!input || !input.name || !MODULE_REQUIREMENT_MATRIX[input.name]) {
            return;
        }
        setActiveModuleDetail(input.name, input.value || configuration[input.name] || 'none');
    };

    document.querySelectorAll('.module-section input[type="radio"]').forEach(input => {
        input.addEventListener('focus', handleHighlight);
        input.addEventListener('change', handleHighlight);

        const card = input.closest('.option-card');
        if (card && card.dataset.moduleDetailBound !== 'true') {
            card.addEventListener('mouseenter', () => {
                setActiveModuleDetail(input.name, input.value || configuration[input.name] || 'none');
            });
            card.dataset.moduleDetailBound = 'true';
        }
    });

    const defaultModule = MODULE_KEYS.find(key => MODULE_REQUIREMENT_MATRIX[key]);
    if (defaultModule) {
        setActiveModuleDetail(defaultModule, configuration[defaultModule] || 'none');
    } else {
        renderModuleDetailPanel();
    }
}

function describeVariantRequirements(moduleKey, variantKey) {
    const variant = getModuleVariantEntry(moduleKey, variantKey);
    if (!variant || variantKey === 'none') {
        return [];
    }

    const details = [];
    const requirementParts = [];

    if (variant.coreRevision) {
        requirementParts.push(`requires ${variant.coreRevision}`);
    }

    if (Array.isArray(variant.headers) && variant.headers.length > 0) {
        requirementParts.push(`needs ${formatHeaderList(variant.headers)}`);
    }

    if (requirementParts.length > 0) {
        details.push(`${formatModuleSelectionLabel(moduleKey, variantKey)} ${requirementParts.join(' and ')}.`);
    }

    if (Array.isArray(variant.conflicts)) {
        variant.conflicts.forEach(conflict => {
            if (!isConflictActiveForConfig(conflict, configuration)) {
                return;
            }

            if (conflict.message) {
                details.push(conflict.message);
            } else {
                const otherValue = configuration[conflict.module];
                details.push(`${formatModuleSelectionLabel(moduleKey, variantKey)} is incompatible with ${formatModuleSelectionLabel(conflict.module, otherValue)}.`);
            }
        });
    }

    return details;
}

function collectActiveConflictMessages(state) {
    const messages = [];
    const seen = new Set();

    MODULE_KEYS.forEach(moduleKey => {
        const variantKey = state[moduleKey];
        if (!variantKey || variantKey === 'none') {
            return;
        }

        const variant = getModuleVariantEntry(moduleKey, variantKey);
        if (!variant || !Array.isArray(variant.conflicts)) {
            return;
        }

        variant.conflicts.forEach(conflict => {
            if (!isConflictActiveForConfig(conflict, state)) {
                return;
            }

            let message = conflict.message;
            if (!message) {
                const otherValue = state[conflict.module];
                message = `${formatModuleSelectionLabel(moduleKey, variantKey)} is incompatible with ${formatModuleSelectionLabel(conflict.module, otherValue)}.`;
            }

            if (!seen.has(message)) {
                seen.add(message);
                messages.push(message);
            }
        });
    });

    return messages;
}

let manifestLoadPromise = null;
let manifestData = null;
let manifestLoadError = null;
let manifestBuildsWithIndex = [];
let manifestConfigStringLookup = new Map();
let manifestAvailabilityIndex = new Map();

const SIGNATURE_SALT_TEXT = 'Sense360 Firmware Signing Salt v1';
const signatureSaltBytes = typeof TextEncoder !== 'undefined'
    ? new TextEncoder().encode(SIGNATURE_SALT_TEXT)
    : null;

function createEmptyVerificationState(status = 'idle', message = '') {
    return {
        status,
        message,
        parts: new Map(),
        firmwareId: null
    };
}

let firmwareVerificationState = createEmptyVerificationState();
let firmwareVerificationToken = 0;

const RELEASE_NOTES_CHANNEL_SUFFIX_MAP = {
    stable: 'stable',
    general: 'stable',
    preview: 'preview',
    prerelease: 'preview',
    beta: 'beta',
    rc: 'beta',
    candidate: 'beta'
};

const CHANNEL_DISPLAY_MAP = {
    stable: {
        label: 'Stable Release',
        description: 'Recommended for production deployments with full validation.',
        notesFallback: 'Stable release notes are not available for this firmware version yet.'
    },
    preview: {
        label: 'Preview Release',
        description: 'Early-access builds for evaluating upcoming capabilities with limited validation.',
        notesFallback: 'Preview release notes are not yet available for this firmware version.'
    },
    beta: {
        label: 'Beta Release',
        description: 'Release candidate builds for broader testing ahead of stable rollout.',
        notesFallback: 'Beta release notes are not yet available for this firmware version.'
    },
    dev: {
        label: 'Development Build',
        description: 'Cutting-edge development firmware intended for advanced testing only.',
        notesFallback: 'Development build notes are not available for this firmware version.'
    },
    rescue: {
        label: 'Rescue Build',
        description: 'Emergency recovery firmware for bringing devices back from failed installs.',
        notesFallback: 'Rescue builds do not ship release notes.'
    }
};

const DEFAULT_CHANNEL_DISPLAY = {
    label: 'Firmware Build',
    description: 'Details for this firmware build.',
    notesFallback: 'No release notes available for this firmware version.'
};

const CHANNEL_PRIORITY_MAP = {
    general: 0,
    stable: 0,
    ga: 0,
    release: 0,
    prod: 0,
    production: 0,
    rescue: -1,
    lts: 0,
    preview: 1,
    prerelease: 1,
    beta: 2,
    rc: 2,
    candidate: 2,
    dev: 3,
    alpha: 3,
    nightly: 3,
    canary: 3,
    experimental: 3
};

function normaliseChannelKey(channel) {
    return normalizeChannelKey(channel);
}

function getChannelDisplayInfo(channel) {
    const key = normaliseChannelKey(channel);
    const display = CHANNEL_DISPLAY_MAP[key] || DEFAULT_CHANNEL_DISPLAY;
    return { key, ...display };
}

function resolveReleaseNotesChannel(channel) {
    if (!channel) {
        return '';
    }

    const key = channel.toString().trim().toLowerCase();
    return RELEASE_NOTES_CHANNEL_SUFFIX_MAP[key] || key;
}

function getChannelPriority(channel) {
    const key = normaliseChannelKey(channel);
    if (Object.prototype.hasOwnProperty.call(CHANNEL_PRIORITY_MAP, key)) {
        return CHANNEL_PRIORITY_MAP[key];
    }
    return 99;
}

function parseVersionSegments(version) {
    if (!version) {
        return [];
    }

    const numericSegments = String(version)
        .match(/\d+/g);

    if (!numericSegments) {
        return [];
    }

    return numericSegments.map(segment => Number.parseInt(segment, 10));
}

function compareVersionsDesc(aVersion, bVersion) {
    const aSegments = parseVersionSegments(aVersion);
    const bSegments = parseVersionSegments(bVersion);
    const maxLength = Math.max(aSegments.length, bSegments.length);

    for (let index = 0; index < maxLength; index += 1) {
        const aValue = aSegments[index] ?? 0;
        const bValue = bSegments[index] ?? 0;

        if (aValue !== bValue) {
            return bValue - aValue;
        }
    }

    const aLabel = aVersion || '';
    const bLabel = bVersion || '';

    return bLabel.localeCompare(aLabel);
}

function sortBuildsByChannelAndVersion(builds) {
    if (!Array.isArray(builds)) {
        return [];
    }

    return builds.slice().sort((a, b) => {
        const priorityDiff = getChannelPriority(a.channel) - getChannelPriority(b.channel);
        if (priorityDiff !== 0) {
            return priorityDiff;
        }
        return compareVersionsDesc(a.version, b.version);
    });
}

function normaliseMountingToken(value) {
    const token = (value || '').toString().trim().toLowerCase();
    if (allowedOptions.mounting.includes(token)) {
        return token;
    }
    return null;
}

function normalisePowerToken(value) {
    const token = (value || '').toString().trim().toLowerCase();
    if (allowedOptions.power.includes(token)) {
        return token;
    }
    return null;
}

function normaliseModuleValue(key, value) {
    const allowed = allowedOptions[key];
    if (!allowed) {
        return value;
    }

    const normalised = (value || '').toString().trim().toLowerCase();
    if (normalised && allowed.includes(normalised)) {
        return normalised;
    }

    if (!normalised) {
        if (allowed.includes('base')) {
            return 'base';
        }
        if (allowed.includes('none')) {
            return 'none';
        }
    }

    if (allowed.includes('none')) {
        return 'none';
    }

    return allowed[0];
}

function parseConfigStringState(configString) {
    if (!configString) {
        return null;
    }

    const segments = configString
        .split('-')
        .map(segment => segment.trim())
        .filter(Boolean);

    if (segments.length < 2) {
        return null;
    }

    const mounting = normaliseMountingToken(segments[0]);
    const power = normalisePowerToken(segments[1]);

    if (!mounting || !power) {
        return null;
    }

    const moduleState = {
        airiq: 'none',
        presence: 'none',
        comfort: 'none',
        fan: 'none'
    };

    for (let index = 2; index < segments.length; index += 1) {
        const segment = segments[index];
        if (!segment) {
            continue;
        }

        if (segment.startsWith('AirIQ')) {
            const suffix = segment.substring('AirIQ'.length);
            moduleState.airiq = normaliseModuleValue('airiq', suffix ? suffix.toLowerCase() : 'base');
        } else if (segment.startsWith('Presence')) {
            const suffix = segment.substring('Presence'.length);
            moduleState.presence = normaliseModuleValue('presence', suffix ? suffix.toLowerCase() : 'base');
        } else if (segment.startsWith('Comfort')) {
            const suffix = segment.substring('Comfort'.length);
            moduleState.comfort = normaliseModuleValue('comfort', suffix ? suffix.toLowerCase() : 'base');
        } else if (segment.startsWith('Fan')) {
            const suffix = segment.substring('Fan'.length);
            moduleState.fan = normaliseModuleValue('fan', suffix ? suffix.toLowerCase() : 'none');
        }
    }

    return {
        mounting,
        power,
        ...moduleState
    };
}

function buildBaseKey(state) {
    return `${state.mounting}|${state.power}`;
}

function buildModuleComboKey(state) {
    return MODULE_KEYS
        .map(key => `${key}=${state[key] ?? 'none'}`)
        .join('|');
}

function buildManifestContext(manifest) {
    manifestBuildsWithIndex = [];
    manifestConfigStringLookup = new Map();
    manifestAvailabilityIndex = new Map();

    const builds = Array.isArray(manifest?.builds) ? manifest.builds : [];

    builds.forEach((build, index) => {
        const buildWithIndex = { ...build, manifestIndex: index };
        buildWithIndex.firmwareId = getFirmwareId(buildWithIndex);
        manifestBuildsWithIndex.push(buildWithIndex);

        const configString = build.config_string;
        if (configString) {
            if (!manifestConfigStringLookup.has(configString)) {
                manifestConfigStringLookup.set(configString, []);
            }
            manifestConfigStringLookup.get(configString).push(buildWithIndex);

            const parsedState = parseConfigStringState(configString);
            if (parsedState) {
                const baseKey = buildBaseKey(parsedState);
                if (!manifestAvailabilityIndex.has(baseKey)) {
                    manifestAvailabilityIndex.set(baseKey, {
                        modules: {
                            airiq: new Set(),
                            presence: new Set(),
                            comfort: new Set(),
                            fan: new Set()
                        },
                        combos: new Set()
                    });
                }

                const availability = manifestAvailabilityIndex.get(baseKey);
                MODULE_KEYS.forEach(moduleKey => {
                    availability.modules[moduleKey].add(parsedState[moduleKey]);
                });
                availability.combos.add(buildModuleComboKey(parsedState));
            }
        }
    });

}

function isManifestReady() {
    return manifestData !== null;
}

async function loadManifestData() {
    if (manifestData) {
        return manifestData;
    }

    if (manifestLoadPromise) {
        return manifestLoadPromise;
    }

    manifestLoadPromise = fetch('manifest.json', { cache: 'no-store' })
        .then(response => {
            if (!response.ok) {
                throw new Error(`Manifest request failed with status ${response.status}`);
            }
            return response.json();
        })
        .then(data => {
            manifestData = data;
            manifestLoadError = null;
            buildManifestContext(data);
            return data;
        })
        .catch(error => {
            manifestLoadError = error;
            manifestLoadPromise = null;
            console.error('Failed to load manifest:', error);
            throw error;
        });

    return manifestLoadPromise;
}

const manifestReadyPromise = loadManifestData().catch(() => null);

let rememberChoices = false;
let rememberedState = null;

const REMEMBER_TOGGLE_SELECTOR = '[data-remember-toggle]';

const firmwareSelectorWrapper = document.getElementById('firmware-selector');
const firmwareVersionSelect = document.getElementById('firmware-version-select');
const SERIAL_DETECTION_DEFAULT_MESSAGE = 'Connect your Sense360 hub and choose “Detect Device”.';
const serialDetectionSummary = document.getElementById('serial-detection-summary');
const serialDetectionList = document.getElementById('serial-detection-list');
const serialDetectionGuidance = document.getElementById('serial-detection-guidance');
const serialDetectionRefreshButton = document.getElementById('serial-detection-refresh');
let firmwareOptions = [];
let firmwareOptionsMap = new Map();
let currentFirmwareSelectionId = null;
let toastTimeoutId = null;
let additionalFirmwareBuckets = new Map();
let firmwareStatusMessage = null;
let currentFirmwareYamlDownloadUrl = null;

window.currentFirmwareYaml = null;

        const text = button.dataset.copyText || '';
        if (!text) {
            return;
        }

        if (!navigator.clipboard) {
            showToast('Copy not supported');
            return;
        }

        try {
            await navigator.clipboard.writeText(text);
            const message = button.dataset.copySuccess || 'Copied';
            showToast(message);
        } catch (error) {
            console.error('Failed to copy guidance text', error);
            showToast('Copy failed');
        }
    });

    panel.dataset.guidanceBound = 'true';
}

function getHomeAssistantIntegrationsButton() {
    return document.getElementById('open-ha-integrations-btn');
}

function setHomeAssistantIntegrationsButtonEnabled(isEnabled) {
    const button = getHomeAssistantIntegrationsButton();
    if (!button) {
        return;
    }

    button.disabled = !isEnabled;
    button.classList.toggle('is-ready', isEnabled);

    if (isEnabled) {
        button.removeAttribute('title');
    } else {
        button.title = 'Available after firmware install completes';
    }
}

function handleInstallStateEvent(event) {
    const detail = event?.detail;
    const state = typeof detail === 'string' ? detail : detail?.state;

    if (!state) {
        return;
    }

    if (state === 'finished') {
        setHomeAssistantIntegrationsButtonEnabled(true);
        return;
    }

    if (state !== 'idle') {
        setHomeAssistantIntegrationsButtonEnabled(false);
    }
}

function openHomeAssistantIntegrations(event) {
    if (event && typeof event.preventDefault === 'function') {
        event.preventDefault();
    }

    let openedApp = false;

    try {
        const target = window.open(HOME_ASSISTANT_APP_URL, '_blank', 'noopener,noreferrer');
        openedApp = target !== null;
    } catch (error) {
        openedApp = false;
    }

    if (!openedApp) {
        window.open(HOME_ASSISTANT_WEB_FALLBACK_URL, '_blank', 'noopener,noreferrer');
    }
}

function syncChecklistCompletion() {
    const section = document.querySelector('.pre-flash-checklist');
    if (!section) return;

    if (diagnosticsState.status === 'error') {
        return 'Diagnostics could not complete. Retry the checks.';
    }

    if (!diagnosticsState.result) {
        return 'Run diagnostics before continuing.';
    }

    const blocking = firstBlockingCheck(diagnosticsState.result);
    if (!blocking) {
        return '';
    }

    return blocking.tip || blocking.message || 'Resolve the diagnostics issues before continuing.';
}

function updateDiagnosticsSummary() {
    if (!diagnosticsSummaryElement) {
        return;
    }

    let summary = 'Run diagnostics to check your setup.';

    if (diagnosticsState.status === 'running') {
        summary = DIAGNOSTIC_RUNNING_MESSAGE;
    } else if (diagnosticsState.status === 'error') {
        summary = 'Diagnostics could not complete. Please retry.';
    } else if (areDiagnosticsPassing()) {
        summary = 'All required checks passed. Select firmware to continue.';
    } else if (diagnosticsState.status === 'complete') {
        summary = 'Some checks need attention before flashing.';
    }

    diagnosticsSummaryElement.textContent = summary;
}

function updateDiagnosticsUI() {
    const section = getDiagnosticsSection();
    if (!section || diagnosticsElements.size === 0) {
        return;
    }

    section.dataset.diagnosticsState = diagnosticsState.status;

    diagnosticsElements.forEach(({ item, messageElement, tipElement }, key) => {
        let status = 'pending';
        let message = DIAGNOSTIC_DEFAULT_MESSAGE;
        let tip = '';

        if (diagnosticsState.status === 'running') {
            status = 'pending';
            message = DIAGNOSTIC_RUNNING_MESSAGE;
        } else if (diagnosticsState.status === 'error') {
            status = 'fail';
            message = 'Diagnostics did not finish.';
            tip = 'Retry the checks or refresh the page.';
        } else {
            const check = diagnosticsState.result?.checks?.[key];
            if (check) {
                status = check.status || 'info';
                message = check.message || DIAGNOSTIC_DEFAULT_MESSAGE;
                tip = check.tip || '';
            } else if (diagnosticsState.status === 'complete') {
                status = 'info';
                message = 'Check not available in this browser.';
            }
        }

        item.dataset.status = status;

        if (messageElement) {
            messageElement.textContent = message;
        }

        if (tipElement) {
            if (tip) {
                tipElement.textContent = tip;
                tipElement.hidden = false;
            } else {
                tipElement.textContent = '';
                tipElement.hidden = true;
            }
        }
    });

    updateDiagnosticsSummary();

    if (diagnosticsErrorElement) {
        if (diagnosticsState.status === 'error' && diagnosticsState.error) {
            diagnosticsErrorElement.textContent = diagnosticsState.error?.message || 'Diagnostics failed unexpectedly.';
            diagnosticsErrorElement.hidden = false;
        } else {
            diagnosticsErrorElement.textContent = '';
            diagnosticsErrorElement.hidden = true;
        }
    }

    if (diagnosticsRefreshButton) {
        diagnosticsRefreshButton.disabled = diagnosticsState.status === 'running';
    }
}

function setChecklistCompletion(isComplete) {
    checklistCompleted = isComplete;
    syncChecklistCompletion();

    if (!isComplete) {
        setHomeAssistantIntegrationsButtonEnabled(false);
    }
}

function getFirmwareChipFamily(firmware = window.currentFirmware) {
    if (!firmware || typeof firmware !== 'object') {
        return '';
    }

    const family = firmware.chipFamily ?? firmware.chip_family ?? '';
    return typeof family === 'string' ? family.trim() : '';
}

function getDetectedChipFamily() {
    const detection = window.serialDetection;
    if (!detection) {
        return '';
    }

    const primary = typeof detection.chipFamily === 'string' ? detection.chipFamily.trim() : '';
    if (primary) {
        return primary;
    }

    if (Array.isArray(detection.chipFamilies) && detection.chipFamilies.length) {
        const fallback = detection.chipFamilies.find(family => typeof family === 'string' && family.trim());
        if (fallback) {
            return fallback.trim();
        }
    }

    if (Array.isArray(detection.ports)) {
        const portMatch = detection.ports.find(port => typeof port?.chipFamily === 'string' && port.chipFamily.trim());
        if (portMatch) {
            return portMatch.chipFamily.trim();
        }
    }

    return '';
}

function getSerialCompatibilityState() {
    const expectedLabel = getFirmwareChipFamily();
    const detectedLabel = getDetectedChipFamily();
    const compatible = isChipFamilyCompatible(detectedLabel, expectedLabel);
    const mismatch = Boolean(expectedLabel && detectedLabel && !compatible);

    return {
        mismatch,
        isCompatible: !mismatch,
        expectedLabel,
        detectedLabel,
        hasFirmwareFamily: Boolean(expectedLabel),
        hasDetectedFamily: Boolean(detectedLabel)
    };
}

function renderSerialDetectionInfo({ loading = false } = {}) {
    if (!serialDetectionSummary || !serialDetectionGuidance) {
        return;
    }

    const hasSerialSupport = typeof navigator !== 'undefined' && navigator && 'serial' in navigator;

    if (!hasSerialSupport) {
        serialDetectionSummary.textContent = 'This browser does not support the Web Serial API.';
        if (serialDetectionList) {
            serialDetectionList.innerHTML = '';
            serialDetectionList.hidden = true;
        }
        serialDetectionGuidance.innerHTML = 'Use Chrome or Edge to flash firmware directly from the browser.';
        if (serialDetectionRefreshButton) {
            serialDetectionRefreshButton.disabled = true;
        }
        return;
    }

    if (loading) {
        serialDetectionSummary.textContent = 'Checking for connected devices…';
        if (serialDetectionList) {
            serialDetectionList.innerHTML = '';
            serialDetectionList.hidden = true;
        }
        serialDetectionGuidance.textContent = '';
        return;
    }

    const detection = window.serialDetection;

    if (!detection) {
        serialDetectionSummary.textContent = SERIAL_DETECTION_DEFAULT_MESSAGE;
        if (serialDetectionList) {
            serialDetectionList.innerHTML = '';
            serialDetectionList.hidden = true;
        }
        serialDetectionGuidance.textContent = '';
        if (serialDetectionRefreshButton) {
            serialDetectionRefreshButton.disabled = false;
        }
        return;
    }

    const ports = Array.isArray(detection.ports) ? detection.ports : [];
    const deviceCount = ports.length;

    if (serialDetectionList) {
        serialDetectionList.innerHTML = '';
        if (deviceCount > 0) {
            serialDetectionList.hidden = false;
            ports.forEach(port => {
                const item = document.createElement('li');
                item.textContent = formatPortSummary(port);
                serialDetectionList.appendChild(item);
            });
        } else {
            serialDetectionList.hidden = false;
            const item = document.createElement('li');
            item.textContent = detection.requestError
                ? 'Permission required to read connected devices.'
                : 'No authorized devices detected yet.';
            serialDetectionList.appendChild(item);
        }
    }

    if (detection.error) {
        serialDetectionSummary.textContent = 'Unable to access Web Serial devices.';
    } else if (deviceCount > 0) {
        const baseLabel = deviceCount === 1 ? 'Detected 1 device' : `Detected ${deviceCount} devices`;
        const chipLabel = getDetectedChipFamily();
        serialDetectionSummary.textContent = chipLabel ? `${baseLabel} · ${chipLabel}` : baseLabel;
    } else if (detection.requestError) {
        serialDetectionSummary.textContent = 'Permission required to read connected devices.';
    } else {
        serialDetectionSummary.textContent = SERIAL_DETECTION_DEFAULT_MESSAGE;
    }

    const guidanceParts = [];

    if (detection.error) {
        guidanceParts.push(escapeHtml(detection.error));
    } else if (detection.requestError && !deviceCount) {
        guidanceParts.push('Click “Detect Device” and authorize the Sense360 hub when prompted.');
    } else if (!deviceCount) {
        guidanceParts.push('Connect your Sense360 hub via USB and select “Detect Device”.');
    }

    const compatibility = getSerialCompatibilityState();
    if (compatibility.mismatch) {
        const expectedLabel = escapeHtml(compatibility.expectedLabel || 'selected firmware');
        const detectedLabel = escapeHtml(compatibility.detectedLabel || 'connected device');
        guidanceParts.push(`<strong>Chip mismatch.</strong> Detected ${detectedLabel}, but the selected firmware targets ${expectedLabel}. Choose matching firmware or connect the appropriate hub.`);
    }

    serialDetectionGuidance.innerHTML = guidanceParts.join(' ');

    if (serialDetectionRefreshButton) {
        serialDetectionRefreshButton.disabled = false;
    }
}

async function refreshSerialDetection({ promptUser = false } = {}) {
    const hasSerialSupport = typeof navigator !== 'undefined' && navigator && 'serial' in navigator;

    if (!hasSerialSupport) {
        renderSerialDetectionInfo();
        return null;
    }

    if (serialDetectionPromise) {
        return serialDetectionPromise;
    }

    if (serialDetectionRefreshButton) {
        serialDetectionRefreshButton.disabled = true;
    }

    renderSerialDetectionInfo({ loading: true });

    serialDetectionPromise = detectSerialDevices({ promptUser })
        .then(result => {
            window.serialDetection = result;
            return result;
        })
        .catch(error => {
            console.error('Failed to detect serial devices:', error);
            const message = error instanceof Error ? error.message : String(error);
            window.serialDetection = {
                supported: true,
                ports: [],
                chipFamily: null,
                chipFamilies: [],
                error: message,
                requestError: null,
                timestamp: Date.now()
            };
            return window.serialDetection;
        })
        .finally(() => {
            serialDetectionPromise = null;
            renderSerialDetectionInfo();
            updateFirmwareControls();
        });

    return serialDetectionPromise;
}

function attachInstallButtonListeners() {
    const installHosts = document.querySelectorAll('esp-web-install-button[data-webflash-install]');

    installHosts.forEach(host => {
        const activateButton = host.querySelector('button[slot="activate"]');
        const isRescueHost = host.hasAttribute('data-rescue-install');

        if (activateButton && activateButton.dataset.checklistBound !== 'true') {
            activateButton.addEventListener('click', () => {
                const firmwareId = activateButton.dataset.firmwareId;
                if (firmwareId) {
                    selectFirmwareById(firmwareId, { syncSelector: false });
                } else if (isRescueHost || activateButton.dataset.rescueInstall === 'true') {
                    recordRescueInstallEvent('launch-click');
                }
                setHomeAssistantIntegrationsButtonEnabled(false);
                setChecklistCompletion(true);
            });
            activateButton.dataset.checklistBound = 'true';
        }

        if (host.dataset.installGuidanceBound !== 'true') {
            const handleInstallStateChange = (event) => {
                if (!isInstallSuccessEvent(event)) {
                    return;
                }

                const firmware = resolveFirmwareFromHost(host) || window.currentFirmware;
                revealPostInstallGuidance(firmware);
            };

            host.addEventListener('state-changed', handleInstallStateChange);
            host.addEventListener('install-success', handleInstallStateChange);
            host.addEventListener('install-complete', handleInstallStateChange);

            host.dataset.installGuidanceBound = 'true';
        }

        if (host.dataset.serialLogBound !== 'true') {
            const bindLogForwarding = () => {
                if (host.dataset.serialLogBound === 'true') {
                    return;
                }

                const forwardLogEvent = (event) => {
                    const message = event?.detail?.message ?? event?.detail ?? '';
                    if (typeof message !== 'string' || message.length === 0) {
                        return;
                    }
                    window.supportBundle?.pushSerial?.(message);
                };

                const resetSerialBuffer = (event) => {
                    const detail = event?.detail;
                    const state = typeof detail === 'string' ? detail : detail?.state;
                    if (!state) {
                        return;
                    if (isInProgress) {
                        window.supportBundle?.clearSerial?.();
                        if (isRescueHost) {
                            recordRescueInstallEvent('session-start', { state });
                        }
                    }
                }

            // ESP Web Tools dispatches "log"/"console" events from the install button
            // to expose console output. Forward the payload to the support bundle so
            // that generated bundles include raw serial logs for troubleshooting.
            host.addEventListener('log', forwardLogEvent);
            host.addEventListener('console', forwardLogEvent);

            // The flashing dialog also emits "state-changed" events as the install
            // progresses. When a new session moves into the initializing/preparing
            // phase we reset the buffered log output so the bundle only contains the
            // latest attempt.
            const handleStateChanged = (event) => {
                resetSerialBuffer(event);
                handleInstallStateEvent(event);
            };

            host.addEventListener('state-changed', handleStateChanged);
                if (isRescueHost) {
                    const previousState = host.dataset.rescueLastState || '';
                    if (previousState !== state) {
                        host.dataset.rescueLastState = state;
                        const summary = summariseRescueDetail(detail);
                        recordRescueInstallEvent('state-changed', { state, ...summary });
                        if (state === 'finished' || state === 'completed') {
                            recordRescueInstallEvent('session-finished', summary);
                        } else if (state === 'error' || state === 'failed') {
                            recordRescueInstallEvent('session-error', summary);
                        }
                    }

                    if (state === 'initializing' || state === 'preparing') {
                        const isInProgress = typeof detail === 'object'
                            ? detail.details?.done === false || detail.details === undefined
                            : true;

                        if (isInProgress) {
                            window.supportBundle?.clearSerial?.();
                        }
                    }
                };

                // ESP Web Tools dispatches "log"/"console" events from the install button
                // to expose console output. Forward the payload to the support bundle so
                // that generated bundles include raw serial logs for troubleshooting.
                host.addEventListener('log', forwardLogEvent);
                host.addEventListener('console', forwardLogEvent);

                // The flashing dialog also emits "state-changed" events as the install
                // progresses. When a new session moves into the initializing/preparing
                // phase we reset the buffered log output so the bundle only contains the
                // latest attempt.
                host.addEventListener('state-changed', resetSerialBuffer);

                host.dataset.serialLogBound = 'true';
            };

            if (isManifestReady()) {
                bindLogForwarding();
            } else if (host.dataset.serialLogPending !== 'true') {
                host.dataset.serialLogPending = 'true';
                manifestReadyPromise
                    .then(() => {
                        delete host.dataset.serialLogPending;
                        if (!document.body.contains(host)) {
                            return;
                        }
                        bindLogForwarding();
                    })
                    .catch(() => {
                        delete host.dataset.serialLogPending;
                    });
            }
        }
    });
}

function attachYamlActionHandlers() {
    const panel = document.querySelector('[data-firmware-yaml]');
    if (!panel) {
        return;
    }

    const copyButton = panel.querySelector('[data-yaml-copy]');
    if (copyButton) {
        copyButton.addEventListener('click', handleYamlCopy);
    }

    const downloadButton = panel.querySelector('[data-yaml-download]');
    if (downloadButton) {
        downloadButton.addEventListener('click', handleYamlDownload);
    }
}

function syncRememberToggleElements(sourceToggle) {
    const toggles = document.querySelectorAll(REMEMBER_TOGGLE_SELECTOR);
    toggles.forEach(toggle => {
        if (toggle !== sourceToggle) {
            toggle.checked = rememberChoices;
        }
    });
}

function handleRememberToggleChange(event) {
    rememberChoices = event.target.checked;
    syncRememberToggleElements(event.target);

    setRememberEnabled(rememberChoices);

    if (!rememberChoices) {
        rememberedState = null;
        return;
    }

    persistWizardState();
}

function setupRememberPreferenceControls() {
    rememberChoices = isRememberEnabled();
    rememberedState = rememberChoices
        ? loadRememberedState({
            defaultConfiguration,
            allowedOptions,
            totalSteps
        })
        : null;

    const toggles = document.querySelectorAll(REMEMBER_TOGGLE_SELECTOR);
    toggles.forEach(toggle => {
        toggle.checked = rememberChoices;
        toggle.addEventListener('change', handleRememberToggleChange);
    });
}

function persistWizardState() {
    if (!rememberChoices) {
        return;
    }

    const stateToPersist = persistRememberedState({
        mounting: configuration.mounting,
        power: configuration.power,
        airiq: configuration.airiq,
        presence: configuration.presence,
        comfort: configuration.comfort,
        fan: configuration.mounting === 'wall' ? configuration.fan : 'none'
    }, {
        defaultConfiguration,
        allowedOptions,
        totalSteps,
        currentStep
    });

    rememberedState = stateToPersist;
}

let wizardInitialized = false;

function initializeWizard() {
    if (wizardInitialized) {
        return;
    }
    wizardInitialized = true;

    if (!navigator.serial) {
        const warning = document.getElementById('browser-warning');
        if (warning) {
            warning.style.display = 'block';
        }
        if (serialDetectionRefreshButton) {
            serialDetectionRefreshButton.disabled = true;
        }
    }

    renderSerialDetectionInfo();

    if (serialDetectionRefreshButton) {
        serialDetectionRefreshButton.addEventListener('click', () => {
            refreshSerialDetection({ promptUser: true });
        });
    }

    setupRememberPreferenceControls();
    setupPostInstallGuidancePanel();
    window.webflashRescueInstallHistory = rescueInstallHistory;

    initializeDiagnosticsUI();
    updateDiagnosticsUI();
    refreshPreflightDiagnostics({ force: true });

    document.querySelectorAll('input[name="mounting"]').forEach(input => {
        input.addEventListener('change', handleMountingChange);
    });

    document.querySelectorAll('input[name="power"]').forEach(input => {
        input.addEventListener('change', handlePowerChange);
    });

    document.querySelectorAll('input[name="airiq"]').forEach(input => {
        input.addEventListener('change', updateConfiguration);
    });

    document.querySelectorAll('input[name="presence"]').forEach(input => {
        input.addEventListener('change', updateConfiguration);
    });

    document.querySelectorAll('input[name="comfort"]').forEach(input => {
        input.addEventListener('change', updateConfiguration);
    });

    document.querySelectorAll('input[name="fan"]').forEach(input => {
        input.addEventListener('change', updateConfiguration);
    });

    initializeModuleDetailPanel();

    attachInstallButtonListeners();
    initializeFromUrl();

    manifestReadyPromise
        .then(() => {
            updateModuleOptionAvailability();
            updateModuleAvailabilityMessage();

            if (currentStep === 4) {
                findCompatibleFirmware();
            }
        })
        .catch(() => {
            resetOptionAvailability();
            updateModuleAvailabilityMessage();
        });
}

if (document.readyState === 'loading') {
    document.addEventListener('DOMContentLoaded', initializeWizard, { once: true });
} else {
    initializeWizard();
}

function handleMountingChange(e) {
    configuration.mounting = e.target.value;
    document.querySelector('#step-1 .btn-next').disabled = false;

    // Show/hide fan module based on mounting type
    updateFanModuleVisibility();

    updateConfiguration({ skipUrlUpdate: true });
    updateUrlFromConfiguration();
}

function handlePowerChange(e) {
    configuration.power = e.target.value;
    document.querySelector('#step-2 .btn-next').disabled = false;
    updateConfiguration({ skipUrlUpdate: true });
    updateUrlFromConfiguration();
}

function updateFanModuleVisibility() {
    const fanSection = document.getElementById('fan-module-section');
    if (configuration.mounting === 'ceiling') {
        fanSection.style.display = 'none';
        // Reset fan selection if ceiling mount
        document.querySelector('input[name="fan"][value="none"]').checked = true;
        configuration.fan = 'none';
    } else {
        fanSection.style.display = 'block';
    }
}

function syncConfigurationFromInputs() {
    configuration.airiq = document.querySelector('input[name="airiq"]:checked')?.value || 'none';
    configuration.presence = document.querySelector('input[name="presence"]:checked')?.value || 'none';
    configuration.comfort = document.querySelector('input[name="comfort"]:checked')?.value || 'none';

    if (configuration.mounting === 'wall') {
        configuration.fan = document.querySelector('input[name="fan"]:checked')?.value || 'none';
    } else {
        configuration.fan = 'none';
        const fanNoneInput = document.querySelector('input[name="fan"][value="none"]');
        if (fanNoneInput && !fanNoneInput.checked) {
            fanNoneInput.checked = true;
        }
    }
}

function getOptionStatusElement(card) {
    if (!card) {
        return null;
    }

    let status = card.querySelector('[data-option-status]');
    if (!status) {
        const container = card.querySelector('.option-content') || card;
        status = document.createElement('p');
        status.className = 'option-status';
        status.setAttribute('data-option-status', 'true');
        status.style.display = 'none';
        container.appendChild(status);
    }

    return status;
}

function applyOptionAvailabilityState(input, { available, reason }) {
    input.disabled = !available;
    const card = input.closest('.option-card');

    if (card) {
        if (available) {
            card.classList.remove('is-unavailable');
            card.removeAttribute('aria-disabled');
        } else {
            card.classList.add('is-unavailable');
            card.setAttribute('aria-disabled', 'true');
        }

        const status = card.querySelector('[data-option-status]');
        if (!available) {
            const statusElement = status || getOptionStatusElement(card);
            statusElement.textContent = reason || 'Not available for this configuration.';
            statusElement.style.display = 'block';
        } else if (status) {
            status.textContent = '';
            status.style.display = 'none';
        }
    }
}

function resetOptionAvailability() {
    MODULE_KEYS.forEach(key => {
        document.querySelectorAll(`input[name="${key}"]`).forEach(input => {
            input.disabled = false;
            const card = input.closest('.option-card');
            if (card) {
                card.classList.remove('is-unavailable');
                card.removeAttribute('aria-disabled');
                const status = card.querySelector('[data-option-status]');
                if (status) {
                    status.textContent = '';
                    status.style.display = 'none';
                }
            }
        });
    });
}

function formatMountingPowerLabel(state) {
    const parts = [];
    if (state.mounting) {
        parts.push(`${state.mounting.charAt(0).toUpperCase()}${state.mounting.slice(1)} mount`);
    }
    if (state.power) {
        parts.push(`${state.power.toUpperCase()} power`);
    }
    return parts.join(' + ');
}

function formatModuleSelectionLabel(key, value) {
    const label = MODULE_LABELS[key] || key;
    if (value === 'none') {
        return `${label} None`;
    }

    if (key === 'fan') {
        return `${label} ${value.toUpperCase()}`;
    }

    return `${label} ${value.charAt(0).toUpperCase()}${value.slice(1)}`;
}

function formatOptionUnavailableReason(baseState, moduleKey, value) {
    const moduleLabel = formatModuleSelectionLabel(moduleKey, value);
    const combinationLabel = formatMountingPowerLabel(baseState);

    if (combinationLabel) {
        return `${moduleLabel} is not available for ${combinationLabel}.`;
    }

    return `${moduleLabel} is not available for the current selection.`;
}

function createModuleTag(label, variant = 'info') {
    return `<span class="module-tag module-tag--${variant}">${escapeHtml(label)}</span>`;
}

function updateModuleOptionAvailability() {
    if (manifestLoadError || !configuration.mounting || !configuration.power) {
        resetOptionAvailability();
        return;
    }

    if (!isManifestReady()) {
        return;
    }

    const baseState = {
        mounting: configuration.mounting,
        power: configuration.power
    };
    const baseKey = buildBaseKey(baseState);
    const availability = manifestAvailabilityIndex.get(baseKey) || null;

    MODULE_KEYS.forEach(key => {
        const options = Array.from(document.querySelectorAll(`input[name="${key}"]`));
        if (!options.length) {
            return;
        }

        const previouslyChecked = options.find(option => option.checked) || null;
        let selectionNeedsUpdate = false;

        options.forEach(input => {
            let available = true;
            let reason = '';

            if (!availability) {
                available = false;
                reason = formatOptionUnavailableReason(baseState, key, input.value);
            } else {
                const allowedValues = availability.modules[key];
                available = allowedValues.has(input.value);
                if (!available) {
                    reason = formatOptionUnavailableReason(baseState, key, input.value);
                }
            }

            if (!available && input.checked) {
                input.checked = false;
                selectionNeedsUpdate = true;
            }

            applyOptionAvailabilityState(input, { available, reason });
        });

        if (selectionNeedsUpdate) {
            const fallback = options.find(option => !option.disabled);
            if (fallback) {
                fallback.checked = true;
            } else if (previouslyChecked) {
                previouslyChecked.checked = true;
            }
        }
    });
}

function updateModuleAvailabilityMessage() {
    const hint = document.getElementById('module-availability-hint');
    if (!hint) {
        return;
    }

    hint.classList.remove('is-success', 'is-warning', 'is-error');

    if (manifestLoadError) {
        hint.classList.add('is-error');
        hint.innerHTML = '<strong>Unable to load firmware manifest.</strong> Module availability cannot be determined right now.';
        return;
    }

    if (!configuration.mounting || !configuration.power) {
        hint.innerHTML = 'Select a mounting and power option to see supported expansion modules.';
        return;
    }

    if (!isManifestReady()) {
        hint.innerHTML = 'Checking firmware coverage…';
        return;
    }

    const baseState = {
        mounting: configuration.mounting,
        power: configuration.power
    };
    const baseKey = buildBaseKey(baseState);
    const availability = manifestAvailabilityIndex.get(baseKey) || null;
    const combinationLabel = formatMountingPowerLabel(baseState);

    if (!availability) {
        hint.classList.add('is-warning');
        const label = combinationLabel ? escapeHtml(combinationLabel) : 'this selection';
        hint.innerHTML = `<strong>No firmware coverage yet.</strong> We don't have builds for ${label}.`;
        return;
    }

    const moduleComboKey = buildModuleComboKey(configuration);
    const unsupportedModules = MODULE_KEYS.filter(moduleKey => !availability.modules[moduleKey].has(configuration[moduleKey]));

    if (unsupportedModules.length > 0) {
        hint.classList.add('is-warning');
        const unavailableTags = unsupportedModules
            .map(moduleKey => createModuleTag(formatModuleSelectionLabel(moduleKey, configuration[moduleKey]), 'error'))
            .join(' ');
        const scopeLabel = combinationLabel ? ` for ${escapeHtml(combinationLabel)}` : '';
        const detailMessages = unsupportedModules
            .flatMap(moduleKey => describeVariantRequirements(moduleKey, configuration[moduleKey]))
            .filter(message => typeof message === 'string' && message.trim().length > 0);
        const detailsHtml = detailMessages.length > 0
            ? `<ul class="module-hint-details">${detailMessages.map(message => `<li>${escapeHtml(message)}</li>`).join('')}</ul>`
            : '';
        hint.innerHTML = `<strong>Not available${scopeLabel}:</strong> ${unavailableTags}${detailsHtml}`;
        return;
    }

    if (!availability.combos.has(moduleComboKey)) {
        hint.classList.add('is-warning');
        const selectedTags = MODULE_KEYS
            .filter(moduleKey => configuration[moduleKey] !== 'none')
            .map(moduleKey => createModuleTag(formatModuleSelectionLabel(moduleKey, configuration[moduleKey]), 'info'))
            .join(' ') || createModuleTag('Core only', 'info');
        const label = combinationLabel ? escapeHtml(combinationLabel) : 'this selection';
        const conflictMessages = collectActiveConflictMessages(configuration)
            .filter(message => typeof message === 'string' && message.trim().length > 0);
        const conflictDetails = conflictMessages.length > 0
            ? `<ul class="module-hint-details">${conflictMessages.map(message => `<li>${escapeHtml(message)}</li>`).join('')}</ul>`
            : '';
        hint.innerHTML = `<strong>Partial support.</strong> ${label} is supported, but not with this exact module mix. ${selectedTags}${conflictDetails}`;
        return;
    }

    hint.classList.add('is-success');
    const selectedTags = MODULE_KEYS
        .filter(moduleKey => configuration[moduleKey] !== 'none')
        .map(moduleKey => createModuleTag(formatModuleSelectionLabel(moduleKey, configuration[moduleKey]), 'success'))
        .join(' ') || createModuleTag('Core only', 'success');
    const label = combinationLabel ? escapeHtml(combinationLabel) : 'this configuration';
    hint.innerHTML = `<strong>Firmware available!</strong> ${label} is ready for flashing. ${selectedTags}`;
}

function updateConfiguration(options = {}) {
    syncConfigurationFromInputs();
    updateModuleOptionAvailability();
    syncConfigurationFromInputs();
    updateModuleAvailabilityMessage();
    syncModuleDetailPanelToSelection();

    if (!options.skipUrlUpdate) {
        updateUrlFromConfiguration();
    } else {
        persistWizardState();
    }
}

function nextStep() {
    if (currentStep < totalSteps) {
        setStep(currentStep + 1, { animate: true });
    }
}

function previousStep() {
    if (currentStep > 1) {
        setStep(currentStep - 1, { animate: true });
    }
}

function setStep(targetStep, { skipUrlUpdate = false, animate = true } = {}) {
    if (targetStep < 1 || targetStep > totalSteps) {
        return;
    }

    const previousStep = currentStep;
    const targetStepElement = document.getElementById(`step-${targetStep}`);

    if (!targetStepElement) {
        return;
    }

    if (previousStep !== targetStep) {
        currentStep = targetStep;
    }

    updateProgressSteps(targetStep);

    if (animate && previousStep !== targetStep) {
        animateStepTransition(previousStep, targetStep);
    } else {
        document.querySelectorAll('.wizard-step').forEach(step => {
            const stepNumber = Number(step.id.replace('step-', ''));
            if (stepNumber === targetStep) {
                step.classList.add('active');
                step.classList.remove('entering', 'leaving');
            } else {
                step.classList.remove('active', 'entering', 'leaving');
            }
        });

        focusStep(targetStepElement);
    }

    if (currentStep === 3) {
        updateFanModuleVisibility();
        updateModuleOptionAvailability();
        updateModuleAvailabilityMessage();
        syncModuleDetailPanelToSelection();
    }

    if (currentStep === 4) {
        updateConfiguration({ skipUrlUpdate: true });
        updateSummary();
        findCompatibleFirmware();
        refreshPreflightDiagnostics();
    }

    if (!skipUrlUpdate) {
        updateUrlFromConfiguration();
    } else {
        persistWizardState();
    }
}

function updateProgressSteps(targetStep) {
    for (let i = 1; i <= totalSteps; i++) {
        const progressElement = document.querySelector(`.progress-step[data-step="${i}"]`);
        if (!progressElement) continue;

        if (i === targetStep) {
            progressElement.classList.add('active');
        } else {
            progressElement.classList.remove('active');
        }

        if (i < targetStep) {
            progressElement.classList.add('completed');
        } else {
            progressElement.classList.remove('completed');
        }
    }
}

function animateStepTransition(fromStep, toStep) {
    const fromElement = fromStep ? document.getElementById(`step-${fromStep}`) : null;
    const toElement = document.getElementById(`step-${toStep}`);

    if (fromElement && fromElement !== toElement) {
        fromElement.classList.add('leaving');
        fromElement.classList.remove('entering');

        const handleLeave = (event) => {
            if (event.target !== fromElement || event.propertyName !== 'opacity') {
                return;
            }

            clearTimeout(leaveFallback);
            fromElement.removeEventListener('transitionend', handleLeave);
            fromElement.classList.remove('leaving');
        };

        const leaveFallback = setTimeout(() => {
            fromElement.removeEventListener('transitionend', handleLeave);
            fromElement.classList.remove('leaving');
        }, 450);

        fromElement.addEventListener('transitionend', handleLeave);
        fromElement.classList.remove('active');
    }

    if (!toElement) {
        return;
    }

    toElement.classList.remove('leaving');
    toElement.classList.add('entering');
    toElement.classList.remove('active');

    const activateStep = () => {
        toElement.classList.add('active');

        const handleEnter = (event) => {
            if (event.target !== toElement || event.propertyName !== 'opacity') {
                return;
            }

            clearTimeout(enterFallback);
            toElement.removeEventListener('transitionend', handleEnter);
            toElement.classList.remove('entering');
            focusStep(toElement);
        };

        const enterFallback = setTimeout(() => {
            toElement.removeEventListener('transitionend', handleEnter);
            toElement.classList.remove('entering');
            focusStep(toElement);
        }, 450);

        toElement.addEventListener('transitionend', handleEnter);
    };

    requestAnimationFrame(activateStep);
}

function focusStep(stepElement) {
    if (!stepElement) {
        return;
    }

    const focusableSelector = 'input:not([disabled]), button:not([disabled]), select:not([disabled]), textarea:not([disabled]), [href], [tabindex]:not([tabindex="-1"])';
    const focusable = stepElement.querySelector(focusableSelector);

    if (focusable) {
        focusable.focus();
        return;
    }

    const heading = stepElement.querySelector('h2, h3, h4');
    if (heading) {
        if (!heading.hasAttribute('tabindex')) {
            heading.setAttribute('tabindex', '-1');
            heading.addEventListener('blur', () => {
                heading.removeAttribute('tabindex');
            }, { once: true });
        }

        heading.focus();
    }
}

function updateSummary() {
    let summaryHtml = '<div class="summary-grid">';

    // Mounting
    summaryHtml += `
        <div class="summary-item">
            <div class="summary-label">Mounting Type:</div>
            <div class="summary-value">${configuration.mounting ? configuration.mounting.charAt(0).toUpperCase() + configuration.mounting.slice(1) : 'Not selected'}</div>
        </div>
    `;

    // Power
    summaryHtml += `
        <div class="summary-item">
            <div class="summary-label">Power Option:</div>
            <div class="summary-value">${configuration.power ? configuration.power.toUpperCase() : 'Not selected'}</div>
        </div>
    `;

    // AirIQ
    if (configuration.airiq !== 'none') {
        const airiqSensors = {
            'base': ['SGP41', 'SCD41', 'MiCS4514', 'BMP390'],
            'pro': ['SGP41', 'SCD41', 'MiCS4514', 'BMP390', 'SEN0321', 'SPS30', 'SFA40']
        };
        summaryHtml += `
            <div class="summary-item">
                <div class="summary-label">AirIQ Module:</div>
                <div class="summary-value">${configuration.airiq.charAt(0).toUpperCase() + configuration.airiq.slice(1)}</div>
                <div class="summary-sensors">Includes: ${airiqSensors[configuration.airiq].join(', ')}</div>
            </div>
        `;
    }

    // Presence
    if (configuration.presence !== 'none') {
        const presenceSensors = {
            'base': ['SEN0609 mmWave sensor'],
            'pro': ['SEN0609 mmWave sensor', 'LD2450 24GHz radar']
        };
        summaryHtml += `
            <div class="summary-item">
                <div class="summary-label">Presence Module:</div>
                <div class="summary-value">${configuration.presence.charAt(0).toUpperCase() + configuration.presence.slice(1)}</div>
                <div class="summary-sensors">Includes: ${presenceSensors[configuration.presence].join(', ')}</div>
            </div>
        `;
    }

    // Comfort
    if (configuration.comfort !== 'none') {
        summaryHtml += `
            <div class="summary-item">
                <div class="summary-label">Comfort Module:</div>
                <div class="summary-value">${configuration.comfort.charAt(0).toUpperCase() + configuration.comfort.slice(1)}</div>
                <div class="summary-sensors">Includes: SHT40 (Temperature/Humidity), LTR-303 (Light)</div>
            </div>
        `;
    }

    // Fan
    if (configuration.fan !== 'none') {
        const fanTypes = {
            'pwm': 'Variable speed fan control via PWM',
            'analog': '0-10V analog fan control'
        };
        summaryHtml += `
            <div class="summary-item">
                <div class="summary-label">Fan Module:</div>
                <div class="summary-value">${configuration.fan.toUpperCase()}</div>
                <div class="summary-sensors">${fanTypes[configuration.fan]}</div>
            </div>
        `;
    }

    summaryHtml += '</div>';
    document.getElementById('config-summary').innerHTML = summaryHtml;
}

function updateFirmwareControls() {
    const hasFirmware = Boolean(
        window.currentFirmware
        && Array.isArray(window.currentFirmware.parts)
        && window.currentFirmware.parts.length > 0
    );
    const verificationStatus = (firmwareVerificationState.status || '').toString().toLowerCase();
    const isVerified = verificationStatus === 'verified';
    const isPending = verificationStatus === 'pending';
    const isFailed = verificationStatus === 'failed';
    const isReady = hasFirmware && isVerified;

    const compatibility = getSerialCompatibilityState();
    const actionsAllowed = isReady && !compatibility.mismatch;

    const diagnosticsReady = areDiagnosticsPassing();
    const readyToFlash = isReady && diagnosticsReady;
    const blockingMessage = diagnosticsReady ? '' : getDiagnosticsBlockingMessage();

    const downloadBtn = document.getElementById('download-btn');
    if (downloadBtn) {
        downloadBtn.disabled = !readyToFlash;
        downloadBtn.classList.toggle('is-ready', readyToFlash);

        if (!isReady) {
            downloadBtn.title = 'Select a firmware option to download.';
        } else if (!diagnosticsReady) {
            downloadBtn.title = blockingMessage || 'Resolve diagnostics before downloading.';
        } else {
            downloadBtn.removeAttribute('title');
        }
    }

    const copyUrlBtn = document.getElementById('copy-firmware-url-btn');
    if (copyUrlBtn) {
        const clipboardSupported = Boolean(navigator.clipboard);
        const canCopy = clipboardSupported && readyToFlash;
        copyUrlBtn.disabled = !canCopy;
        copyUrlBtn.classList.toggle('is-ready', canCopy);

        if (!clipboardSupported) {
            copyUrlBtn.title = 'Copy requires Clipboard API support';
        } else if (!isReady) {
            copyUrlBtn.title = 'Select a firmware option first';
        } else if (!diagnosticsReady) {
            copyUrlBtn.title = blockingMessage || 'Resolve diagnostics before copying.';
        } else {
            copyUrlBtn.removeAttribute('title');
        }
    }

    const installButton = document.querySelector('#compatible-firmware esp-web-install-button button[slot="activate"]');
    if (installButton) {
        installButton.classList.toggle('is-ready', readyToFlash);
        installButton.disabled = !readyToFlash;
        if (!readyToFlash && blockingMessage) {
            installButton.title = blockingMessage;
        } else {
            installButton.removeAttribute('title');
        }
    }

    const helperContext = (() => {
        if (!hasFirmware) {
            return { text: '', isError: false };
        }
        if (isPending) {
            return { text: 'Verifying firmware…', isError: false };
        }
        if (isFailed) {
            const message = firmwareVerificationState.message || 'Verification failed';
            return { text: message, isError: true };
        }
        if (isVerified) {
            return { text: 'Ready to flash', isError: false };
        }
        return { text: 'Awaiting verification…', isError: false };
    })();

    const detailHelper = document.querySelector('#compatible-firmware [data-ready-helper]');
    if (detailHelper) {
        if (readyToFlash) {
            detailHelper.textContent = 'Ready to flash';
            detailHelper.classList.add('is-visible');
        } else if (isReady && !diagnosticsReady) {
            detailHelper.textContent = blockingMessage || 'Complete diagnostics to continue.';
            detailHelper.classList.add('is-visible');
        } else {
            detailHelper.textContent = '';
            detailHelper.classList.remove('is-visible', 'is-warning');
        }
        detailHelper.classList.toggle('is-error', helperContext.isError);
    }

    const primaryHelper = document.querySelector('.primary-action-group [data-ready-helper]');
    if (primaryHelper) {
        if (readyToFlash) {
            if (primaryHelper.textContent !== 'Ready to flash') {
                primaryHelper.textContent = 'Ready to flash';
            }
            primaryHelper.classList.add('is-visible');
        } else if (isReady && !diagnosticsReady) {
            primaryHelper.textContent = blockingMessage || 'Resolve diagnostics before flashing.';
            primaryHelper.classList.add('is-visible');
        } else {
            primaryHelper.textContent = '';
            primaryHelper.classList.remove('is-visible', 'is-warning');
        }
        primaryHelper.classList.toggle('is-error', helperContext.isError);
    }

    renderSerialDetectionInfo();
}

function groupBuildsByConfig(builds) {
    const configGroups = new Map();
    const modelBuckets = new Map();

    builds.forEach(build => {
        const configString = build.config_string;
        if (configString) {
            if (!configGroups.has(configString)) {
                configGroups.set(configString, []);
            }
            configGroups.get(configString).push(build);
            return;
        }

        const model = (build.model || '').toString().trim();
        if (!model) {
            return;
        }

        if (!modelBuckets.has(model)) {
            modelBuckets.set(model, new Map());
        }

        const variantRaw = (build.variant || '').toString().trim();
        const sensorAddonRaw = (build.sensor_addon || '').toString().trim();
        const variantKey = `${variantRaw || '__default__'}__${sensorAddonRaw || '__base__'}`;
        const variantMap = modelBuckets.get(model);

        if (!variantMap.has(variantKey)) {
            variantMap.set(variantKey, {
                variant: variantRaw,
                sensorAddon: sensorAddonRaw,
                builds: []
            });
        }

        variantMap.get(variantKey).builds.push(build);
    });

    return { configGroups, modelBuckets };
}

function getFirmwareDisplayName(firmware, fallbackConfigString = '') {
    if (!firmware) {
        return 'Sense360-Firmware.bin';
    }

    const versionSegment = firmware.version ? `-v${firmware.version}` : '';
    const channelSegment = firmware.channel ? `-${firmware.channel}` : '';
    const configString = (firmware.config_string || fallbackConfigString || '').toString().trim();

    if (configString) {
        return `Sense360-${configString}${versionSegment}${channelSegment}.bin`;
    }

    const model = (firmware.model || 'Sense360').toString().trim() || 'Sense360';
    const variant = (firmware.variant || '').toString().trim();
    const sensorAddon = (firmware.sensor_addon || '').toString().trim();
    const variantSegment = variant ? `-${variant}` : '';
    const sensorAddonSegment = sensorAddon ? `-${sensorAddon}` : '';

    return `${model}${variantSegment}${sensorAddonSegment}${versionSegment}${channelSegment}.bin`;
}

function normaliseVerificationStatus(status) {
    const key = (status || '').toString().toLowerCase();
    if (key === 'pending' || key === 'verified' || key === 'failed') {
        return key;
    }
    return 'unknown';
}

function getPartVerificationContext(part) {
    if (!part) {
        return { status: 'unknown', message: '' };
    }

    const state = firmwareVerificationState;
    const existing = state.parts.get(part.resolvedUrl);
    if (existing) {
        const status = normaliseVerificationStatus(existing.status);
        return {
            status,
            message: existing.message || '',
            sha256Match: existing.sha256Match ?? null,
            signatureMatch: existing.signatureMatch ?? null
        };
    }

    const globalStatus = normaliseVerificationStatus(state.status);
    if (globalStatus === 'pending') {
        return { status: 'pending', message: 'Verification pending…' };
    }
    if (globalStatus === 'failed') {
        return { status: 'failed', message: state.message || 'Verification failed.' };
    }
    if (globalStatus === 'verified') {
        return { status: 'verified', message: 'Checksum and signature verified.' };
    }

    return { status: 'unknown', message: '' };
}

function renderFirmwarePartsSection(firmware) {
    const parts = getFirmwarePartsMetadata(firmware);
    if (!parts.length) {
        return '';
    }

    const overallStatus = normaliseVerificationStatus(firmwareVerificationState.status);
    const overallMessage = (() => {
        if (overallStatus === 'pending') {
            return 'Verifying firmware…';
        }
        if (overallStatus === 'verified') {
            return firmwareVerificationState.message || 'Firmware verified successfully.';
        }
        if (overallStatus === 'failed') {
            return firmwareVerificationState.message || 'Firmware verification failed.';
        }
        return '';
    })();

    const listItems = parts
        .map(part => {
            const offsetText = part.offsetHex ? `Offset ${part.offsetHex}` : 'Offset not specified';
            const verification = getPartVerificationContext(part);
            const partStatus = normaliseVerificationStatus(verification.status);
            const statusMessage = verification.message
                || (partStatus === 'verified'
                    ? 'Checksum and signature verified.'
                    : partStatus === 'pending'
                        ? 'Verification pending…'
                        : partStatus === 'failed'
                            ? 'Verification failed.'
                            : '');
            const checksumValue = part.sha256 || '';
            const signatureValue = part.signature || '';
            const checksumDisplay = checksumValue || 'Unavailable';
            const signatureDisplay = signatureValue || 'Unavailable';
            const checksumCopyButton = checksumValue
                ? `<button type="button" class="copy-inline-btn" data-copy-text="${escapeHtml(checksumValue)}" data-copy-label="SHA-256 checksum">Copy</button>`
                : '';
            const signatureCopyButton = signatureValue
                ? `<button type="button" class="copy-inline-btn" data-copy-text="${escapeHtml(signatureValue)}" data-copy-label="Signature blob">Copy</button>`
                : '';

            return `
                <li class="firmware-part-row" data-verification-status="${escapeHtml(partStatus)}">
                    <div class="firmware-part-main">
                        <span class="firmware-part-name">${escapeHtml(part.fileName)}</span>
                        <span class="firmware-part-offset">${escapeHtml(offsetText)}</span>
                    </div>
                    <div class="firmware-part-detail">
                        <span class="firmware-part-label">SHA-256</span>
                        <code class="firmware-part-code">${escapeHtml(checksumDisplay)}</code>
                        ${checksumCopyButton}
                    </div>
                    <div class="firmware-part-detail">
                        <span class="firmware-part-label">Signature</span>
                        <code class="firmware-part-code">${escapeHtml(signatureDisplay)}</code>
                        ${signatureCopyButton}
                        <span class="firmware-part-status status-${escapeHtml(partStatus)}">${escapeHtml(statusMessage)}</span>
                    </div>
                </li>
            `;
        })
        .join('');

    const hint = parts.length > 1
        ? '<p class="firmware-parts-hint">Flash each file to the offset shown below.</p>'
        : '';

    const statusNotice = overallMessage
        ? `<p class="firmware-verification-message status-${escapeHtml(overallStatus)}">${escapeHtml(overallMessage)}</p>`
        : '';

    return `
        <section class="firmware-parts" data-multi-part="${parts.length > 1}" data-verification-status="${escapeHtml(overallStatus)}">
            <h4>${parts.length > 1 ? 'Firmware files' : 'Firmware file'}</h4>
            <ul class="firmware-parts-list">${listItems}</ul>
            ${hint}
            ${statusNotice}
        </section>
    `;
}

function createFirmwareCardHtml(firmware, { configString = '', contextKey = 'primary', cardClassName = 'firmware-card' } = {}) {
    if (!firmware) {
        return '';
    }

    const metadataSections = [
        { key: 'features', title: 'Key Features' },
        { key: 'hardware_requirements', title: 'Hardware Requirements' },
        { key: 'known_issues', title: 'Known Issues' },
        { key: 'changelog', title: 'Changelog' }
    ];

    const metadataHtml = metadataSections
        .map(({ key, title }) => {
            const items = firmware[key];
            if (!Array.isArray(items) || items.length === 0) {
                return '';
            }

            const listItems = items
                .map(item => `<li>${escapeHtml(item)}</li>`)
                .join('');

            return `
                <section class="firmware-meta-section firmware-${key.replace(/_/g, '-')}">
                    <h4>${escapeHtml(title)}</h4>
                    <ul>${listItems}</ul>
                </section>
            `;
        })
        .filter(Boolean)
        .join('');

    const channelInfo = getChannelDisplayInfo(firmware.channel);
    const firmwareName = getFirmwareDisplayName(firmware, configString);
    const fileSize = Number(firmware.file_size);
    const sizeLabel = Number.isFinite(fileSize) && fileSize > 0 ? `${(fileSize / 1024).toFixed(1)} KB` : '';
    const buildDate = firmware.build_date ? new Date(firmware.build_date) : null;
    const buildDateLabel = buildDate && !Number.isNaN(buildDate.getTime()) ? buildDate.toLocaleDateString() : '';
    const releaseNotesId = `${firmware.firmwareId}-release-notes-${contextKey}`;

    const metaParts = [];
    if (firmware.version) {
        const channelSuffix = firmware.channel ? `-${firmware.channel}` : '';
        metaParts.push(`<span class="firmware-version">${escapeHtml(`v${firmware.version}${channelSuffix}`)}</span>`);
    }
    if (sizeLabel) {
        metaParts.push(`<span class="firmware-size">${escapeHtml(sizeLabel)}</span>`);
    }
    if (buildDateLabel) {
        metaParts.push(`<span class="firmware-date">${escapeHtml(buildDateLabel)}</span>`);
    }

    metaParts.push(`
        <a href="#" class="release-notes-link" data-release-notes-trigger data-release-notes-id="${escapeHtml(releaseNotesId)}" data-notes-id="${escapeHtml(releaseNotesId)}" data-firmware-id="${escapeHtml(firmware.firmwareId)}" onclick="toggleReleaseNotes(event)">
            View Release Notes
        </a>
    `);

    const metadataBlock = metadataHtml
        ? `
            <div class="firmware-metadata">
                ${metadataHtml}
            </div>
        `
        : '';

    const partsSectionHtml = renderFirmwarePartsSection(firmware);

    const descriptionHtml = firmware.description
        ? `<p class="firmware-description">${escapeHtml(firmware.description)}</p>`
        : '';

    const manifestIndex = escapeHtml(String(firmware.manifestIndex));

    return `
        <div class="${cardClassName}" data-firmware-detail data-firmware-id="${escapeHtml(firmware.firmwareId)}" data-channel="${escapeHtml(channelInfo.key)}">
            <div class="firmware-item">
                <div class="firmware-info">
                    <div class="firmware-header">
                        <div class="firmware-name">${escapeHtml(firmwareName)}</div>
                        <span class="firmware-channel-tag is-${escapeHtml(channelInfo.key)}">${escapeHtml(channelInfo.label)}</span>
                    </div>
                    <div class="firmware-details">
                        ${metaParts.join('')}
                    </div>
                    ${descriptionHtml}
                </div>
                <div class="firmware-actions">
                    <esp-web-install-button manifest="firmware-${manifestIndex}.json" data-firmware-id="${escapeHtml(firmware.firmwareId)}" data-webflash-install>
                        <button slot="activate" class="btn btn-primary" data-firmware-id="${escapeHtml(firmware.firmwareId)}">
                            Install Firmware
                        </button>
                    </esp-web-install-button>
                    <p class="ready-helper" data-ready-helper role="status" aria-live="polite"></p>
                </div>
            </div>
            ${partsSectionHtml}
            ${metadataBlock}
            <div class="release-notes-section" id="${escapeHtml(releaseNotesId)}" data-release-notes-container data-loaded="false" style="display: none;">
                <div class="release-notes-content">
                    <div class="loading">Loading release notes...</div>
                </div>
            </div>
        </div>
    `;
}

function createFirmwareYamlPanel({ yaml = '', context = null } = {}) {
    if (!yaml || typeof yaml !== 'string' || yaml.trim().length === 0) {
        return '';
    }

    const moduleSummary = context?.moduleSummary || 'No expansion modules';
    const sensorsSummary = Array.isArray(context?.aggregatedSensors) && context.aggregatedSensors.length
        ? `Sensors: ${context.aggregatedSensors.join(', ')}`
        : 'Sensors: None listed';

    const infoLine = `${moduleSummary} • ${sensorsSummary}`;

    return `
        <section class="firmware-yaml-panel" data-firmware-yaml>
            <div class="firmware-yaml-header">
                <h4>ESPHome YAML</h4>
                <div class="firmware-yaml-actions">
                    <button type="button" class="btn btn-secondary" data-yaml-copy>Copy YAML</button>
                    <button type="button" class="btn btn-secondary" data-yaml-download>Download YAML</button>
                </div>
            </div>
            <pre class="firmware-yaml-code"><code>${escapeHtml(yaml)}</code></pre>
            <p class="firmware-yaml-meta">${escapeHtml(infoLine)}</p>
        </section>
    `;
}

function formatVariantHeadingLabel(bucket) {
    if (!bucket) {
        return '';
    }

    const variantLabel = (bucket.variant || '').trim();
    const sensorAddonLabel = (bucket.sensorAddon || '').trim();

    if (variantLabel && sensorAddonLabel) {
        return `${variantLabel} (${sensorAddonLabel})`;
    }

    if (variantLabel) {
        return variantLabel;
    }

    if (sensorAddonLabel) {
        return sensorAddonLabel;
    }

    return 'Base Firmware';
}

function renderModelBucketSections(buckets) {
    if (!(buckets instanceof Map) || buckets.size === 0) {
        return '';
    }

    const sections = [];

    buckets.forEach((bucketList, model) => {
        if (!Array.isArray(bucketList) || bucketList.length === 0) {
            return;
        }

        const variantSections = bucketList
            .map((bucket, bucketIndex) => {
                if (!bucket || !Array.isArray(bucket.builds) || bucket.builds.length === 0) {
                    return '';
                }

                const headingLabel = formatVariantHeadingLabel(bucket);
                const buildsHtml = bucket.builds
                    .map((build, buildIndex) => createFirmwareCardHtml(build, {
                        configString: build.config_string || '',
                        contextKey: `bucket-${model}-${bucketIndex}-${buildIndex}`,
                        cardClassName: 'firmware-card firmware-card--bucket'
                    }))
                    .join('');

                const variantAttributes = [
                    `class="firmware-bucket-group"`,
                    `data-model="${escapeHtml(model)}"`
                ];

                if (bucket.variant) {
                    variantAttributes.push(`data-variant="${escapeHtml(bucket.variant)}"`);
                }

                if (bucket.sensorAddon) {
                    variantAttributes.push(`data-sensor-addon="${escapeHtml(bucket.sensorAddon)}"`);
                }

                return `
                    <div ${variantAttributes.join(' ')}>
                        <h4 class="firmware-bucket-title">${escapeHtml(headingLabel)}</h4>
                        <div class="firmware-bucket-items">${buildsHtml}</div>
                    </div>
                `;
            })
            .filter(Boolean)
            .join('');

        if (!variantSections) {
            return;
        }

        sections.push(`
            <section class="firmware-bucket" data-firmware-model="${escapeHtml(model)}">
                <h3 class="firmware-bucket-heading">${escapeHtml(model)}</h3>
                ${variantSections}
            </section>
        `);
    });

    return sections.join('');
}

function clearFirmwareOptions() {
    firmwareOptions = [];
    firmwareOptionsMap = new Map();
    currentFirmwareSelectionId = null;
    window.currentFirmware = null;
    additionalFirmwareBuckets = new Map();
    firmwareStatusMessage = null;
    firmwareVerificationToken += 1;
    firmwareVerificationState = createEmptyVerificationState();

    if (firmwareVersionSelect) {
        firmwareVersionSelect.innerHTML = '';
        firmwareVersionSelect.value = '';
    }

    if (firmwareSelectorWrapper) {
        firmwareSelectorWrapper.hidden = true;
    }

    renderSelectedFirmware();
    updateFirmwareControls();
}

function setFirmwareOptions(builds, configString, modelBuckets = new Map()) {
    firmwareOptions = Array.isArray(builds) ? builds.slice() : [];
    firmwareOptionsMap = new Map();
    firmwareVerificationToken += 1;
    firmwareVerificationState = createEmptyVerificationState();

    firmwareOptions.forEach(build => {
        firmwareOptionsMap.set(build.firmwareId, build);
    });

    additionalFirmwareBuckets = new Map();

    if (modelBuckets instanceof Map) {
        modelBuckets.forEach((bucketList, model) => {
            if (!Array.isArray(bucketList) || bucketList.length === 0) {
                return;
            }

            const clonedBuckets = bucketList.map(bucket => ({
                variant: bucket.variant || '',
                sensorAddon: bucket.sensorAddon || '',
                builds: Array.isArray(bucket.builds) ? bucket.builds.slice() : []
            }));

            clonedBuckets.forEach(bucket => {
                bucket.builds.forEach(build => {
                    firmwareOptionsMap.set(build.firmwareId, build);
                });
            });

            additionalFirmwareBuckets.set(model, clonedBuckets);
        });
    }

    if (configString) {
        window.currentConfigString = configString;
    }

    if (!firmwareOptions.length) {
        currentFirmwareSelectionId = null;
        window.currentFirmware = null;
    }

    renderFirmwareSelector();
    renderSelectedFirmware();
    updateFirmwareControls();
}

function getFirmwareId(build) {
    return `firmware-${build.manifestIndex}`;
}

function renderFirmwareSelector() {
    if (!firmwareVersionSelect || !firmwareSelectorWrapper) {
        return;
    }

    firmwareVersionSelect.innerHTML = '';

    if (!firmwareOptions.length) {
        firmwareSelectorWrapper.hidden = true;
        return;
    }

    firmwareOptions.forEach(build => {
        const option = document.createElement('option');
        const channelInfo = getChannelDisplayInfo(build.channel);
        const versionLabel = build.version ? `v${build.version}` : 'Unknown version';
        option.value = build.firmwareId;
        option.textContent = `${versionLabel} · ${channelInfo.label}`;
        firmwareVersionSelect.appendChild(option);
    });

    firmwareSelectorWrapper.hidden = false;

    let selectedValue = currentFirmwareSelectionId || '';
    if (selectedValue) {
        const optionExists = Array.from(firmwareVersionSelect.options).some(option => option.value === selectedValue);
        if (!optionExists) {
            selectedValue = '';
        }
    }

    if (!selectedValue) {
        selectedValue = firmwareVersionSelect.options[0]?.value ?? '';
    }

    if (selectedValue) {
        firmwareVersionSelect.value = selectedValue;
        if (currentFirmwareSelectionId !== selectedValue) {
            currentFirmwareSelectionId = selectedValue;
        }
    } else {
        firmwareVersionSelect.value = '';
    }
}

function selectFirmwareById(firmwareId, { updateConfigString = true, syncSelector = true, renderDetails = true } = {}) {
    if (!firmwareId || !firmwareOptionsMap.has(firmwareId)) {
        return;
    }

    const firmware = firmwareOptionsMap.get(firmwareId);
    const isPrimaryOption = firmwareOptions.some(option => option.firmwareId === firmwareId);

    if (isPrimaryOption) {
        currentFirmwareSelectionId = firmwareId;
    }

    window.currentFirmware = firmware;
    firmwareStatusMessage = null;
    firmwareVerificationToken += 1;
    firmwareVerificationState = createEmptyVerificationState();

    if (updateConfigString) {
        if (firmware.config_string) {
            window.currentConfigString = firmware.config_string;
        } else if (!isPrimaryOption) {
            window.currentConfigString = null;
        }
    }

    if (syncSelector && firmwareVersionSelect && isPrimaryOption) {
        const optionExists = Array.from(firmwareVersionSelect.options).some(option => option.value === firmwareId);
        if (optionExists) {
            firmwareVersionSelect.value = firmwareId;
        }
    }

    if (renderDetails) {
        renderSelectedFirmware();
    }

    updateFirmwareControls();
    verifyCurrentFirmwareIntegrity();
}

function selectDefaultFirmware() {
    if (!firmwareOptions.length) {
        currentFirmwareSelectionId = null;
        window.currentFirmware = null;
        firmwareVerificationToken += 1;
        firmwareVerificationState = createEmptyVerificationState();
        renderSelectedFirmware();
        updateFirmwareControls();
        return;
    }

    selectFirmwareById(firmwareOptions[0].firmwareId);
}

function renderSelectedFirmware() {
    const container = document.getElementById('compatible-firmware');
    if (!container) {
        return;
    }

    const firmware = window.currentFirmware;

    const sections = [];

    if (firmware) {
        const configContext = firmware.config_string || window.currentConfigString || '';
        sections.push(createFirmwareCardHtml(firmware, { configString: configContext, contextKey: 'primary' }));

        if (currentFirmwareYamlDownloadUrl) {
            URL.revokeObjectURL(currentFirmwareYamlDownloadUrl);
            currentFirmwareYamlDownloadUrl = null;
        }

        const yamlResult = generateEsphomeYaml({
            firmware,
            configString: configContext,
            manifest: manifestData
        });

        if (yamlResult?.yaml && yamlResult.yaml.trim()) {
            window.currentFirmwareYaml = {
                yaml: yamlResult.yaml,
                context: yamlResult.context
            };
            sections.push(createFirmwareYamlPanel(window.currentFirmwareYaml));
        } else {
            window.currentFirmwareYaml = null;
        }
    } else if (firmwareStatusMessage?.type === 'not-available' && firmwareStatusMessage.configString) {
        window.currentFirmwareYaml = null;
        if (currentFirmwareYamlDownloadUrl) {
            URL.revokeObjectURL(currentFirmwareYamlDownloadUrl);
            currentFirmwareYamlDownloadUrl = null;
        }
        const sanitizedConfig = escapeHtml(firmwareStatusMessage.configString);
        sections.push(`
            <div class="firmware-not-available">
                <h4>Firmware Not Available</h4>
                <p>The firmware for this configuration has not been built yet:</p>
                <p class="config-string">Sense360-${sanitizedConfig}-v1.0.0-stable.bin</p>
                <p class="help-text">Please contact support or check back later for this specific configuration.</p>
            </div>
        `);
    } else if (firmwareStatusMessage?.type === 'error' && firmwareStatusMessage.message) {
        window.currentFirmwareYaml = null;
        if (currentFirmwareYamlDownloadUrl) {
            URL.revokeObjectURL(currentFirmwareYamlDownloadUrl);
            currentFirmwareYamlDownloadUrl = null;
        }
        sections.push(`
            <div class="firmware-error">
                <h4>Error Loading Firmware</h4>
                <p>${escapeHtml(firmwareStatusMessage.message)}</p>
            </div>
        `);
    } else {
        window.currentFirmwareYaml = null;
        if (currentFirmwareYamlDownloadUrl) {
            URL.revokeObjectURL(currentFirmwareYamlDownloadUrl);
            currentFirmwareYamlDownloadUrl = null;
        }
        sections.push(`
            <div class="firmware-selection-placeholder">
                <p>Select a firmware release to see details.</p>
            </div>
        `);
    }

    const bucketHtml = renderModelBucketSections(additionalFirmwareBuckets);
    if (bucketHtml) {
        sections.push(`
            <div class="firmware-buckets-wrapper">
                ${bucketHtml}
            </div>
        `);
    }

    container.innerHTML = sections.join('');

    attachInstallButtonListeners();
    attachYamlActionHandlers();
}

async function findCompatibleFirmware() {
    clearFirmwareOptions();

    refreshSerialDetection({ promptUser: false });

    if (!configuration.mounting || !configuration.power) {
        window.currentConfigString = null;
        if (firmwareSelectorWrapper) {
            firmwareSelectorWrapper.hidden = true;
        }
        document.getElementById('compatible-firmware').innerHTML = `
            <div class="firmware-error">
                <h4>Incomplete Configuration</h4>
                <p>Please select both a mounting location and power option before checking firmware compatibility.</p>
            </div>
        `;
        updateFirmwareControls();
        attachInstallButtonListeners();
        return;
    }

    const previousConfigString = window.currentConfigString;
    let configString = '';

    configString += `${configuration.mounting.charAt(0).toUpperCase() + configuration.mounting.slice(1)}`;
    configString += `-${configuration.power.toUpperCase()}`;

    configString += formatConfigSegment('airiq', configuration.airiq);
    configString += formatConfigSegment('presence', configuration.presence);
    configString += formatConfigSegment('comfort', configuration.comfort);
    configString += formatConfigSegment('fan', configuration.fan);

    window.currentConfigString = configString;

    // Load manifest to check if firmware exists
    try {
        await loadManifestData();

        const { configGroups, modelBuckets } = groupBuildsByConfig(manifestBuildsWithIndex);
        const sortedBuilds = sortBuildsByChannelAndVersion(configGroups.get(configString) || []);

        const bucketMap = new Map();
        modelBuckets.forEach((variantMap, model) => {
            const entries = Array.from(variantMap.values())
                .map(bucket => ({
                    variant: bucket.variant,
                    sensorAddon: bucket.sensorAddon,
                    builds: sortBuildsByChannelAndVersion(bucket.builds)
                }))
                .filter(bucket => Array.isArray(bucket.builds) && bucket.builds.length > 0);

            if (!entries.length) {
                return;
            }

            entries.sort((a, b) => {
                const labelA = formatVariantHeadingLabel(a).toLowerCase();
                const labelB = formatVariantHeadingLabel(b).toLowerCase();
                return labelA.localeCompare(labelB, undefined, { numeric: true, sensitivity: 'base' });
            });

            bucketMap.set(model, entries);
        });

        if (sortedBuilds.length) {
            firmwareStatusMessage = null;
            setFirmwareOptions(sortedBuilds, configString, bucketMap);
            selectDefaultFirmware();
        } else {
            firmwareStatusMessage = { type: 'not-available', configString };
            setFirmwareOptions([], configString, bucketMap);
        }
    } catch (error) {
        console.error('Error loading manifest:', error);
        firmwareStatusMessage = {
            type: 'error',
            message: 'Unable to check firmware availability. Please try again later.'
        };
        setFirmwareOptions([], configString);
    }
}

if (firmwareVersionSelect) {
    firmwareVersionSelect.addEventListener('change', event => {
        const firmwareId = event.target.value;
        if (firmwareId) {
            selectFirmwareById(firmwareId, { syncSelector: false });
        }
    });
}

async function toggleReleaseNotes(event) {
    event.preventDefault();
    const link = event.currentTarget;
    if (!link) {
        return;
    }

    const notesId = link.dataset.releaseNotesId || link.dataset.notesId;
    if (!notesId) {
        return;
    }

    const notesSection = document.getElementById(notesId);
    if (!notesSection) {
        return;
    }

    const firmwareId = link.dataset.firmwareId;
    if (firmwareId) {
        selectFirmwareById(firmwareId, { updateConfigString: false, renderDetails: false });
    }

    const isHidden = notesSection.style.display === 'none' || notesSection.style.display === '';
    if (isHidden) {
        notesSection.style.display = 'block';
        link.textContent = 'Hide Release Notes';

        if (notesSection.dataset.loaded !== 'true') {
            await loadReleaseNotes({
                notesSection,
                firmwareId: firmwareId || (window.currentFirmware?.firmwareId ?? '')
            });
        }
    } else {
        notesSection.style.display = 'none';
        link.textContent = 'View Release Notes';
    }
}

function buildReleaseNotesPathFromPart(partPath, channel) {
    if (!partPath) {
        return '';
    }

    const releaseNotesChannel = resolveReleaseNotesChannel(channel);
    const lastSlashIndex = partPath.lastIndexOf('/');
    const directory = lastSlashIndex >= 0 ? partPath.substring(0, lastSlashIndex + 1) : '';
    const fileName = lastSlashIndex >= 0 ? partPath.substring(lastSlashIndex + 1) : partPath;

    if (!fileName.endsWith('.bin')) {
        return '';
    }

    const baseName = fileName.substring(0, fileName.length - 4);
    const lastHyphenIndex = baseName.lastIndexOf('-');
    if (lastHyphenIndex === -1) {
        return '';
    }

    const prefix = baseName.substring(0, lastHyphenIndex);
    const channelSuffix = releaseNotesChannel ? `-${releaseNotesChannel}` : '';

    return `${directory}${prefix}${channelSuffix}.md`;
}

async function loadReleaseNotes({ notesSection, firmwareId }) {
    if (!notesSection) {
        return;
    }

    const contentContainer = notesSection.querySelector('.release-notes-content');
    if (!contentContainer) {
        return;
    }

    const firmware = (firmwareId && firmwareOptionsMap.get(firmwareId)) || window.currentFirmware;
    const channelInfo = getChannelDisplayInfo(firmware?.channel);

    const showFallbackMessage = (message) => {
        const fallback = document.createElement('p');
        fallback.className = 'no-notes';
        fallback.textContent = message;
        contentContainer.replaceChildren(fallback);
    };

    if (!firmware || !firmware.version) {
        showFallbackMessage(channelInfo.notesFallback);
        notesSection.dataset.loaded = 'true';
        return;
    }

    const primaryPartPath = Array.isArray(firmware.parts) && firmware.parts.length > 0
        ? firmware.parts[0].path
        : '';

    const notesPath = buildReleaseNotesPathFromPart(primaryPartPath, firmware.channel);

    if (!notesPath) {
        showFallbackMessage(channelInfo.notesFallback);
        notesSection.dataset.loaded = 'true';
        return;
    }

    try {
        const response = await fetch(notesPath);

        if (response.ok) {
            const markdown = await response.text();
            const lines = markdown.split('\n');
            const fragment = document.createDocumentFragment();

            let currentList = null;
            let currentParagraph = null;

            const closeParagraph = () => {
                currentParagraph = null;
            };

            const closeList = () => {
                currentList = null;
            };

            lines.forEach(rawLine => {
                const line = rawLine.trim();

                if (line === '') {
                    closeParagraph();
                    closeList();
                    return;
                }

                const isHeader = line.startsWith('# ')
                    || line.startsWith('## ')
                    || line.startsWith('### ');
                const isListItem = line.startsWith('- ');

                if (isHeader) {
                    closeParagraph();
                    closeList();

                    let headerElement = null;
                    if (line.startsWith('### ')) {
                        headerElement = document.createElement('h4');
                        headerElement.textContent = line.substring(4);
                    } else if (line.startsWith('## ')) {
                        headerElement = document.createElement('h3');
                        headerElement.textContent = line.substring(3);
                    } else if (line.startsWith('# ')) {
                        headerElement = document.createElement('h2');
                        headerElement.textContent = line.substring(2);
                    }

                    if (headerElement) {
                        fragment.appendChild(headerElement);
                    }

                    return;
                }

                if (isListItem) {
                    closeParagraph();

                    if (!currentList) {
                        currentList = document.createElement('ul');
                        fragment.appendChild(currentList);
                    }

                    const listItem = document.createElement('li');
                    listItem.textContent = line.substring(2);
                    currentList.appendChild(listItem);
                    return;
                }

                closeList();

                if (!currentParagraph) {
                    currentParagraph = document.createElement('p');
                    fragment.appendChild(currentParagraph);
                    currentParagraph.textContent = line;
                } else {
                    currentParagraph.textContent = `${currentParagraph.textContent} ${line}`.trim();
                }
            });

            contentContainer.replaceChildren(fragment);
        } else {
            showFallbackMessage(channelInfo.notesFallback);
        }
    } catch (error) {
        console.error('Error loading release notes:', error);
        const errorMessage = document.createElement('p');
        errorMessage.className = 'error';
        errorMessage.textContent = 'Unable to load release notes.';
        contentContainer.replaceChildren(errorMessage);
    } finally {
        notesSection.dataset.loaded = 'true';
    }
}

const MULTI_PART_MODAL_ID = 'multi-part-download-modal';

let multiPartModalElements = null;
let multiPartModalRestoreFocus = null;

function formatFirmwareOffset(offset) {
    if (!Number.isFinite(offset)) {
        return null;
    }

    const hex = Math.max(0, Math.trunc(offset)).toString(16).toUpperCase();
    const padded = hex.padStart(Math.max(6, hex.length), '0');
    return `0x${padded}`;
}

function getFirmwarePartsMetadata(firmware) {
    if (!firmware || !Array.isArray(firmware.parts) || firmware.parts.length === 0) {
        return [];
    }

    return firmware.parts
        .map((part, index) => {
            const path = typeof part?.path === 'string' ? part.path.trim() : '';
            if (!path) {
                return null;
            }

            let resolvedUrl = path;
            try {
                resolvedUrl = new URL(path, window.location.href).href;
            } catch (error) {
                console.warn('Unable to resolve firmware part URL:', error);
            }

            const fileName = path.split('/').filter(Boolean).pop() || `firmware-part-${index + 1}.bin`;
            const offsetValue = Number(part?.offset);
            const offset = Number.isFinite(offsetValue) ? Math.trunc(offsetValue) : null;
            const offsetHex = formatFirmwareOffset(offset);
            const sha256 = typeof part?.sha256 === 'string' ? part.sha256.trim() : '';
            const signature = typeof part?.signature === 'string' ? part.signature.trim() : '';
            const md5 = typeof part?.md5 === 'string' ? part.md5.trim() : '';

            return {
                index,
                path,
                resolvedUrl,
                fileName,
                offset,
                offsetHex,
                sha256,
                signature,
                md5
            };
        })
        .filter(Boolean);
}

function arrayBufferToHex(buffer) {
    const bytes = new Uint8Array(buffer);
    let result = '';
    for (let index = 0; index < bytes.length; index += 1) {
        result += bytes[index].toString(16).padStart(2, '0');
    }
    return result;
}

function arrayBufferToBase64(buffer) {
    const bytes = new Uint8Array(buffer);
    let binary = '';
    for (let index = 0; index < bytes.length; index += 1) {
        binary += String.fromCharCode(bytes[index]);
    }
    return btoa(binary);
}

async function computeSha256Hex(buffer) {
    const digest = await window.crypto.subtle.digest('SHA-256', buffer);
    return arrayBufferToHex(digest);
}

async function computeSignatureBase64(buffer) {
    if (!signatureSaltBytes) {
        throw new Error('Signature salt unavailable for verification.');
    }
    const dataBytes = new Uint8Array(buffer);
    const combined = new Uint8Array(dataBytes.length + signatureSaltBytes.length);
    combined.set(dataBytes, 0);
    combined.set(signatureSaltBytes, dataBytes.length);
    const digest = await window.crypto.subtle.digest('SHA-256', combined);
    return arrayBufferToBase64(digest);
}

async function verifyFirmwarePart(part) {
    const result = {
        resolvedUrl: part.resolvedUrl,
        fileName: part.fileName,
        status: 'failed',
        message: '',
        sha256Match: false,
        signatureMatch: false,
        expectedSha256: (part.sha256 || '').toLowerCase(),
        expectedSignature: (part.signature || '').trim(),
        computedSha256: '',
        computedSignature: ''
    };

    const targetName = part.fileName || 'firmware part';

    try {
        if (!part.resolvedUrl) {
            throw new Error(`Missing URL for ${targetName}.`);
        }
        if (!result.expectedSha256) {
            throw new Error(`Missing checksum for ${targetName}.`);
        }
        if (!result.expectedSignature) {
            throw new Error(`Missing signature for ${targetName}.`);
        }

        const response = await fetch(part.resolvedUrl, { cache: 'no-store' });
        if (!response.ok) {
            throw new Error(`Unable to download ${targetName} (HTTP ${response.status}).`);
        }

        const buffer = await response.arrayBuffer();
        const computedSha = await computeSha256Hex(buffer);
        result.computedSha256 = computedSha;
        result.sha256Match = computedSha === result.expectedSha256;

        const computedSignature = await computeSignatureBase64(buffer);
        result.computedSignature = computedSignature;
        result.signatureMatch = computedSignature === result.expectedSignature;

        if (result.sha256Match && result.signatureMatch) {
            result.status = 'verified';
            result.message = 'Checksum and signature verified.';
        } else if (!result.sha256Match) {
            result.message = `Checksum mismatch for ${targetName}.`;
        } else if (!result.signatureMatch) {
            result.message = `Signature mismatch for ${targetName}.`;
        } else {
            result.message = `Verification failed for ${targetName}.`;
        }
    } catch (error) {
        const errorMessage = error instanceof Error ? error.message : 'Verification failed.';
        if (!result.message) {
            result.message = errorMessage;
        }
    }

    return result;
}

function setFirmwareVerificationStateForTests(state) {
    if (!state || typeof state !== 'object') {
        firmwareVerificationState = createEmptyVerificationState();
        return;
    }

    let partsEntries = [];
    if (state.parts instanceof Map) {
        partsEntries = Array.from(state.parts.entries());
    } else if (Array.isArray(state.parts)) {
        partsEntries = state.parts.filter(entry => Array.isArray(entry) && entry.length === 2);
    }

    firmwareVerificationState = {
        status: state.status || 'idle',
        message: state.message || '',
        parts: new Map(partsEntries),
        firmwareId: state.firmwareId || null
    };
}

async function verifyCurrentFirmwareIntegrity() {
    const firmware = window.currentFirmware;
    const token = ++firmwareVerificationToken;

    if (!firmware) {
        firmwareVerificationState = createEmptyVerificationState();
        updateFirmwareControls();
        renderSelectedFirmware();
        return;
    }

    const parts = getFirmwarePartsMetadata(firmware);
    if (!parts.length) {
        firmwareVerificationState = {
            status: 'failed',
            message: 'No firmware files available for verification.',
            parts: new Map(),
            firmwareId: firmware.firmwareId || null
        };
        updateFirmwareControls();
        renderSelectedFirmware();
        return;
    }

    if (!window.crypto || !window.crypto.subtle || !signatureSaltBytes) {
        const failureMap = new Map();
        parts.forEach(part => {
            failureMap.set(part.resolvedUrl, {
                status: 'failed',
                message: 'Firmware verification not supported in this browser.',
                sha256Match: false,
                signatureMatch: false
            });
        });
        firmwareVerificationState = {
            status: 'failed',
            message: 'Firmware verification is not supported in this browser.',
            parts: failureMap,
            firmwareId: firmware.firmwareId || null
        };
        updateFirmwareControls();
        renderSelectedFirmware();
        return;
    }

    const pendingMap = new Map();
    parts.forEach(part => {
        pendingMap.set(part.resolvedUrl, {
            status: 'pending',
            message: 'Verification pending…'
        });
    });

    firmwareVerificationState = {
        status: 'pending',
        message: 'Verifying firmware…',
        parts: pendingMap,
        firmwareId: firmware.firmwareId || null
    };
    updateFirmwareControls();
    renderSelectedFirmware();

    try {
        const results = await Promise.all(parts.map(part => verifyFirmwarePart(part)));
        if (token !== firmwareVerificationToken) {
            return;
        }

        const resultMap = new Map();
        let overallStatus = 'verified';
        let overallMessage = 'Firmware verified successfully.';

        results.forEach(result => {
            const status = normaliseVerificationStatus(result.status);
            resultMap.set(result.resolvedUrl, {
                status,
                message: result.message || '',
                sha256Match: result.sha256Match,
                signatureMatch: result.signatureMatch
            });

            if (status !== 'verified' && overallStatus === 'verified') {
                overallStatus = 'failed';
                overallMessage = result.message || 'Firmware verification failed.';
            }
        });

        firmwareVerificationState = {
            status: overallStatus,
            message: overallMessage,
            parts: resultMap,
            firmwareId: firmware.firmwareId || null
        };
    } catch (error) {
        if (token !== firmwareVerificationToken) {
            return;
        }
        console.error('Firmware verification failed:', error);
        const failureMap = new Map();
        parts.forEach(part => {
            failureMap.set(part.resolvedUrl, {
                status: 'failed',
                message: 'Verification aborted due to an unexpected error.',
                sha256Match: false,
                signatureMatch: false
            });
        });
        firmwareVerificationState = {
            status: 'failed',
            message: 'Unexpected error verifying firmware.',
            parts: failureMap,
            firmwareId: firmware.firmwareId || null
        };
    } finally {
        if (token === firmwareVerificationToken) {
            updateFirmwareControls();
            renderSelectedFirmware();
        }
    }
}

function buildFirmwarePartsClipboardText(parts) {
    if (!Array.isArray(parts) || parts.length === 0) {
        return '';
    }

    return parts
        .map(part => {
            const offsetLabel = part.offsetHex ? part.offsetHex : 'offset unknown';
            return `${part.fileName} @ ${offsetLabel} -> ${part.resolvedUrl}`;
        })
        .join('\n');
}

function getResolvedFirmwareUrl() {
    const parts = getFirmwarePartsMetadata(window.currentFirmware);
    if (!parts.length) {
        return null;
    }

    const [primaryPart] = parts;
    return primaryPart?.resolvedUrl || null;
}

function ensureMultiPartModalElements() {
    if (multiPartModalElements) {
        return multiPartModalElements;
    }

    const backdrop = document.getElementById(MULTI_PART_MODAL_ID);
    if (!backdrop) {
        return null;
    }

    const modal = backdrop.querySelector('.multi-part-modal');
    const list = backdrop.querySelector('[data-multi-part-list]');
    const copyButton = backdrop.querySelector('[data-multi-part-copy]');
    const closeButtons = Array.from(backdrop.querySelectorAll('[data-multi-part-close]'));

    multiPartModalElements = {
        backdrop,
        modal,
        list,
        copyButton,
        closeButtons,
        currentParts: []
    };

    closeButtons.forEach(button => {
        button.addEventListener('click', () => {
            closeMultiPartModal();
        });
    });

    backdrop.addEventListener('click', event => {
        if (event.target === backdrop) {
            closeMultiPartModal();
        }
    });

    if (copyButton) {
        copyButton.addEventListener('click', async () => {
            if (!multiPartModalElements?.currentParts?.length) {
                return;
            }
            await copyFirmwarePartsToClipboard(multiPartModalElements.currentParts);
        });
    }

    return multiPartModalElements;
}

function renderMultiPartModalContent(firmware, parts) {
    const elements = ensureMultiPartModalElements();
    if (!elements || !elements.list) {
        return;
    }

    const listItems = parts
        .map(part => {
            const offsetLabel = part.offsetHex ? `Offset ${part.offsetHex}` : 'Offset not specified';
            const downloadName = part.fileName || getFirmwareDisplayName(firmware, window.currentConfigString || '');

            return `
                <li class="multi-part-modal__item">
                    <div class="multi-part-modal__item-info">
                        <span class="multi-part-modal__item-name">${escapeHtml(part.fileName)}</span>
                        <span class="multi-part-modal__item-offset">${escapeHtml(offsetLabel)}</span>
                    </div>
                    <div class="multi-part-modal__item-actions">
                        <a href="${escapeHtml(part.resolvedUrl)}" download="${escapeHtml(downloadName)}">Download</a>
                    </div>
                </li>
            `;
        })
        .join('');

    elements.list.innerHTML = listItems;
}

function openMultiPartModal(firmware, parts) {
    if (!Array.isArray(parts) || parts.length === 0) {
        return;
    }

    const elements = ensureMultiPartModalElements();
    if (!elements || !elements.backdrop) {
        return;
    }

    renderMultiPartModalContent(firmware, parts);
    elements.currentParts = parts;

    multiPartModalRestoreFocus = document.activeElement instanceof HTMLElement ? document.activeElement : null;

    elements.backdrop.hidden = false;

    const focusTarget = elements.copyButton
        || elements.list?.querySelector('a')
        || elements.closeButtons?.[0]
        || null;

    if (focusTarget && typeof focusTarget.focus === 'function') {
        focusTarget.focus();
    }

    if (!elements.keydownHandler) {
        elements.keydownHandler = event => {
            if (event.key === 'Escape') {
                closeMultiPartModal();
            }
        };
    }

    document.addEventListener('keydown', elements.keydownHandler);
}

function closeMultiPartModal() {
    if (!multiPartModalElements || !multiPartModalElements.backdrop) {
        return;
    }

    multiPartModalElements.backdrop.hidden = true;
    if (multiPartModalElements.keydownHandler) {
        document.removeEventListener('keydown', multiPartModalElements.keydownHandler);
    }

    if (multiPartModalRestoreFocus && typeof multiPartModalRestoreFocus.focus === 'function') {
        multiPartModalRestoreFocus.focus();
    }

    multiPartModalRestoreFocus = null;
}

async function copyFirmwarePartsToClipboard(parts) {
    if (!navigator.clipboard) {
        showToast('Copy not supported');
        return false;
    }

    const clipboardText = buildFirmwarePartsClipboardText(parts);
    if (!clipboardText) {
        showToast('Nothing to copy');
        return false;
    }

    try {
        await navigator.clipboard.writeText(clipboardText);
        const label = parts.length === 1 ? 'link' : 'links';
        showToast(`Copied ${parts.length} ${label}`);
        return true;
    } catch (error) {
        console.error('Failed to copy firmware URLs:', error);
        showToast('Copy failed');
        return false;
    }
}

async function handleYamlCopy(event) {
    if (event) {
        event.preventDefault();
    }

    const yaml = window.currentFirmwareYaml?.yaml;
    if (!yaml || !yaml.trim()) {
        showToast('Nothing to copy');
        return;
    }

    if (!navigator.clipboard) {
        showToast('Copy not supported');
        return;
    }

    try {
        await navigator.clipboard.writeText(yaml);
        showToast('YAML copied to clipboard');
    } catch (error) {
        console.error('Failed to copy YAML snippet:', error);
        showToast('Copy failed');
    }
}

function handleYamlDownload(event) {
    if (event) {
        event.preventDefault();
    }

    const yamlPayload = window.currentFirmwareYaml;
    const yaml = yamlPayload?.yaml;
    if (!yaml || !yaml.trim()) {
        showToast('Nothing to download');
        return;
    }

    if (currentFirmwareYamlDownloadUrl) {
        URL.revokeObjectURL(currentFirmwareYamlDownloadUrl);
        currentFirmwareYamlDownloadUrl = null;
    }

    const blob = new Blob([yaml], { type: 'text/yaml' });
    const url = URL.createObjectURL(blob);
    currentFirmwareYamlDownloadUrl = url;

    const link = document.createElement('a');
    link.href = url;
    link.download = yamlPayload?.context?.yamlFileName || 'sense360-firmware.yaml';
    document.body.appendChild(link);
    link.click();
    document.body.removeChild(link);

    setTimeout(() => {
        if (currentFirmwareYamlDownloadUrl === url) {
            URL.revokeObjectURL(url);
            currentFirmwareYamlDownloadUrl = null;
        }
    }, 1000);

    showToast('YAML download started');
}

async function copyFirmwareUrl() {
    if (!areDiagnosticsPassing()) {
        const message = getDiagnosticsBlockingMessage() || 'Resolve diagnostics before copying firmware links.';
        showToast(message);
        return;
    }

    const firmware = window.currentFirmware;
    const parts = getFirmwarePartsMetadata(firmware);

    if (!parts.length) {
        showToast('Nothing to copy');
        return;
    }

    if (parts.length > 1) {
        openMultiPartModal(firmware, parts);

        if (!navigator.clipboard) {
            showToast('Copy not supported');
            return;
        }

        await copyFirmwarePartsToClipboard(parts);
    } else {
        if (!navigator.clipboard) {
            showToast('Copy not supported');
            return;
        }

        const firmwareUrl = parts[0].resolvedUrl;
        if (!firmwareUrl) {
            showToast('Nothing to copy');
            return;
        }

        try {
            await navigator.clipboard.writeText(firmwareUrl);
            showToast('Copied');
        } catch (error) {
            console.error('Failed to copy firmware URL:', error);
            showToast('Copy failed');
        }
    }

    const copyUrlBtn = document.getElementById('copy-firmware-url-btn');
    if (copyUrlBtn) {
        copyUrlBtn.blur();
    }
}

function showToast(message, options = {}) {
    const { duration = 2000 } = options;
    let toast = document.getElementById('app-toast');

    if (!toast) {
        toast = document.createElement('div');
        toast.id = 'app-toast';
        toast.className = 'app-toast';
        toast.setAttribute('role', 'status');
        toast.setAttribute('aria-live', 'polite');
        document.body.appendChild(toast);
    }

    toast.textContent = message;
    toast.classList.remove('is-visible');
    void toast.offsetWidth;
    toast.classList.add('is-visible');

    if (toastTimeoutId) {
        clearTimeout(toastTimeoutId);
    }

    toastTimeoutId = setTimeout(() => {
        toast.classList.remove('is-visible');
    }, duration);
}

document.addEventListener('click', async event => {
    const trigger = event.target.closest('[data-copy-text]');
    if (!trigger) {
        return;
    }

    event.preventDefault();

    if (!navigator.clipboard) {
        showToast('Copy not supported');
        return;
    }

    const value = trigger.getAttribute('data-copy-text') || '';
    if (!value) {
        showToast('Nothing to copy');
        return;
    }

    try {
        await navigator.clipboard.writeText(value);
        const label = trigger.getAttribute('data-copy-label') || 'Value';
        showToast(`${label} copied`);
    } catch (error) {
        console.error('Failed to copy value:', error);
        showToast('Copy failed');
    }
});

function downloadFirmware() {
    if (!areDiagnosticsPassing()) {
        const message = getDiagnosticsBlockingMessage() || 'Resolve diagnostics before downloading firmware.';
        showToast(message);
        return;
    }

    const firmware = window.currentFirmware;
    const parts = getFirmwarePartsMetadata(firmware);

    const verificationStatus = (firmwareVerificationState.status || '').toString().toLowerCase();
    if (verificationStatus !== 'verified') {
        if (verificationStatus === 'pending') {
            showToast('Firmware verification in progress');
        } else if (verificationStatus === 'failed') {
            showToast(firmwareVerificationState.message || 'Firmware verification failed');
        } else {
            showToast('Verifying firmware…');
            if (verificationStatus === 'idle' && firmware) {
                verifyCurrentFirmwareIntegrity();
            }
        }
        return;
    }

    if (!parts.length) {
        return;
    }

    if (parts.length > 1) {
        openMultiPartModal(firmware, parts);
        return;
    }

    const [primaryPart] = parts;
    if (!primaryPart?.resolvedUrl) {
        return;
    }

    const link = document.createElement('a');
    link.href = primaryPart.resolvedUrl;
    link.download = getFirmwareDisplayName(firmware, window.currentConfigString || '') || primaryPart.fileName;
    document.body.appendChild(link);
    link.click();
    document.body.removeChild(link);
}

function initializeFromUrl() {
    const { parsedConfig, providedKeys, parsedStep, hasParams } = parseConfigurationFromLocation();

    const shouldRestoreRememberedState = Boolean(rememberChoices && rememberedState && !hasParams);
    const initialConfig = shouldRestoreRememberedState ? rememberedState.configuration : parsedConfig;

    applyConfiguration(initialConfig);

    const maxStep = getMaxReachableStep();
    let targetStep;

    if (shouldRestoreRememberedState) {
        if (typeof rememberedState.currentStep === 'number') {
            targetStep = Math.min(rememberedState.currentStep, maxStep);
        } else if (!configuration.mounting) {
            targetStep = 1;
        } else if (!configuration.power) {
            targetStep = 2;
        } else {
            targetStep = Math.min(4, maxStep);
        }
    } else if (parsedStep) {
        targetStep = Math.min(parsedStep, maxStep);
    } else if (!configuration.mounting) {
        targetStep = 1;
    } else if (!configuration.power) {
        targetStep = 2;
    } else if (['airiq', 'presence', 'comfort', 'fan'].some(key => providedKeys.has(key))) {
        targetStep = Math.min(4, maxStep);
    } else {
        targetStep = Math.min(3, maxStep);
    }

    setStep(targetStep, { skipUrlUpdate: true, animate: false });
}

function applyConfiguration(initialConfig) {
    Object.assign(configuration, defaultConfiguration, initialConfig);

    if (configuration.mounting !== 'wall') {
        configuration.fan = 'none';
    }

    if (configuration.mounting) {
        const mountingInput = document.querySelector(`input[name="mounting"][value="${configuration.mounting}"]`);
        if (mountingInput) {
            mountingInput.checked = true;
            document.querySelector('#step-1 .btn-next').disabled = false;
        }
    } else {
        document.querySelector('#step-1 .btn-next').disabled = true;
    }

    if (configuration.power) {
        const powerInput = document.querySelector(`input[name="power"][value="${configuration.power}"]`);
        if (powerInput) {
            powerInput.checked = true;
            document.querySelector('#step-2 .btn-next').disabled = false;
        }
    } else {
        document.querySelector('#step-2 .btn-next').disabled = true;
    }

    ['airiq', 'presence', 'comfort', 'fan'].forEach(key => {
        const value = configuration[key];
        const input = document.querySelector(`input[name="${key}"][value="${value}"]`);
        if (input) {
            input.checked = true;
        }
    });

    updateFanModuleVisibility();
    updateConfiguration({ skipUrlUpdate: true });
}

function getMaxReachableStep() {
    if (!configuration.mounting) {
        return 1;
    }

    if (!configuration.power) {
        return 2;
    }

    return 4;
}

function parseConfigurationFromLocation() {
    const combinedParams = new URLSearchParams();
    const searchParams = new URLSearchParams(window.location.search);
    const hash = window.location.hash.startsWith('#') ? window.location.hash.substring(1) : window.location.hash;
    const hashParams = new URLSearchParams(hash);

    hashParams.forEach((value, key) => {
        combinedParams.set(key, value);
    });

    searchParams.forEach((value, key) => {
        combinedParams.set(key, value);
    });

    const parsedConfig = { ...defaultConfiguration };
    const providedKeys = new Set();
    const hasParams = Array.from(combinedParams.keys()).length > 0;

    Object.keys(allowedOptions).forEach(key => {
        const value = combinedParams.get(key);
        if (value && allowedOptions[key].includes(value)) {
            parsedConfig[key] = value;
            providedKeys.add(key);
        }
    });

    let parsedStep = null;
    const stepValue = combinedParams.get('step');
    if (stepValue) {
        const numericStep = parseInt(stepValue, 10);
        if (!Number.isNaN(numericStep) && numericStep >= 1 && numericStep <= totalSteps) {
            parsedStep = numericStep;
        }
    }

    return { parsedConfig, providedKeys, parsedStep, hasParams };
}

function updateUrlFromConfiguration() {
    const params = new URLSearchParams();

    if (configuration.mounting) {
        params.set('mounting', configuration.mounting);
    }

    if (configuration.power) {
        params.set('power', configuration.power);
    }

    params.set('airiq', configuration.airiq || 'none');
    params.set('presence', configuration.presence || 'none');
    params.set('comfort', configuration.comfort || 'none');

    if (configuration.mounting === 'wall') {
        params.set('fan', configuration.fan || 'none');
    } else {
        params.set('fan', 'none');
    }

    params.set('step', String(currentStep));

    const paramString = params.toString();
    const newUrl = paramString ? `${window.location.pathname}?${paramString}` : window.location.pathname;
    history.replaceState(null, '', newUrl);
    persistWizardState();
}

window.nextStep = nextStep;
window.previousStep = previousStep;
window.downloadFirmware = downloadFirmware;
window.copyFirmwareUrl = copyFirmwareUrl;
window.toggleReleaseNotes = toggleReleaseNotes;
window.openHomeAssistantIntegrations = openHomeAssistantIntegrations;

export const __testHooks = Object.freeze({
    initializeWizard,
    loadManifestData,
    findCompatibleFirmware,
    manifestReadyPromise: () => manifestReadyPromise,
    isManifestReady,
    renderSelectedFirmware,
    getFirmwarePartsMetadata,
    refreshPreflightDiagnostics
});<|MERGE_RESOLUTION|>--- conflicted
+++ resolved
@@ -6,16 +6,12 @@
 } from './remember-state.js';
 import { escapeHtml } from './utils/escape-html.js';
 import { normalizeChannelKey } from './utils/channel-alias.js';
-<<<<<<< HEAD
 import { MODULE_REQUIREMENT_MATRIX, getModuleMatrixEntry, getModuleVariantEntry } from './data/module-requirements.js';
 import {
     runPreflightDiagnostics,
     didMandatoryChecksPass,
     firstBlockingCheck
 } from './support/preflight.js';
-=======
-import { generateEsphomeYaml } from './utils/esphome-yaml.js';
->>>>>>> 99b11fb5
 
 let currentStep = 1;
 const totalSteps = 4;
@@ -52,15 +48,10 @@
     fan: value => `Fan${value.toUpperCase()}`
 };
 
-<<<<<<< HEAD
 let moduleDetailPanelElement = null;
 let moduleDetailPanelInitialized = false;
 let activeModuleDetailKey = null;
 let activeModuleDetailVariant = null;
-=======
-const HOME_ASSISTANT_APP_URL = 'homeassistant://config/integrations/dashboard';
-const HOME_ASSISTANT_WEB_FALLBACK_URL = 'https://my.home-assistant.io/redirect/integrations/';
->>>>>>> 99b11fb5
 
 function formatConfigSegment(moduleKey, moduleValue) {
     const key = (moduleKey || '').toString().trim().toLowerCase();
