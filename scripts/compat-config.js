const PARAM_ALIASES = {
  mount: ['mount', 'mounting'],
  power: ['power'],
  airiq: ['airiq'],
  presence: ['presence'],
  comfort: ['comfort'],
  fan: ['fan'],
  model: ['model'],
  variant: ['variant'],
  sensor_addon: ['sensor_addon', 'sensor-addon']
};

const OPTION_MAPPINGS = {
  mount: new Map([
    ['wall', 'Wall'],
    ['ceiling', 'Ceiling']
  ]),
  power: new Map([
    ['usb', 'USB'],
    ['poe', 'POE'],
    ['pwr', 'PWR']
  ]),
  airiq: new Map([
    ['base', 'Base'],
    ['pro', 'Pro']
  ]),
  presence: new Map([
    ['base', 'Base'],
    ['pro', 'Pro']
  ]),
  comfort: new Map([
    ['base', 'Base']
  ]),
  fan: new Map([
    ['pwm', 'PWM'],
    ['analog', 'ANALOG']
  ])
};

const OPTIONAL_KEYS = new Set(['airiq', 'presence', 'comfort', 'fan']);
const REQUIRED_PARAM_KEYS = ['mount', 'power'];

const DEFAULT_CHANNEL_KEY = 'stable';
const CHANNEL_ALIAS_MAP = {
  general: 'stable',
  stable: 'stable',
  ga: 'stable',
  release: 'stable',
  beta: 'beta',
  preview: 'beta',
  dev: 'dev',
  nightly: 'dev',
  canary: 'dev'
};

const CHANNEL_PRIORITY_MAP = {
  stable: 0,
  general: 0,
  ga: 0,
  release: 0,
  beta: 1,
  preview: 1,
  dev: 2,
  nightly: 2,
  canary: 2,
  experimental: 2
};

let currentManifestUrl = null;

function cleanupManifestUrl() {
  if (currentManifestUrl) {
    try {
      URL.revokeObjectURL(currentManifestUrl);
    } catch (error) {
      console.warn('Unable to revoke manifest object URL', error);
    }
    currentManifestUrl = null;
  }
}

function formatFileSize(bytes) {
  const size = Number(bytes);
  if (!Number.isFinite(size) || size <= 0) {
    return '';
  }
  if (size < 1024) {
    return `${size} B`;
  }
  return `${(size / 1024).toFixed(1)} KB`;
}

function formatBuildDate(dateLike) {
  if (!dateLike) {
    return '';
  }
  const date = new Date(dateLike);
  if (Number.isNaN(date.getTime())) {
    return '';
  }
  try {
    return date.toLocaleDateString();
  } catch (_error) {
    return '';
  }
}

function getBuildTimestamp(dateLike) {
  if (!dateLike) {
    return Number.NEGATIVE_INFINITY;
  }

  const timestamp = Date.parse(dateLike);
  if (Number.isNaN(timestamp)) {
    return Number.NEGATIVE_INFINITY;
  }

  return timestamp;
}

function getCombinedSearchParams() {
  const params = new URLSearchParams();
  try {
    const searchParams = new URLSearchParams(window.location.search);
    searchParams.forEach((value, key) => {
      if (!params.has(key)) {
        params.set(key, value);
      }
    });
  } catch (_error) {
    // Ignore parsing errors and continue with hash params if possible
  }

  try {
    const hash = window.location.hash.startsWith('#')
      ? window.location.hash.slice(1)
      : window.location.hash;
    const hashParams = new URLSearchParams(hash);
    hashParams.forEach((value, key) => {
      if (!params.has(key)) {
        params.set(key, value);
      }
    });
  } catch (_error) {
    // Ignore malformed hash parameters
  }

  return params;
}

function readParam(params, key) {
  const aliases = PARAM_ALIASES[key] || [key];
  for (const alias of aliases) {
    if (params.has(alias)) {
      const value = params.get(alias);
      if (typeof value === 'string') {
        return value.trim();
      }
    }
  }
  return null;
}

function normalizeValue(key, rawValue) {
  if (rawValue === null || rawValue === undefined || rawValue === '') {
    return null;
  }

  const normalized = String(rawValue).trim().toLowerCase();
  if (normalized === '') {
    return null;
  }

  if (OPTIONAL_KEYS.has(key) && normalized === 'none') {
    return 'none';
  }

  const mapping = OPTION_MAPPINGS[key];
  if (!mapping) {
    return null;
  }

  return mapping.get(normalized) || null;
}

function normalizeRequestedChannel(rawChannel) {
  if (rawChannel === null || rawChannel === undefined) {
    return null;
  }

  const normalized = String(rawChannel).trim().toLowerCase();
  if (!normalized) {
    return null;
  }

  return CHANNEL_ALIAS_MAP[normalized] || normalized;
}

function normalizeManifestChannel(channel) {
  const normalized = String(channel ?? '').trim().toLowerCase();
  if (!normalized) {
    return DEFAULT_CHANNEL_KEY;
  }

  return CHANNEL_ALIAS_MAP[normalized] || normalized || DEFAULT_CHANNEL_KEY;
}

function getChannelPriority(channel) {
  const normalized = normalizeManifestChannel(channel);
  if (Object.prototype.hasOwnProperty.call(CHANNEL_PRIORITY_MAP, normalized)) {
    return CHANNEL_PRIORITY_MAP[normalized];
  }
  return 99;
}

function readChannelFromParams(params = getCombinedSearchParams()) {
  const raw = readParam(params, 'channel');
  return normalizeRequestedChannel(raw);
}

function buildConfigResultFromParams(params = getCombinedSearchParams()) {
  const mountValue = normalizeValue('mount', readParam(params, 'mount'));
  const powerValue = normalizeValue('power', readParam(params, 'power'));

  const missingRequired = [];
  if (!mountValue) {
    missingRequired.push('mount');
  }

  if (!powerValue) {
    missingRequired.push('power');
  }

  if (missingRequired.length > 0) {
    return {
      configKey: null,
      missingRequired,
      invalidOptional: []
    };
  }

  const segments = [`${mountValue}`, `${powerValue}`];
  const invalidOptional = [];

  const moduleKeys = [
    { key: 'airiq', prefix: 'AirIQ' },
    { key: 'presence', prefix: 'Presence' },
    { key: 'comfort', prefix: 'Comfort' },
    { key: 'fan', prefix: 'Fan', transform: (value) => value }
  ];

  for (const { key, prefix, transform } of moduleKeys) {
    const raw = readParam(params, key);
    const normalized = normalizeValue(key, raw);

    if (normalized === null) {
      if (raw) {
        invalidOptional.push(key);
        return {
          configKey: null,
          missingRequired,
          invalidOptional
        };
      }
      continue;
    }

    if (normalized === 'none') {
      continue;
    }

    const formatted = typeof transform === 'function'
      ? transform(normalized)
      : normalized;
    segments.push(`${prefix}${formatted}`);
  }

  return {
    configKey: segments.join('-'),
    missingRequired,
    invalidOptional
  };
}

function buildConfigKeyFromParams(params = getCombinedSearchParams()) {
  const { configKey } = buildConfigResultFromParams(params);
  return configKey;
}

function normalizeModelLookupValue(raw) {
  if (raw === null || raw === undefined) {
    return null;
  }

  const trimmed = String(raw).trim();
  if (!trimmed) {
    return null;
  }

  return trimmed;
}

function createModelSignature(model, variant, sensorAddon) {
  const normalizedModel = model.toLowerCase();
  const normalizedVariant = variant.toLowerCase();
  const normalizedAddon = sensorAddon ? sensorAddon.toLowerCase() : '__base__';
  return `${normalizedModel}::${normalizedVariant}::${normalizedAddon}`;
}

function buildModelLookupFromParams(params = getCombinedSearchParams()) {
  const model = normalizeModelLookupValue(readParam(params, 'model'));
  const variant = normalizeModelLookupValue(readParam(params, 'variant'));

  if (!model || !variant) {
    return null;
  }

  const sensorAddonRaw = normalizeModelLookupValue(readParam(params, 'sensor_addon'));
  const sensorAddon = sensorAddonRaw && sensorAddonRaw.toLowerCase() === 'none'
    ? null
    : sensorAddonRaw;

  return {
    type: 'model',
    model,
    variant,
    sensorAddon,
    signature: createModelSignature(model, variant, sensorAddon)
  };
}

function buildInstallLookupFromParams(params = getCombinedSearchParams()) {
  const configKey = buildConfigKeyFromParams(params);
  if (configKey) {
    return {
      type: 'config',
      key: configKey
    };
  }

  return buildModelLookupFromParams(params);
}

function readInstallQueryParams() {
  const params = getCombinedSearchParams();
  const { configKey, missingRequired, invalidOptional } = buildConfigResultFromParams(params);

  let validationError = null;

  if (!configKey) {
    if (missingRequired.length > 0) {
      validationError = {
        title: 'Direct Install Link Incomplete',
        description: 'Direct install links must include the following query parameters:',
        requiredParams: REQUIRED_PARAM_KEYS,
        guidance: 'Check mount/power query parameters.'
      };
    } else if (invalidOptional.length > 0) {
      const formatted = invalidOptional.map((key) => key.charAt(0).toUpperCase() + key.slice(1));
      validationError = {
        title: 'Unsupported Module Parameters',
        description: `Remove or correct unsupported values for: ${formatted.join(', ')}.`,
        requiredParams: REQUIRED_PARAM_KEYS,
        guidance: 'Check mount/power query parameters.'
      };
    } else {
      validationError = {
        title: 'Direct Install Link Incomplete',
        description: 'Direct install links must include the following query parameters:',
        requiredParams: REQUIRED_PARAM_KEYS,
        guidance: 'Check mount/power query parameters.'
      };
    }
  }

  return {
<<<<<<< HEAD
    lookup: buildInstallLookupFromParams(params),
    channel: readChannelFromParams(params)
=======
    configKey,
    channel: readChannelFromParams(params),
    validationError
>>>>>>> f3792421
  };
}

function ensureContainer() {
  let container = document.getElementById('compat-config-installer');
  if (container) {
    return container;
  }

  container = document.createElement('section');
  container.id = 'compat-config-installer';
  container.className = 'firmware-section compat-config-installer';
  container.style.display = 'none';

  const wizardMain = document.querySelector('.wizard-main');
  if (wizardMain) {
    wizardMain.insertAdjacentElement('afterbegin', container);
  } else {
    document.body.insertAdjacentElement('afterbegin', container);
  }

  return container;
}

function renderStatus(container, message) {
  container.innerHTML = '';

  const heading = document.createElement('h3');
  heading.className = 'compat-config-title';
  heading.textContent = 'Direct Install';
  container.appendChild(heading);

  const status = document.createElement('p');
  status.className = 'compat-config-status';
  status.textContent = message;
  container.appendChild(status);

  container.style.display = '';
}

function describeLookupForDisplay(lookup) {
  if (!lookup || lookup.type !== 'model') {
    if (!lookup || !lookup.key) {
      return {
        heading: 'Configuration',
        value: ''
      };
    }

    return {
      heading: 'Configuration',
      value: lookup.key
    };
  }

  const segments = [lookup.model];
  if (lookup.variant) {
    segments.push(lookup.variant);
  }
  if (lookup.sensorAddon) {
    segments.push(lookup.sensorAddon);
  }

  return {
    heading: 'Device',
    value: segments.join(' · ')
  };
}

function renderNoMatch(container, lookup, channel) {
  container.innerHTML = '';

  const heading = document.createElement('h3');
  heading.className = 'compat-config-title';
  heading.textContent = 'Direct Install';
  container.appendChild(heading);

  const message = document.createElement('div');
  message.className = 'firmware-not-available';

  const title = document.createElement('h4');
  title.textContent = 'Firmware Not Found';
  message.appendChild(title);

  const lookupDisplay = describeLookupForDisplay(lookup);
  const isModelLookup = lookup && lookup.type === 'model';

  const description = document.createElement('p');
  if (channel) {
    description.textContent = isModelLookup
      ? 'The requested firmware device selection and channel were not found in the manifest:'
      : 'The requested firmware configuration and channel were not found in the manifest:';
  } else {
    description.textContent = isModelLookup
      ? 'The requested firmware device selection was not found in the manifest:'
      : 'The requested firmware configuration was not found in the manifest:';
  }
  message.appendChild(description);

  const config = document.createElement('p');
  config.className = 'config-string';
  config.textContent = lookupDisplay.value || '—';
  message.appendChild(config);

  if (channel) {
    const channelLine = document.createElement('p');
    channelLine.className = 'config-channel';
    channelLine.textContent = `Channel: ${channel}`;
    message.appendChild(channelLine);
  }

  container.appendChild(message);
  container.style.display = '';
}

function renderError(container, errorMessage) {
  container.innerHTML = '';

  const heading = document.createElement('h3');
  heading.className = 'compat-config-title';
  heading.textContent = 'Direct Install';
  container.appendChild(heading);

  const errorBox = document.createElement('div');
  errorBox.className = 'firmware-error';

  const title = document.createElement('h4');
  title.textContent = 'Unable to Load Manifest';
  errorBox.appendChild(title);

  const message = document.createElement('p');
  message.textContent = errorMessage;
  errorBox.appendChild(message);

  container.appendChild(errorBox);
  container.style.display = '';
}

function renderParameterError(container, errorDetails) {
  container.innerHTML = '';

  const heading = document.createElement('h3');
  heading.className = 'compat-config-title';
  heading.textContent = 'Direct Install';
  container.appendChild(heading);

  const errorBox = document.createElement('div');
  errorBox.className = 'firmware-error compat-config-parameter-error';

  const title = document.createElement('h4');
  title.textContent = errorDetails?.title || 'Direct Install Link Incomplete';
  errorBox.appendChild(title);

  if (errorDetails?.description) {
    const description = document.createElement('p');
    description.textContent = errorDetails.description;
    errorBox.appendChild(description);
  }

  const requiredParams = Array.isArray(errorDetails?.requiredParams)
    ? errorDetails.requiredParams
    : REQUIRED_PARAM_KEYS;

  if (requiredParams.length > 0) {
    const list = document.createElement('ul');
    list.className = 'compat-config-required-params';

    for (const param of requiredParams) {
      const item = document.createElement('li');
      item.textContent = param;
      list.appendChild(item);
    }

    errorBox.appendChild(list);
  }

  const guidanceText = errorDetails?.guidance || 'Check mount/power query parameters.';
  if (guidanceText) {
    const guidance = document.createElement('p');
    guidance.className = 'compat-config-guidance';
    guidance.textContent = guidanceText;
    errorBox.appendChild(guidance);
  }

  container.appendChild(errorBox);
  container.style.display = '';
}

function createOneOffManifest(manifest, build) {
  if (!manifest || typeof manifest !== 'object') {
    throw new Error('Invalid manifest data');
  }

  if (!build || typeof build !== 'object') {
    throw new Error('Invalid build data');
  }

  const parts = Array.isArray(build.parts)
    ? build.parts.map((part) => {
        if (!part || typeof part.path !== 'string' || part.path.trim() === '') {
          return null;
        }

        let resolvedPath = part.path;
        try {
          resolvedPath = new URL(part.path, window.location.href).href;
        } catch (_error) {
          // Fallback to the original path if resolution fails
        }

        return {
          ...part,
          path: resolvedPath
        };
      }).filter(Boolean)
    : [];

  if (parts.length === 0) {
    throw new Error('No firmware parts available for install');
  }

  const manifestFields = [
    'name',
    'version',
    'home_assistant_domain',
    'new_install_skip_erase',
    'new_install_prompt_erase'
  ];

  const payload = {};

  for (const field of manifestFields) {
    if (field in manifest) {
      payload[field] = manifest[field];
    }
  }

  const buildClone = {
    ...build,
    parts
  };

  payload.builds = [buildClone];

  const blob = new Blob([JSON.stringify(payload)], { type: 'application/json' });
  cleanupManifestUrl();
  currentManifestUrl = URL.createObjectURL(blob);
  return currentManifestUrl;
}

function extractFirmwareFileName(build) {
  if (build && Array.isArray(build.parts)) {
    for (const part of build.parts) {
      if (part && typeof part.path === 'string') {
        const trimmedPath = part.path.trim();
        if (trimmedPath) {
          const lastSlash = trimmedPath.lastIndexOf('/');
          return lastSlash >= 0 ? trimmedPath.slice(lastSlash + 1) : trimmedPath;
        }
      }
    }
  }

  return null;
}

function formatFallbackFileName(build, lookup) {
  const versionSuffix = build && build.version ? `-v${build.version}` : '';
  const channelSuffix = build && build.channel ? `-${build.channel}` : '';

  if (build && typeof build.config_string === 'string' && build.config_string.trim()) {
    return `Sense360-${build.config_string.trim()}${versionSuffix}${channelSuffix}.bin`;
  }

  if (lookup && lookup.type === 'model') {
    const segments = [lookup.model];
    if (lookup.variant) {
      segments.push(lookup.variant);
    }
    if (lookup.sensorAddon) {
      segments.push(lookup.sensorAddon);
    }
    const base = segments.filter(Boolean).join('-') || 'Sense360-Firmware';
    return `${base}${versionSuffix}${channelSuffix}.bin`;
  }

  return `Sense360-Firmware${versionSuffix}${channelSuffix}.bin`;
}

function getModelSignatureForBuild(build) {
  if (!build || typeof build !== 'object') {
    return null;
  }

  const model = normalizeModelLookupValue(build.model);
  const variant = normalizeModelLookupValue(build.variant);
  if (!model || !variant) {
    return null;
  }

  const sensorAddonRaw = normalizeModelLookupValue(build.sensor_addon);
  const sensorAddon = sensorAddonRaw && sensorAddonRaw.toLowerCase() === 'none'
    ? null
    : sensorAddonRaw;

  return createModelSignature(model, variant, sensorAddon);
}

function renderInstall(container, manifestData, build, lookup) {
  const manifestUrl = createOneOffManifest(manifestData, build);

  container.innerHTML = '';

  const heading = document.createElement('h3');
  heading.className = 'compat-config-title';
  heading.textContent = 'Direct Install';
  container.appendChild(heading);

  const subtitle = document.createElement('p');
  subtitle.className = 'compat-config-subtitle';
  const lookupDisplay = describeLookupForDisplay(lookup);
  if (lookupDisplay.value) {
    subtitle.textContent = `${lookupDisplay.heading}: ${lookupDisplay.value}`;
    container.appendChild(subtitle);
  }

  const firmwareItem = document.createElement('div');
  firmwareItem.className = 'firmware-item compat-config-item';

  const firmwareInfo = document.createElement('div');
  firmwareInfo.className = 'firmware-info';

  const firmwareName = document.createElement('div');
  firmwareName.className = 'firmware-name';
  const inferredName = extractFirmwareFileName(build) || formatFallbackFileName(build, lookup);
  firmwareName.textContent = inferredName;
  firmwareInfo.appendChild(firmwareName);

  const firmwareDetails = document.createElement('div');
  firmwareDetails.className = 'firmware-details';

  const sizeLabel = formatFileSize(build.file_size);
  if (sizeLabel) {
    const sizeSpan = document.createElement('span');
    sizeSpan.className = 'firmware-size';
    sizeSpan.textContent = sizeLabel;
    firmwareDetails.appendChild(sizeSpan);
  }

  const dateLabel = formatBuildDate(build.build_date);
  if (dateLabel) {
    const dateSpan = document.createElement('span');
    dateSpan.className = 'firmware-date';
    dateSpan.textContent = dateLabel;
    firmwareDetails.appendChild(dateSpan);
  }

  firmwareInfo.appendChild(firmwareDetails);

  if (typeof build.description === 'string' && build.description.trim() !== '') {
    const description = document.createElement('p');
    description.className = 'firmware-description';
    description.textContent = build.description.trim();
    firmwareInfo.appendChild(description);
  }

  firmwareItem.appendChild(firmwareInfo);

  const actionContainer = document.createElement('div');
  actionContainer.className = 'firmware-actions';

  const installButton = document.createElement('esp-web-install-button');
  installButton.setAttribute('manifest', manifestUrl);

  const activateButton = document.createElement('button');
  activateButton.setAttribute('slot', 'activate');
  activateButton.className = 'btn btn-primary';
  activateButton.textContent = 'Install Firmware';

  installButton.appendChild(activateButton);
  actionContainer.appendChild(installButton);
  firmwareItem.appendChild(actionContainer);

  container.appendChild(firmwareItem);
  container.style.display = '';
}

async function loadManifest() {
  const response = await fetch('./manifest.json', { cache: 'no-store' });
  if (!response.ok) {
    throw new Error(`HTTP ${response.status}`);
  }
  return response.json();
}

async function initializeCompatInstall() {
<<<<<<< HEAD
  const { lookup, channel: requestedChannel } = readInstallQueryParams();
  if (!lookup) {
=======
  const container = ensureContainer();
  const { configKey, channel: requestedChannel, validationError } = readInstallQueryParams();

  if (!configKey) {
    renderParameterError(container, validationError);
>>>>>>> f3792421
    return;
  }

  renderStatus(container, 'Looking up firmware build…');

  try {
    const manifest = await loadManifest();
    const builds = Array.isArray(manifest.builds) ? manifest.builds : [];
    let matchingBuilds = [];

    if (lookup.type === 'model') {
      const targetSignature = lookup.signature || null;
      if (targetSignature) {
        matchingBuilds = builds.filter((build) => {
          const buildSignature = getModelSignatureForBuild(build);
          return buildSignature === targetSignature;
        });
      }
    } else {
      const normalizedConfigKey = lookup.key.toLowerCase();
      matchingBuilds = builds.filter((build) => {
        if (!build || typeof build.config_string !== 'string') {
          return false;
        }
        return build.config_string.toLowerCase() === normalizedConfigKey;
      });
    }

    if (matchingBuilds.length === 0) {
      renderNoMatch(container, lookup, requestedChannel || undefined);
      return;
    }

    let selectedBuild = null;

    if (requestedChannel) {
      const normalizedRequestedChannel = normalizeManifestChannel(requestedChannel);
      const channelMatches = matchingBuilds.filter((build) => {
        return normalizeManifestChannel(build.channel) === normalizedRequestedChannel;
      });

      selectedBuild = channelMatches[0] || null;

      if (!selectedBuild) {
        renderNoMatch(container, lookup, requestedChannel);
        return;
      }
    } else {
      let bestPriority = Number.POSITIVE_INFINITY;
      let bestTimestamp = Number.NEGATIVE_INFINITY;

      for (const build of matchingBuilds) {
        const priority = getChannelPriority(build.channel);
        const timestamp = getBuildTimestamp(build.build_date);

        if (priority < bestPriority) {
          bestPriority = priority;
          bestTimestamp = timestamp;
          selectedBuild = build;
          continue;
        }

        if (priority === bestPriority && timestamp > bestTimestamp) {
          bestTimestamp = timestamp;
          selectedBuild = build;
        }
      }
    }

    if (!selectedBuild) {
      renderNoMatch(container, lookup, requestedChannel || undefined);
      return;
    }

    renderInstall(container, manifest, selectedBuild, lookup);
  } catch (error) {
    console.error('Direct install lookup failed', error);
    renderError(container, 'Please refresh the page and try again.');
  }
}

document.addEventListener('DOMContentLoaded', () => {
  initializeCompatInstall();
});

window.addEventListener('beforeunload', () => {
  cleanupManifestUrl();
});

export {
  buildConfigKeyFromParams,
  buildConfigResultFromParams,
  initializeCompatInstall,
  readInstallQueryParams,
  renderParameterError,
  REQUIRED_PARAM_KEYS
};<|MERGE_RESOLUTION|>--- conflicted
+++ resolved
@@ -374,14 +374,8 @@
   }
 
   return {
-<<<<<<< HEAD
     lookup: buildInstallLookupFromParams(params),
     channel: readChannelFromParams(params)
-=======
-    configKey,
-    channel: readChannelFromParams(params),
-    validationError
->>>>>>> f3792421
   };
 }
 
@@ -778,16 +772,8 @@
 }
 
 async function initializeCompatInstall() {
-<<<<<<< HEAD
   const { lookup, channel: requestedChannel } = readInstallQueryParams();
   if (!lookup) {
-=======
-  const container = ensureContainer();
-  const { configKey, channel: requestedChannel, validationError } = readInstallQueryParams();
-
-  if (!configKey) {
-    renderParameterError(container, validationError);
->>>>>>> f3792421
     return;
   }
 
