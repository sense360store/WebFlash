<!DOCTYPE html>
<html lang="en">
<head>
    <meta charset="UTF-8">
    <meta name="viewport" content="width=device-width, initial-scale=1.0">
    <title>Sense360 Firmware Configuration Tool</title>
    <link rel="icon" type="image/png" sizes="32x32" href="./sense360-favicon-32.png">
    <link rel="preconnect" href="https://fonts.googleapis.com">
    <link rel="preconnect" href="https://fonts.gstatic.com" crossorigin>
    <link href="https://fonts.googleapis.com/css2?family=Montserrat:wght@400;500;600;700&display=swap" rel="stylesheet">
    <link rel="stylesheet" href="css/wizard-style.css?v=1753432000">
    <link rel="stylesheet" href="css/capability-bar.css">
    <link rel="stylesheet" href="css/accordion.css">
    <script type="module" src="https://unpkg.com/esp-web-tools@9/dist/web/install-button.js"></script>
    <script src="scripts/theme.js" defer></script>
</head>
<body>
    <div class="container">
        <header>
            <div class="logo-container">
                <img src="sense360-logo-new.png" alt="Sense360 Logo" class="logo">
                <div class="header-text">
                    <h1>Sense360 Firmware Configuration Tool</h1>
                    <p class="subtitle">Configure and download the correct firmware for your modular hardware</p>
                </div>
            </div>
        </header>

        <div class="wizard-container">
            <div class="wizard-layout">
                <div class="wizard-main">
                    <!-- Progress Indicator -->
                    <div class="progress-bar">
                <div class="progress-step active" data-step="1">
                    <div class="step-number">1</div>
                    <div class="step-label">Mounting</div>
                </div>
                <div class="progress-step" data-step="2">
                    <div class="step-number">2</div>
                    <div class="step-label">Power</div>
                </div>
                <div class="progress-step" data-step="3">
                    <div class="step-number">3</div>
                    <div class="step-label">Modules</div>
                </div>
                <div class="progress-step" data-step="4">
                    <div class="step-number">4</div>
                    <div class="step-label">Review</div>
                </div>
                    </div>

                    <!-- Step 1: Mounting Type -->
                    <div class="wizard-step active" id="step-1">
                <h2>Step 1: Where is this unit being installed?</h2>
                <div class="option-grid">
                    <label class="option-card">
                        <input type="radio" name="mounting" value="wall">
                        <div class="option-content">
                            <div class="option-icon">
                                <svg width="48" height="48" viewBox="0 0 24 24" fill="none" xmlns="http://www.w3.org/2000/svg">
                                    <rect x="4" y="4" width="16" height="16" stroke="var(--brand-green)" stroke-width="2" stroke-linecap="round"/>
                                    <circle cx="8" cy="8" r="1" fill="var(--brand-green)"/>
                                    <circle cx="16" cy="8" r="1" fill="var(--brand-green)"/>
                                    <circle cx="8" cy="16" r="1" fill="var(--brand-green)"/>
                                    <circle cx="16" cy="16" r="1" fill="var(--brand-green)"/>
                                </svg>
                            </div>
                            <div class="option-title">Wall Mount</div>
                            <div class="option-description">Standard wall installation with full module support</div>
                        </div>
                    </label>
                    <label class="option-card">
                        <input type="radio" name="mounting" value="ceiling">
                        <div class="option-content">
                            <div class="option-icon">
                                <svg width="48" height="48" viewBox="0 0 24 24" fill="none" xmlns="http://www.w3.org/2000/svg">
                                    <path d="M12 2L3 7V12H21V7L12 2Z" stroke="var(--brand-green)" stroke-width="2" stroke-linecap="round" stroke-linejoin="round"/>
                                    <circle cx="12" cy="9" r="2" fill="var(--brand-green)"/>
                                    <line x1="12" y1="12" x2="12" y2="16" stroke="var(--brand-green)" stroke-width="2" stroke-linecap="round"/>
                                </svg>
                            </div>
                            <div class="option-title">Ceiling Mount</div>
                            <div class="option-description">Ceiling installation (Fan Module not available)</div>
                        </div>
                    </label>
                </div>
                <div class="wizard-actions">
                    <button class="btn btn-primary btn-next" onclick="nextStep()" disabled>Next</button>
                </div>
                    </div>

                    <!-- Step 2: Power Option -->
                    <div class="wizard-step" id="step-2">
                <h2>Step 2: Select Power Option</h2>
                <div class="option-grid">
                    <label class="option-card">
                        <input type="radio" name="power" value="usb">
                        <div class="option-content">
                            <div class="option-title">USB Power</div>
                            <div class="option-description">Standard USB-C power connection</div>
                        </div>
                    </label>
                    <label class="option-card">
                        <input type="radio" name="power" value="poe">
                        <div class="option-content">
                            <div class="option-title">POE Module</div>
                            <div class="option-description">Power over Ethernet module</div>
                        </div>
                    </label>
                    <label class="option-card">
                        <input type="radio" name="power" value="pwr">
                        <div class="option-content">
                            <div class="option-title">PWR Module</div>
                            <div class="option-description">External power module</div>
                        </div>
                    </label>
                </div>
                <div class="wizard-actions">
                    <button class="btn btn-secondary" onclick="previousStep()">Back</button>
                    <button class="btn btn-primary btn-next" onclick="nextStep()" disabled>Next</button>
                </div>
                    </div>

                    <!-- Step 3: Expansion Modules -->
                    <div class="wizard-step" id="step-3">
                <h2>Step 3: Add Expansion Modules</h2>
                
                <!-- AirIQ Module -->
                <div class="module-section">
                    <h3>AirIQ Module</h3>
                    <div class="option-grid">
                        <label class="option-card">
                            <input type="radio" name="airiq" value="none" checked>
                            <div class="option-content">
                                <div class="option-title">None</div>
                                <div class="option-description">No AirIQ module</div>
                            </div>
                        </label>
                        <label class="option-card">
                            <input type="radio" name="airiq" value="base">
                            <div class="option-content">
                                <div class="option-title">Base</div>
                                <div class="option-description">SGP41, SCD41, MiCS4514, BMP390</div>
                            </div>
                        </label>
                        <label class="option-card">
                            <input type="radio" name="airiq" value="pro">
                            <div class="option-content">
                                <div class="option-title">Pro</div>
                                <div class="option-description">All Base + SEN0321, SPS30, SFA40</div>
                            </div>
                        </label>
                    </div>
                </div>

                <!-- Presence Module -->
                <div class="module-section">
                    <h3>Presence Module</h3>
                    <div class="option-grid">
                        <label class="option-card">
                            <input type="radio" name="presence" value="none" checked>
                            <div class="option-content">
                                <div class="option-title">None</div>
                                <div class="option-description">No Presence module</div>
                            </div>
                        </label>
                        <label class="option-card">
                            <input type="radio" name="presence" value="base">
                            <div class="option-content">
                                <div class="option-title">Base</div>
                                <div class="option-description">SEN0609 mmWave sensor</div>
                            </div>
                        </label>
                        <label class="option-card">
                            <input type="radio" name="presence" value="pro">
                            <div class="option-content">
                                <div class="option-title">Pro</div>
                                <div class="option-description">SEN0609 + LD2450 radar</div>
                            </div>
                        </label>
                    </div>
                </div>

                <!-- Comfort Module -->
                <div class="module-section">
                    <h3>Comfort Module</h3>
                    <div class="option-grid">
                        <label class="option-card">
                            <input type="radio" name="comfort" value="none" checked>
                            <div class="option-content">
                                <div class="option-title">None</div>
                                <div class="option-description">No Comfort module</div>
                            </div>
                        </label>
                        <label class="option-card">
                            <input type="radio" name="comfort" value="base">
                            <div class="option-content">
                                <div class="option-title">Base</div>
                                <div class="option-description">SHT40 + LTR-303 sensors</div>
                            </div>
                        </label>
                    </div>
                </div>

                <!-- Fan Module (only for wall mount) -->
                <div class="module-section" id="fan-module-section">
                    <h3>Fan Module</h3>
                    <div class="option-grid">
                        <label class="option-card">
                            <input type="radio" name="fan" value="none" checked>
                            <div class="option-content">
                                <div class="option-title">None</div>
                                <div class="option-description">No Fan module</div>
                            </div>
                        </label>
                        <label class="option-card">
                            <input type="radio" name="fan" value="pwm">
                            <div class="option-content">
                                <div class="option-title">PWM</div>
                                <div class="option-description">Variable speed fan control</div>
                            </div>
                        </label>
                        <label class="option-card">
                            <input type="radio" name="fan" value="analog">
                            <div class="option-content">
                                <div class="option-title">Analog</div>
                                <div class="option-description">0-10V analog fan control</div>
                            </div>
                        </label>
                    </div>
                </div>

                <div class="remember-preference">
                    <label class="remember-toggle">
                        <input type="checkbox" data-remember-toggle>
                        <span class="remember-label">Remember my last choices</span>
                    </label>
                </div>

                <div class="wizard-actions">
                    <button class="btn btn-secondary" onclick="previousStep()">Back</button>
                    <button class="btn btn-primary btn-next" onclick="nextStep()">Next</button>
                </div>
                    </div>

                    <!-- Step 4: Review & Download -->
                    <div class="wizard-step" id="step-4">
                <h2>Step 4: Review & Download</h2>
                
                <div class="configuration-summary">
                    <h3>Your Configuration</h3>
                    <div id="config-summary">
                        <!-- Summary will be populated by JavaScript -->
                    </div>
                </div>

                <section class="pre-flash-checklist" aria-labelledby="pre-flash-title">
                    <h3 class="checklist-heading" id="pre-flash-title">Pre-Flash Checklist</h3>
                    <p class="checklist-subtitle">Follow these quick steps to prepare your device before installing firmware.</p>
                    <ul class="checklist-items">
                        <li data-checklist-item data-complete="false">
                            <span class="status-icon" aria-hidden="true"></span>
                            <span class="item-text">Connect the Sense360 hub to your computer with a USB-C cable.</span>
                        </li>
                        <li data-checklist-item data-complete="false">
                            <span class="status-icon" aria-hidden="true"></span>
                            <span class="item-text">Hold the <strong>BOOT</strong> button on the hub.</span>
                        </li>
                        <li data-checklist-item data-complete="false">
                            <span class="status-icon" aria-hidden="true"></span>
                            <span class="item-text">While holding BOOT, press and release <strong>RESET</strong>, then release BOOT.</span>
                        </li>
                    </ul>
                </section>

                <div class="firmware-section">
                    <h3>Compatible Firmware</h3>
                    <div id="compatible-firmware">
                        <!-- Compatible firmware will be shown here -->
                    </div>
                </div>

                <div class="legacy-firmware-section" id="legacy-firmware-section" style="display: none;">
                    <details class="legacy-panel" id="legacy-firmware-panel">
                        <summary>
                            <span class="legacy-panel-title">Legacy Firmware Builds</span>
                            <span class="legacy-panel-subtitle">Manual install options for configurations not yet supported by the wizard</span>
                        </summary>
                        <div class="legacy-panel-body" id="legacy-firmware-list">
                            <!-- Legacy firmware builds will be injected here -->
                        </div>
                    </details>
                </div>

                <div class="remember-preference">
                    <label class="remember-toggle">
                        <input type="checkbox" data-remember-toggle>
                        <span class="remember-label">Remember my last choices</span>
                    </label>
                </div>

                <div class="wizard-actions">
                    <button class="btn btn-secondary" onclick="previousStep()">Back</button>
                    <div class="primary-action-group">
                        <div class="download-action-row">
                            <button class="btn btn-primary" id="download-btn" onclick="downloadFirmware()" disabled>Download Firmware</button>
                            <button class="btn btn-tertiary-icon" id="copy-link-btn" type="button" onclick="copyFirmwareLink()" aria-label="Copy firmware download link" disabled>
                                <span aria-hidden="true">🔗</span>
                            </button>
                        </div>
                        <p class="ready-helper" data-ready-helper role="status" aria-live="polite"></p>
                    </div>
                </div>
                    </div>
                </div>

                <aside id="wizard-summary" class="wizard-summary"></aside>
            </div>
        </div>

        <div class="browser-check">
            <div class="browser-warning" id="browser-warning" style="display: none;">
                <h3>⚠️ Browser Not Supported</h3>
                <p>This installer requires Chrome or Edge browser with Web Serial API support.</p>
            </div>
        </div>
    </div>

<<<<<<< HEAD
    <script src="scripts/support/errors.js"></script>
    <script src="scripts/support/boundary.js"></script>
    <script type="module" src="scripts/state.js"></script>
    <script type="module" src="scripts/query-presets.js"></script>
    <script type="module" src="scripts/ui-summary.js"></script>
=======
    <div class="toast" id="copy-toast" role="status" aria-live="polite"></div>

>>>>>>> 3d644104
    <script>
        let currentStep = 1;
        const totalSteps = 4;
        const defaultConfiguration = {
            mounting: null,
            power: null,
            airiq: 'none',
            presence: 'none',
            comfort: 'none',
            fan: 'none'
        };
        const configuration = { ...defaultConfiguration };
        const allowedOptions = {
            mounting: ['wall', 'ceiling'],
            power: ['usb', 'poe', 'pwr'],
            airiq: ['none', 'base', 'pro'],
            presence: ['none', 'base', 'pro'],
            comfort: ['none', 'base'],
            fan: ['none', 'pwm', 'analog']
        };

        let checklistCompleted = false;

        function runStepRender(stepElement, stepNumber, renderFn) {
            const boundary = window.supportBoundary;
            const render = typeof renderFn === 'function' ? renderFn : null;

            if (boundary && typeof boundary.render === 'function') {
                return boundary.render(stepElement, {
                    stepId: stepElement ? stepElement.id : `step-${stepNumber}`,
                    stepNumber,
                    render
                });
            }

            if (!render) {
                return { ok: true, skipped: true };
            }

            try {
                render();
                return { ok: true };
            } catch (error) {
                console.error(`[wizard] Step ${stepNumber} render failed`, error);
                return { ok: false, error };
            }
        }

        function syncChecklistCompletion() {
            const section = document.querySelector('.pre-flash-checklist');
            if (!section) return;

            const completionValue = checklistCompleted ? 'true' : 'false';
            section.dataset.complete = completionValue;

            section.querySelectorAll('[data-checklist-item]').forEach(item => {
                item.dataset.complete = completionValue;
            });
        }

        function setChecklistCompletion(isComplete) {
            checklistCompleted = isComplete;
            syncChecklistCompletion();
        }

        function attachInstallButtonListeners() {
            const installButtons = document.querySelectorAll('#compatible-firmware .install-firmware-btn');
            installButtons.forEach(button => {
                if (button.dataset.checklistBound === 'true') {
                    return;
                }
                button.addEventListener('click', () => {
                    setChecklistCompletion(true);
                });
                button.dataset.checklistBound = 'true';
            });
        }

        // Initialize
        document.addEventListener('DOMContentLoaded', () => {
            // Check browser compatibility
            if (!navigator.serial) {
                document.getElementById('browser-warning').style.display = 'block';
            }

            syncChecklistCompletion();

            // Add event listeners
            document.querySelectorAll('input[name="mounting"]').forEach(input => {
                input.addEventListener('change', handleMountingChange);
            });

            document.querySelectorAll('input[name="power"]').forEach(input => {
                input.addEventListener('change', handlePowerChange);
            });

            document.querySelectorAll('input[name="airiq"]').forEach(input => {
                input.addEventListener('change', updateConfiguration);
            });

            document.querySelectorAll('input[type="checkbox"]').forEach(input => {
                input.addEventListener('change', updateConfiguration);
            });

            document.querySelectorAll('input[name="presence"]').forEach(input => {
                input.addEventListener('change', updateConfiguration);
            });

            document.querySelectorAll('input[name="comfort"]').forEach(input => {
                input.addEventListener('change', updateConfiguration);
            });

            document.querySelectorAll('input[name="fan"]').forEach(input => {
                input.addEventListener('change', updateConfiguration);
            });

            initializeFromUrl();
        });

        function handleMountingChange(e) {
            configuration.mounting = e.target.value;
            document.querySelector('#step-1 .btn-next').disabled = false;

            // Show/hide fan module based on mounting type
            updateFanModuleVisibility();

            updateConfiguration({ skipUrlUpdate: true });
            updateUrlFromConfiguration();
        }

        function handlePowerChange(e) {
            configuration.power = e.target.value;
            document.querySelector('#step-2 .btn-next').disabled = false;
            updateUrlFromConfiguration();
        }

        function updateFanModuleVisibility() {
            const fanSection = document.getElementById('fan-module-section');
            if (configuration.mounting === 'ceiling') {
                fanSection.style.display = 'none';
                // Reset fan selection if ceiling mount
                document.querySelector('input[name="fan"][value="none"]').checked = true;
                configuration.fan = 'none';
            } else {
                fanSection.style.display = 'block';
            }
        }

        function updateConfiguration(options = {}) {
            // Update AirIQ
            const airiqValue = document.querySelector('input[name="airiq"]:checked')?.value || 'none';
            configuration.airiq = airiqValue;

            // Update Presence module
            configuration.presence = document.querySelector('input[name="presence"]:checked')?.value || 'none';

            // Update Comfort module
            configuration.comfort = document.querySelector('input[name="comfort"]:checked')?.value || 'none';

            // Update Fan module (only if wall mount)
            if (configuration.mounting === 'wall') {
                configuration.fan = document.querySelector('input[name="fan"]:checked')?.value || 'none';
            }

            if (!options.skipUrlUpdate) {
                updateUrlFromConfiguration();
            }
        }

        function nextStep() {
            if (currentStep < totalSteps) {
                setStep(currentStep + 1, { animate: true });
            }
        }

        function previousStep() {
            if (currentStep > 1) {
                setStep(currentStep - 1, { animate: true });
            }
        }

        function setStep(targetStep, { skipUrlUpdate = false, animate = true } = {}) {
            if (targetStep < 1 || targetStep > totalSteps) {
                return;
            }

            const previousStep = currentStep;
            const targetStepElement = document.getElementById(`step-${targetStep}`);

            if (!targetStepElement) {
                return;
            }

            if (previousStep !== targetStep) {
                currentStep = targetStep;
            }

            updateProgressSteps(targetStep);

            if (animate && previousStep !== targetStep) {
                animateStepTransition(previousStep, targetStep);
            } else {
                document.querySelectorAll('.wizard-step').forEach(step => {
                    const stepNumber = Number(step.id.replace('step-', ''));
                    if (stepNumber === targetStep) {
                        step.classList.add('active');
                        step.classList.remove('entering', 'leaving');
                    } else {
                        step.classList.remove('active', 'entering', 'leaving');
                    }
                });

                focusStep(targetStepElement);
            }

            if (currentStep === 3) {
                runStepRender(targetStepElement, 3, () => {
                    updateFanModuleVisibility();
                });
            }

            if (currentStep === 4) {
                runStepRender(targetStepElement, 4, () => {
                    updateConfiguration({ skipUrlUpdate: true });
                    updateSummary();
                    findCompatibleFirmware();
                });
            }

            if (!skipUrlUpdate) {
                updateUrlFromConfiguration();
            }
        }

        function updateProgressSteps(targetStep) {
            for (let i = 1; i <= totalSteps; i++) {
                const progressElement = document.querySelector(`.progress-step[data-step="${i}"]`);
                if (!progressElement) continue;

                if (i === targetStep) {
                    progressElement.classList.add('active');
                } else {
                    progressElement.classList.remove('active');
                }

                if (i < targetStep) {
                    progressElement.classList.add('completed');
                } else {
                    progressElement.classList.remove('completed');
                }
            }
        }

        function animateStepTransition(fromStep, toStep) {
            const fromElement = fromStep ? document.getElementById(`step-${fromStep}`) : null;
            const toElement = document.getElementById(`step-${toStep}`);

            if (fromElement && fromElement !== toElement) {
                fromElement.classList.add('leaving');
                fromElement.classList.remove('entering');

                const handleLeave = (event) => {
                    if (event.target !== fromElement || event.propertyName !== 'opacity') {
                        return;
                    }

                    clearTimeout(leaveFallback);
                    fromElement.removeEventListener('transitionend', handleLeave);
                    fromElement.classList.remove('leaving');
                };

                const leaveFallback = setTimeout(() => {
                    fromElement.removeEventListener('transitionend', handleLeave);
                    fromElement.classList.remove('leaving');
                }, 450);

                fromElement.addEventListener('transitionend', handleLeave);
                fromElement.classList.remove('active');
            }

            if (!toElement) {
                return;
            }

            toElement.classList.remove('leaving');
            toElement.classList.add('entering');
            toElement.classList.remove('active');

            const activateStep = () => {
                toElement.classList.add('active');

                const handleEnter = (event) => {
                    if (event.target !== toElement || event.propertyName !== 'opacity') {
                        return;
                    }

                    clearTimeout(enterFallback);
                    toElement.removeEventListener('transitionend', handleEnter);
                    toElement.classList.remove('entering');
                    focusStep(toElement);
                };

                const enterFallback = setTimeout(() => {
                    toElement.removeEventListener('transitionend', handleEnter);
                    toElement.classList.remove('entering');
                    focusStep(toElement);
                }, 450);

                toElement.addEventListener('transitionend', handleEnter);
            };

            requestAnimationFrame(activateStep);
        }

        function focusStep(stepElement) {
            if (!stepElement) {
                return;
            }

            const focusableSelector = 'input:not([disabled]), button:not([disabled]), select:not([disabled]), textarea:not([disabled]), [href], [tabindex]:not([tabindex="-1"])';
            const focusable = stepElement.querySelector(focusableSelector);

            if (focusable) {
                focusable.focus();
                return;
            }

            const heading = stepElement.querySelector('h2, h3, h4');
            if (heading) {
                if (!heading.hasAttribute('tabindex')) {
                    heading.setAttribute('tabindex', '-1');
                    heading.addEventListener('blur', () => {
                        heading.removeAttribute('tabindex');
                    }, { once: true });
                }

                heading.focus();
            }
        }

        function updateSummary() {
            let summaryHtml = '<div class="summary-grid">';
            
            // Mounting
            summaryHtml += `
                <div class="summary-item">
                    <div class="summary-label">Mounting Type:</div>
                    <div class="summary-value">${configuration.mounting ? configuration.mounting.charAt(0).toUpperCase() + configuration.mounting.slice(1) : 'Not selected'}</div>
                </div>
            `;
            
            // Power
            summaryHtml += `
                <div class="summary-item">
                    <div class="summary-label">Power Option:</div>
                    <div class="summary-value">${configuration.power ? configuration.power.toUpperCase() : 'Not selected'}</div>
                </div>
            `;
            
            // AirIQ
            if (configuration.airiq !== 'none') {
                const airiqSensors = {
                    'base': ['SGP41', 'SCD41', 'MiCS4514', 'BMP390'],
                    'pro': ['SGP41', 'SCD41', 'MiCS4514', 'BMP390', 'SEN0321', 'SPS30', 'SFA40']
                };
                summaryHtml += `
                    <div class="summary-item">
                        <div class="summary-label">AirIQ Module:</div>
                        <div class="summary-value">${configuration.airiq.charAt(0).toUpperCase() + configuration.airiq.slice(1)}</div>
                        <div class="summary-sensors">Includes: ${airiqSensors[configuration.airiq].join(', ')}</div>
                    </div>
                `;
            }
            
            // Presence
            if (configuration.presence !== 'none') {
                const presenceSensors = {
                    'base': ['SEN0609 mmWave sensor'],
                    'pro': ['SEN0609 mmWave sensor', 'LD2450 24GHz radar']
                };
                summaryHtml += `
                    <div class="summary-item">
                        <div class="summary-label">Presence Module:</div>
                        <div class="summary-value">${configuration.presence.charAt(0).toUpperCase() + configuration.presence.slice(1)}</div>
                        <div class="summary-sensors">Includes: ${presenceSensors[configuration.presence].join(', ')}</div>
                    </div>
                `;
            }
            
            // Comfort
            if (configuration.comfort !== 'none') {
                summaryHtml += `
                    <div class="summary-item">
                        <div class="summary-label">Comfort Module:</div>
                        <div class="summary-value">${configuration.comfort.charAt(0).toUpperCase() + configuration.comfort.slice(1)}</div>
                        <div class="summary-sensors">Includes: SHT40 (Temperature/Humidity), LTR-303 (Light)</div>
                    </div>
                `;
            }
            
            // Fan
            if (configuration.fan !== 'none') {
                const fanTypes = {
                    'pwm': 'Variable speed fan control via PWM',
                    'analog': '0-10V analog fan control'
                };
                summaryHtml += `
                    <div class="summary-item">
                        <div class="summary-label">Fan Module:</div>
                        <div class="summary-value">${configuration.fan.toUpperCase()}</div>
                        <div class="summary-sensors">${fanTypes[configuration.fan]}</div>
                    </div>
                `;
            }
            
            summaryHtml += '</div>';
            document.getElementById('config-summary').innerHTML = summaryHtml;
        }

        function groupLegacyBuilds(builds) {
            const groupsMap = new Map();

            builds.forEach((build, index) => {
                if (!build.config_string) {
                    const model = build.model || 'Unknown Model';
                    const variant = build.variant || '';
                    const key = `${model}||${variant}`;

                    if (!groupsMap.has(key)) {
                        groupsMap.set(key, {
                            model,
                            variant,
                            builds: []
                        });
                    }

                    groupsMap.get(key).builds.push({
                        ...build,
                        manifestIndex: index
                    });
                }
            });

            return Array.from(groupsMap.values()).sort((a, b) => {
                const modelCompare = a.model.localeCompare(b.model);
                if (modelCompare !== 0) {
                    return modelCompare;
                }
                return a.variant.localeCompare(b.variant);
            });
        }

        function renderLegacyFirmware(groups) {
            const section = document.getElementById('legacy-firmware-section');
            const list = document.getElementById('legacy-firmware-list');
            const panel = document.getElementById('legacy-firmware-panel');

            if (!section || !list) {
                return;
            }

            if (!groups.length) {
                section.style.display = 'none';
                list.innerHTML = '';
                if (panel) {
                    panel.removeAttribute('open');
                }
                return;
            }

            const legacyHtml = groups.map(group => {
                const variantTag = group.variant ? `<span class="legacy-group-variant">${group.variant}</span>` : '';
                const buildsHtml = group.builds.map(build => {
                    const versionLabel = build.version ? `v${build.version}${build.channel ? `-${build.channel}` : ''}` : '';
                    const buildDate = build.build_date ? new Date(build.build_date) : null;
                    const buildDateLabel = buildDate && !isNaN(buildDate.getTime()) ? buildDate.toLocaleDateString() : '';
                    const fileSize = Number(build.file_size);
                    const sizeLabel = Number.isFinite(fileSize) && fileSize > 0 ? `${(fileSize / 1024).toFixed(1)} KB` : '';
                    const metaParts = [];
                    if (versionLabel) metaParts.push(versionLabel);
                    if (buildDateLabel) metaParts.push(buildDateLabel);
                    if (sizeLabel) metaParts.push(sizeLabel);
                    const metaHtml = metaParts.length ? `<div class="legacy-build-meta">${metaParts.join(' · ')}</div>` : '';
                    const description = build.description || 'No description available for this firmware build.';

                    return `
                        <div class="legacy-build-card">
                            <div class="legacy-build-info">
                                <div class="legacy-build-name">${group.model}${group.variant ? ` · ${group.variant}` : ''}</div>
                                ${metaHtml}
                                <p class="legacy-build-description">${description}</p>
                            </div>
                            <div class="legacy-build-actions">
                                <esp-web-install-button manifest="firmware-${build.manifestIndex}.json" class="legacy-install-button">
                                    <button slot="activate" class="btn btn-primary btn-small">Install Firmware</button>
                                </esp-web-install-button>
                            </div>
                        </div>
                    `;
                }).join('');

                return `
                    <section class="legacy-build-group">
                        <header class="legacy-group-header">
                            <h4 class="legacy-group-title">${group.model}</h4>
                            ${variantTag}
                        </header>
                        <div class="legacy-builds">
                            ${buildsHtml}
                        </div>
                    </section>
                `;
            }).join('');

            list.innerHTML = legacyHtml;
            section.style.display = 'block';
        }

        async function findCompatibleFirmware() {
            const downloadBtn = document.getElementById('download-btn');
            const copyLinkBtn = document.getElementById('copy-link-btn');
            const setReadyState = (isReady) => {
                if (downloadBtn) {
                    downloadBtn.disabled = !isReady;
                    downloadBtn.classList.toggle('is-ready', isReady);
                }

                if (copyLinkBtn) {
                    copyLinkBtn.disabled = !isReady;
                    copyLinkBtn.classList.toggle('is-ready', isReady);
                }

                const installButton = document.querySelector('#compatible-firmware esp-web-install-button button[slot="activate"]');
                if (installButton) {
                    installButton.classList.toggle('is-ready', isReady);
                }

                const helperTexts = document.querySelectorAll('[data-ready-helper]');
                helperTexts.forEach(helper => {
                    if (isReady) {
                        if (helper.textContent !== 'Ready to flash') {
                            helper.textContent = 'Ready to flash';
                        }
                        helper.classList.add('is-visible');
                    } else {
                        helper.classList.remove('is-visible');
                        if (helper.textContent) {
                            helper.textContent = '';
                        }
                    }
                });
            };

            setReadyState(false);

            // Ensure required selections are present before building the config string
            if (!configuration.mounting || !configuration.power) {
                document.getElementById('compatible-firmware').innerHTML = `
                    <div class="firmware-error">
                        <h4>Incomplete Configuration</h4>
                        <p>Please select both a mounting location and power option before checking firmware compatibility.</p>
                    </div>
                `;
                return;
            }

            // Generate firmware filename based on configuration
            const previousConfigString = window.currentConfigString;
            let configString = '';

            // Add mounting type
            configString += `${configuration.mounting.charAt(0).toUpperCase() + configuration.mounting.slice(1)}`;

            // Add power option
            configString += `-${configuration.power.toUpperCase()}`;
            
            // Add modules
            if (configuration.airiq !== 'none') {
                configString += `-AirIQ${configuration.airiq.charAt(0).toUpperCase() + configuration.airiq.slice(1)}`;
            }
            
            if (configuration.presence !== 'none') {
                configString += `-Presence${configuration.presence.charAt(0).toUpperCase() + configuration.presence.slice(1)}`;
            }
            
            if (configuration.comfort !== 'none') {
                configString += `-Comfort${configuration.comfort.charAt(0).toUpperCase() + configuration.comfort.slice(1)}`;
            }
            
            if (configuration.fan !== 'none') {
                configString += `-Fan${configuration.fan.toUpperCase()}`;
            }

            if (previousConfigString !== configString) {
                setChecklistCompletion(false);
            } else {
                syncChecklistCompletion();
            }

            // Load manifest to check if firmware exists
            try {
                const response = await fetch('manifest.json');
                const manifest = await response.json();
                const legacyGroups = groupLegacyBuilds(manifest.builds);

                // Find matching firmware in manifest
                let matchingFirmware = null;
                for (const build of manifest.builds) {
                    // Check if this build matches our configuration
                    if (build.config_string === configString) {
                        matchingFirmware = build;
                        break;
                    }
                }
                
                if (matchingFirmware) {
                    // Store firmware info globally
                    window.currentFirmware = matchingFirmware;
                    window.currentConfigString = configString;

                    const metadataSections = [
                        { key: 'features', title: 'Key Features' },
                        { key: 'hardware_requirements', title: 'Hardware Requirements' },
                        { key: 'known_issues', title: 'Known Issues' },
                        { key: 'changelog', title: 'Changelog' }
                    ];

                    const metadataHtml = metadataSections
                        .map(({ key, title }) => {
                            const items = matchingFirmware[key];
                            if (!Array.isArray(items) || items.length === 0) {
                                return '';
                            }

                            const listItems = items
                                .map(item => `<li>${item}</li>`)
                                .join('');

                            return `
                                <section class="firmware-meta-section firmware-${key.replace(/_/g, '-')}">
                                    <h4>${title}</h4>
                                    <ul>${listItems}</ul>
                                </section>
                            `;
                        })
                        .filter(Boolean)
                        .join('');

                    const metadataBlock = metadataHtml
                        ? `
                            <div class="firmware-metadata">
                                ${metadataHtml}
                            </div>
                        `
                        : '';

                    // Firmware exists - show install option
                    const firmwareHtml = `
                        <div class="firmware-item">
                            <div class="firmware-info">
                                <div class="firmware-name">Sense360-${configString}-v${matchingFirmware.version}-${matchingFirmware.channel}.bin</div>
                                <div class="firmware-details">
                                    <span class="firmware-size">${(matchingFirmware.file_size / 1024).toFixed(1)} KB</span>
                                    <span class="firmware-date">${new Date(matchingFirmware.build_date).toLocaleDateString()}</span>
                                    <a href="#" class="release-notes-link" onclick="toggleReleaseNotes(event)">View Release Notes</a>
                                </div>
                            </div>
                            <div class="firmware-actions">
                                <esp-web-install-button manifest="firmware-${manifest.builds.indexOf(matchingFirmware)}.json">
                                    <button slot="activate" class="btn btn-primary">
                                        Install Firmware
                                    </button>
                                </esp-web-install-button>
                                <p class="ready-helper" data-ready-helper role="status" aria-live="polite"></p>
                            </div>
                        </div>
                        ${metadataBlock}
                        <div class="release-notes-section" id="release-notes" style="display: none;">
                            <div class="release-notes-content">
                                <div class="loading">Loading release notes...</div>
                            </div>
                        </div>
                    `;
                    document.getElementById('compatible-firmware').innerHTML = firmwareHtml;
                    setReadyState(true);
                } else {
                    // Firmware doesn't exist - show message
                    const notAvailableHtml = `
                        <div class="firmware-not-available">
                            <h4>Firmware Not Available</h4>
                            <p>The firmware for this configuration has not been built yet:</p>
                            <p class="config-string">Sense360-${configString}-v1.0.0-stable.bin</p>
                            <p class="help-text">Please contact support or check back later for this specific configuration.</p>
                        </div>
                    `;
                    document.getElementById('compatible-firmware').innerHTML = notAvailableHtml;
                }

                renderLegacyFirmware(legacyGroups);
            } catch (error) {
                console.error('Error loading manifest:', error);
                const errorHtml = `
                    <div class="firmware-error">
                        <h4>Error Loading Firmware</h4>
                        <p>Unable to check firmware availability. Please try again later.</p>
                    </div>
                `;
                document.getElementById('compatible-firmware').innerHTML = errorHtml;
                renderLegacyFirmware([]);
            }
        }
        
        async function toggleReleaseNotes(event) {
            event.preventDefault();
            const notesSection = document.getElementById('release-notes');
            const link = event.target;
            
            if (notesSection.style.display === 'none') {
                notesSection.style.display = 'block';
                link.textContent = 'Hide Release Notes';
                
                // Load release notes if not already loaded
                if (notesSection.querySelector('.loading')) {
                    await loadReleaseNotes();
                }
            } else {
                notesSection.style.display = 'none';
                link.textContent = 'View Release Notes';
            }
        }
        
        async function loadReleaseNotes() {
            const notesSection = document.getElementById('release-notes');
            const configString = window.currentConfigString;
            const firmware = window.currentFirmware;
            
            try {
                // Try to load release notes file
                const notesPath = `firmware/configurations/Sense360-${configString}-v${firmware.version}-${firmware.channel}.md`;
                const response = await fetch(notesPath);
                
                if (response.ok) {
                    const markdown = await response.text();
                    // Better markdown to HTML conversion
                    let html = '';
                    const lines = markdown.split('\n');
                    let inList = false;
                    let inParagraph = false;
                    
                    for (let i = 0; i < lines.length; i++) {
                        const line = lines[i].trim();
                        
                        // Close paragraph if needed
                        if (inParagraph && (line === '' || line.match(/^#/) || line.match(/^-/))) {
                            html += '</p>';
                            inParagraph = false;
                        }
                        
                        // Close list if needed
                        if (inList && !line.match(/^-/)) {
                            html += '</ul>';
                            inList = false;
                        }
                        
                        // Headers
                        if (line.match(/^# /)) {
                            html += `<h2>${line.substring(2)}</h2>`;
                        } else if (line.match(/^## /)) {
                            html += `<h3>${line.substring(3)}</h3>`;
                        } else if (line.match(/^### /)) {
                            html += `<h4>${line.substring(4)}</h4>`;
                        }
                        // List items
                        else if (line.match(/^- /)) {
                            if (!inList) {
                                html += '<ul>';
                                inList = true;
                            }
                            html += `<li>${line.substring(2)}</li>`;
                        }
                        // Regular text
                        else if (line !== '') {
                            if (!inParagraph) {
                                html += '<p>';
                                inParagraph = true;
                            }
                            html += line + ' ';
                        }
                    }
                    
                    // Close any open tags
                    if (inParagraph) html += '</p>';
                    if (inList) html += '</ul>';
                    
                    notesSection.querySelector('.release-notes-content').innerHTML = html;
                } else {
                    notesSection.querySelector('.release-notes-content').innerHTML = `
                        <p class="no-notes">No release notes available for this firmware version.</p>
                    `;
                }
            } catch (error) {
                console.error('Error loading release notes:', error);
                notesSection.querySelector('.release-notes-content').innerHTML = `
                    <p class="error">Unable to load release notes.</p>
                `;
            }
        }
        
        function downloadFirmware() {
            if (window.currentFirmware && window.currentConfigString) {
                const firmware = window.currentFirmware;
                const configString = window.currentConfigString;
                const firmwarePath = firmware.parts[0].path;
                
                // Create a link element and trigger download
                const link = document.createElement('a');
                link.href = firmwarePath;
                link.download = `Sense360-${configString}-v${firmware.version}-${firmware.channel}.bin`;
                document.body.appendChild(link);
                link.click();
                document.body.removeChild(link);
            }
        }

        async function copyFirmwareLink() {
            if (!window.currentFirmware || !window.currentConfigString) {
                return;
            }

            const firmware = window.currentFirmware;
            const firmwarePath = firmware.parts[0].path;
            const resolvedUrl = new URL(firmwarePath, window.location.href).toString();

            if (!navigator.clipboard || !navigator.clipboard.writeText) {
                console.warn('Clipboard API not available in this browser.');
                showToast('Copy failed');
                return;
            }

            try {
                await navigator.clipboard.writeText(resolvedUrl);
                showToast('Copied');
            } catch (error) {
                console.error('Unable to copy firmware link:', error);
                showToast('Copy failed');
            }
        }

        function showToast(message) {
            const toast = document.getElementById('copy-toast');
            if (!toast) {
                return;
            }

            toast.textContent = message;
            toast.classList.add('is-visible');

            clearTimeout(showToast.timeoutId);
            showToast.timeoutId = setTimeout(() => {
                toast.classList.remove('is-visible');
            }, 2000);
        }

        function initializeFromUrl() {
            const { parsedConfig, providedKeys, parsedStep } = parseConfigurationFromLocation();

            applyConfiguration(parsedConfig);

            const maxStep = getMaxReachableStep();
            let targetStep;

            if (parsedStep) {
                targetStep = Math.min(parsedStep, maxStep);
            } else if (!configuration.mounting) {
                targetStep = 1;
            } else if (!configuration.power) {
                targetStep = 2;
            } else if (['airiq', 'presence', 'comfort', 'fan'].some(key => providedKeys.has(key))) {
                targetStep = Math.min(4, maxStep);
            } else {
                targetStep = Math.min(3, maxStep);
            }

            setStep(targetStep, { skipUrlUpdate: true, animate: false });
        }

        function applyConfiguration(initialConfig) {
            Object.assign(configuration, defaultConfiguration, initialConfig);

            if (configuration.mounting) {
                const mountingInput = document.querySelector(`input[name="mounting"][value="${configuration.mounting}"]`);
                if (mountingInput) {
                    mountingInput.checked = true;
                    document.querySelector('#step-1 .btn-next').disabled = false;
                }
            } else {
                document.querySelector('#step-1 .btn-next').disabled = true;
            }

            if (configuration.power) {
                const powerInput = document.querySelector(`input[name="power"][value="${configuration.power}"]`);
                if (powerInput) {
                    powerInput.checked = true;
                    document.querySelector('#step-2 .btn-next').disabled = false;
                }
            } else {
                document.querySelector('#step-2 .btn-next').disabled = true;
            }

            ['airiq', 'presence', 'comfort', 'fan'].forEach(key => {
                const value = configuration[key];
                const input = document.querySelector(`input[name="${key}"][value="${value}"]`);
                if (input) {
                    input.checked = true;
                }
            });

            updateFanModuleVisibility();
            updateConfiguration({ skipUrlUpdate: true });
        }

        function getMaxReachableStep() {
            if (!configuration.mounting) {
                return 1;
            }

            if (!configuration.power) {
                return 2;
            }

            return 4;
        }

        function parseConfigurationFromLocation() {
            const combinedParams = new URLSearchParams();
            const searchParams = new URLSearchParams(window.location.search);
            const hash = window.location.hash.startsWith('#') ? window.location.hash.substring(1) : window.location.hash;
            const hashParams = new URLSearchParams(hash);

            hashParams.forEach((value, key) => {
                combinedParams.set(key, value);
            });

            searchParams.forEach((value, key) => {
                combinedParams.set(key, value);
            });

            const parsedConfig = { ...defaultConfiguration };
            const providedKeys = new Set();

            Object.keys(allowedOptions).forEach(key => {
                const value = combinedParams.get(key);
                if (value && allowedOptions[key].includes(value)) {
                    parsedConfig[key] = value;
                    providedKeys.add(key);
                }
            });

            let parsedStep = null;
            const stepValue = combinedParams.get('step');
            if (stepValue) {
                const numericStep = parseInt(stepValue, 10);
                if (!Number.isNaN(numericStep) && numericStep >= 1 && numericStep <= totalSteps) {
                    parsedStep = numericStep;
                }
            }

            return { parsedConfig, providedKeys, parsedStep };
        }

        function updateUrlFromConfiguration() {
            const params = new URLSearchParams();

            if (configuration.mounting) {
                params.set('mounting', configuration.mounting);
            }

            if (configuration.power) {
                params.set('power', configuration.power);
            }

            params.set('airiq', configuration.airiq || 'none');
            params.set('presence', configuration.presence || 'none');
            params.set('comfort', configuration.comfort || 'none');

            if (configuration.mounting === 'wall') {
                params.set('fan', configuration.fan || 'none');
            } else {
                params.set('fan', 'none');
            }

            params.set('step', String(currentStep));

            const paramString = params.toString();
            const newUrl = paramString ? `${window.location.pathname}?${paramString}` : window.location.pathname;
            history.replaceState(null, '', newUrl);
        }
    </script>
    <script type="module" src="scripts/init-review.js"></script>
</body>
</html><|MERGE_RESOLUTION|>--- conflicted
+++ resolved
@@ -326,16 +326,11 @@
         </div>
     </div>
 
-<<<<<<< HEAD
     <script src="scripts/support/errors.js"></script>
     <script src="scripts/support/boundary.js"></script>
     <script type="module" src="scripts/state.js"></script>
     <script type="module" src="scripts/query-presets.js"></script>
     <script type="module" src="scripts/ui-summary.js"></script>
-=======
-    <div class="toast" id="copy-toast" role="status" aria-live="polite"></div>
-
->>>>>>> 3d644104
     <script>
         let currentStep = 1;
         const totalSteps = 4;
