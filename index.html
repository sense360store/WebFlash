<!DOCTYPE html>
<html lang="en">
<head>
    <meta charset="UTF-8">
    <meta name="viewport" content="width=device-width, initial-scale=1.0">
    <title>Sense360 Firmware Configuration Tool</title>
    <link rel="icon" type="image/png" sizes="32x32" href="./sense360-favicon-32.png">
    <link rel="preconnect" href="https://fonts.googleapis.com">
    <link rel="preconnect" href="https://fonts.gstatic.com" crossorigin>
    <link href="https://fonts.googleapis.com/css2?family=Montserrat:wght@400;500;600;700&display=swap" rel="stylesheet">
    <link rel="stylesheet" href="css/wizard-style.css?v=1753432000">
    <link rel="stylesheet" href="css/capability-bar.css">
    <script type="module" src="https://unpkg.com/esp-web-tools@9/dist/web/install-button.js"></script>
</head>
<body>
    <div class="container">
        <header>
            <div class="logo-container">
                <img src="sense360-logo-new.png" alt="Sense360 Logo" class="logo">
                <div class="header-text">
                    <h1>Sense360 Firmware Configuration Tool</h1>
                    <p class="subtitle">Configure and download the correct firmware for your modular hardware</p>
                </div>
            </div>
        </header>

        <div class="wizard-container">
            <div class="wizard-layout">
                <div class="wizard-main">
                    <!-- Progress Indicator -->
                    <div class="progress-bar">
                <div class="progress-step active" data-step="1">
                    <div class="step-number">1</div>
                    <div class="step-label">Mounting</div>
                </div>
                <div class="progress-step" data-step="2">
                    <div class="step-number">2</div>
                    <div class="step-label">Power</div>
                </div>
                <div class="progress-step" data-step="3">
                    <div class="step-number">3</div>
                    <div class="step-label">Modules</div>
                </div>
                <div class="progress-step" data-step="4">
                    <div class="step-number">4</div>
                    <div class="step-label">Review</div>
                </div>
                    </div>

                    <!-- Step 1: Mounting Type -->
                    <div class="wizard-step active" id="step-1">
                <h2>Step 1: Where is this unit being installed?</h2>
                <div class="option-grid">
                    <label class="option-card">
                        <input type="radio" name="mounting" value="wall">
                        <div class="option-content">
                            <div class="option-icon">
                                <svg width="48" height="48" viewBox="0 0 24 24" fill="none" xmlns="http://www.w3.org/2000/svg">
                                    <rect x="4" y="4" width="16" height="16" stroke="var(--brand-green)" stroke-width="2" stroke-linecap="round"/>
                                    <circle cx="8" cy="8" r="1" fill="var(--brand-green)"/>
                                    <circle cx="16" cy="8" r="1" fill="var(--brand-green)"/>
                                    <circle cx="8" cy="16" r="1" fill="var(--brand-green)"/>
                                    <circle cx="16" cy="16" r="1" fill="var(--brand-green)"/>
                                </svg>
                            </div>
                            <div class="option-title">Wall Mount</div>
                            <div class="option-description">Standard wall installation with full module support</div>
                        </div>
                    </label>
                    <label class="option-card">
                        <input type="radio" name="mounting" value="ceiling">
                        <div class="option-content">
                            <div class="option-icon">
                                <svg width="48" height="48" viewBox="0 0 24 24" fill="none" xmlns="http://www.w3.org/2000/svg">
                                    <path d="M12 2L3 7V12H21V7L12 2Z" stroke="var(--brand-green)" stroke-width="2" stroke-linecap="round" stroke-linejoin="round"/>
                                    <circle cx="12" cy="9" r="2" fill="var(--brand-green)"/>
                                    <line x1="12" y1="12" x2="12" y2="16" stroke="var(--brand-green)" stroke-width="2" stroke-linecap="round"/>
                                </svg>
                            </div>
                            <div class="option-title">Ceiling Mount</div>
                            <div class="option-description">Ceiling installation (Fan Module not available)</div>
                        </div>
                    </label>
                </div>
                <div class="wizard-actions">
                    <button class="btn btn-primary btn-next" onclick="nextStep()" disabled>Next</button>
                </div>
                    </div>

                    <!-- Step 2: Power Option -->
                    <div class="wizard-step" id="step-2">
                <h2>Step 2: Select Power Option</h2>
                <div class="option-grid">
                    <label class="option-card">
                        <input type="radio" name="power" value="usb">
                        <div class="option-content">
                            <div class="option-title">USB Power</div>
                            <div class="option-description">Standard USB-C power connection</div>
                        </div>
                    </label>
                    <label class="option-card">
                        <input type="radio" name="power" value="poe">
                        <div class="option-content">
                            <div class="option-title">POE Module</div>
                            <div class="option-description">Power over Ethernet module</div>
                        </div>
                    </label>
                    <label class="option-card">
                        <input type="radio" name="power" value="pwr">
                        <div class="option-content">
                            <div class="option-title">PWR Module</div>
                            <div class="option-description">External power module</div>
                        </div>
                    </label>
                </div>
                <div class="wizard-actions">
                    <button class="btn btn-secondary" onclick="previousStep()">Back</button>
                    <button class="btn btn-primary btn-next" onclick="nextStep()" disabled>Next</button>
                </div>
                    </div>

                    <!-- Step 3: Expansion Modules -->
                    <div class="wizard-step" id="step-3">
                <h2>Step 3: Add Expansion Modules</h2>
                
                <!-- AirIQ Module -->
                <div class="module-section">
                    <h3>AirIQ Module</h3>
                    <div class="option-grid">
                        <label class="option-card">
                            <input type="radio" name="airiq" value="none" checked>
                            <div class="option-content">
                                <div class="option-title">None</div>
                                <div class="option-description">No AirIQ module</div>
                            </div>
                        </label>
                        <label class="option-card">
                            <input type="radio" name="airiq" value="base">
                            <div class="option-content">
                                <div class="option-title">Base</div>
                                <div class="option-description">SGP41, SCD41, MiCS4514, BMP390</div>
                            </div>
                        </label>
                        <label class="option-card">
                            <input type="radio" name="airiq" value="pro">
                            <div class="option-content">
                                <div class="option-title">Pro</div>
                                <div class="option-description">All Base + SEN0321, SPS30, SFA40</div>
                            </div>
                        </label>
                    </div>
                </div>

                <!-- Presence Module -->
                <div class="module-section">
                    <h3>Presence Module</h3>
                    <div class="option-grid">
                        <label class="option-card">
                            <input type="radio" name="presence" value="none" checked>
                            <div class="option-content">
                                <div class="option-title">None</div>
                                <div class="option-description">No Presence module</div>
                            </div>
                        </label>
                        <label class="option-card">
                            <input type="radio" name="presence" value="base">
                            <div class="option-content">
                                <div class="option-title">Base</div>
                                <div class="option-description">SEN0609 mmWave sensor</div>
                            </div>
                        </label>
                        <label class="option-card">
                            <input type="radio" name="presence" value="pro">
                            <div class="option-content">
                                <div class="option-title">Pro</div>
                                <div class="option-description">SEN0609 + LD2450 radar</div>
                            </div>
                        </label>
                    </div>
                </div>

                <!-- Comfort Module -->
                <div class="module-section">
                    <h3>Comfort Module</h3>
                    <div class="option-grid">
                        <label class="option-card">
                            <input type="radio" name="comfort" value="none" checked>
                            <div class="option-content">
                                <div class="option-title">None</div>
                                <div class="option-description">No Comfort module</div>
                            </div>
                        </label>
                        <label class="option-card">
                            <input type="radio" name="comfort" value="base">
                            <div class="option-content">
                                <div class="option-title">Base</div>
                                <div class="option-description">SHT40 + LTR-303 sensors</div>
                            </div>
                        </label>
                    </div>
                </div>

                <!-- Fan Module (only for wall mount) -->
                <div class="module-section" id="fan-module-section">
                    <h3>Fan Module</h3>
                    <div class="option-grid">
                        <label class="option-card">
                            <input type="radio" name="fan" value="none" checked>
                            <div class="option-content">
                                <div class="option-title">None</div>
                                <div class="option-description">No Fan module</div>
                            </div>
                        </label>
                        <label class="option-card">
                            <input type="radio" name="fan" value="pwm">
                            <div class="option-content">
                                <div class="option-title">PWM</div>
                                <div class="option-description">Variable speed fan control</div>
                            </div>
                        </label>
                        <label class="option-card">
                            <input type="radio" name="fan" value="analog">
                            <div class="option-content">
                                <div class="option-title">Analog</div>
                                <div class="option-description">0-10V analog fan control</div>
                            </div>
                        </label>
                    </div>
                </div>

                <div class="wizard-actions">
                    <button class="btn btn-secondary" onclick="previousStep()">Back</button>
                    <button class="btn btn-primary btn-next" onclick="nextStep()">Next</button>
                </div>
                    </div>

                    <!-- Step 4: Review & Download -->
                    <div class="wizard-step" id="step-4">
                <h2>Step 4: Review & Download</h2>
                
                <div class="configuration-summary">
                    <h3>Your Configuration</h3>
                    <div id="config-summary">
                        <!-- Summary will be populated by JavaScript -->
                    </div>
                </div>

                <section class="pre-flash-checklist" aria-labelledby="pre-flash-title">
                    <h3 class="checklist-heading" id="pre-flash-title">Pre-Flash Checklist</h3>
                    <p class="checklist-subtitle">Follow these quick steps to prepare your device before installing firmware.</p>
                    <ul class="checklist-items">
                        <li data-checklist-item data-complete="false">
                            <span class="status-icon" aria-hidden="true"></span>
                            <span class="item-text">Connect the Sense360 hub to your computer with a USB-C cable.</span>
                        </li>
                        <li data-checklist-item data-complete="false">
                            <span class="status-icon" aria-hidden="true"></span>
                            <span class="item-text">Hold the <strong>BOOT</strong> button on the hub.</span>
                        </li>
                        <li data-checklist-item data-complete="false">
                            <span class="status-icon" aria-hidden="true"></span>
                            <span class="item-text">While holding BOOT, press and release <strong>RESET</strong>, then release BOOT.</span>
                        </li>
                    </ul>
                </section>

                <div class="firmware-section">
                    <h3>Compatible Firmware</h3>
                    <div id="compatible-firmware">
                        <!-- Compatible firmware will be shown here -->
                    </div>
                </div>

                <div class="legacy-firmware-section" id="legacy-firmware-section" style="display: none;">
                    <details class="legacy-panel" id="legacy-firmware-panel">
                        <summary>
                            <span class="legacy-panel-title">Legacy Firmware Builds</span>
                            <span class="legacy-panel-subtitle">Manual install options for configurations not yet supported by the wizard</span>
                        </summary>
                        <div class="legacy-panel-body" id="legacy-firmware-list">
                            <!-- Legacy firmware builds will be injected here -->
                        </div>
                    </details>
                </div>

                <div class="wizard-actions">
                    <button class="btn btn-secondary" onclick="previousStep()">Back</button>
                    <div class="primary-action-group">
                        <div class="primary-action-controls">
                            <button class="btn btn-primary" id="download-btn" onclick="downloadFirmware()" disabled>Download Firmware</button>
                            <button class="btn btn-icon" id="copy-firmware-url-btn" type="button" onclick="copyFirmwareUrl()" aria-label="Copy firmware link" disabled>
                                <svg aria-hidden="true" viewBox="0 0 24 24" focusable="false">
                                    <path d="M10.59 13.41a4 4 0 0 1 5.66 0l1.18 1.18a4 4 0 0 1 0 5.66l-2 2a4 4 0 0 1-5.66 0" fill="none" stroke="currentColor" stroke-width="1.8" stroke-linecap="round" stroke-linejoin="round"></path>
                                    <path d="M13.41 10.59a4 4 0 0 1-5.66 0L6.59 9.43a4 4 0 0 1 0-5.66l2-2a4 4 0 0 1 5.66 0" fill="none" stroke="currentColor" stroke-width="1.8" stroke-linecap="round" stroke-linejoin="round"></path>
                                </svg>
                            </button>
                        </div>
                        <p class="ready-helper" data-ready-helper role="status" aria-live="polite"></p>
                    </div>
                </div>
                    </div>
                </div>

                <aside id="wizard-summary" class="wizard-summary"></aside>
            </div>
        </div>

        <div class="browser-check">
            <div class="browser-warning" id="browser-warning" style="display: none;">
                <h3>⚠️ Browser Not Supported</h3>
                <p>This installer requires Chrome or Edge browser with Web Serial API support.</p>
            </div>
        </div>
    </div>

    <script type="module" src="scripts/state.js"></script>
    <script type="module" src="scripts/query-presets.js"></script>
    <script type="module" src="scripts/ui-summary.js"></script>
    <script>
        let currentStep = 1;
        const totalSteps = 4;
        const defaultConfiguration = {
            mounting: null,
            mount: null,
            power: null,
            airiq: 'none',
            presence: 'none',
            comfort: 'none',
            fan: 'none'
        };
        const configuration = { ...defaultConfiguration };
        let allowedOptions = {
            mounting: ['wall', 'ceiling'],
            power: ['usb', 'poe', 'pwr'],
            airiq: ['none', 'base', 'pro'],
            presence: ['none', 'base', 'pro'],
            comfort: ['none', 'base'],
            fan: ['none', 'pwm', 'analog']
        };

        let checklistCompleted = false;
        let toastTimeoutId = null;

        function syncChecklistCompletion() {
            const section = document.querySelector('.pre-flash-checklist');
            if (!section) return;

            const completionValue = checklistCompleted ? 'true' : 'false';
            section.dataset.complete = completionValue;

            section.querySelectorAll('[data-checklist-item]').forEach(item => {
                item.dataset.complete = completionValue;
            });
        }

        function setChecklistCompletion(isComplete) {
            checklistCompleted = isComplete;
            syncChecklistCompletion();
        }

        function attachInstallButtonListeners() {
            const installButtons = document.querySelectorAll('#compatible-firmware .install-firmware-btn');
            installButtons.forEach(button => {
                if (button.dataset.checklistBound === 'true') {
                    return;
                }
                button.addEventListener('click', () => {
                    setChecklistCompletion(true);
                });
                button.dataset.checklistBound = 'true';
            });
        }

        // Initialize
<<<<<<< HEAD
            document.addEventListener('DOMContentLoaded', () => {
                // Check browser compatibility
                if (!navigator.serial) {
                    document.getElementById('browser-warning').style.display = 'block';
                }
=======
        document.addEventListener('DOMContentLoaded', () => {
            if (window.queryPresets && window.queryPresets.allowedOptions) {
                allowedOptions = {
                    mounting: window.queryPresets.allowedOptions.mount,
                    power: window.queryPresets.allowedOptions.power,
                    airiq: window.queryPresets.allowedOptions.airiq,
                    presence: window.queryPresets.allowedOptions.presence,
                    comfort: window.queryPresets.allowedOptions.comfort,
                    fan: window.queryPresets.allowedOptions.fan
                };
            }

            if (window.wizardState) {
                window.wizardState.attach(configuration, { silent: true });
                window.wizardState.setStep(currentStep, { silent: true });
            }

            // Check browser compatibility
            if (!navigator.serial) {
                document.getElementById('browser-warning').style.display = 'block';
            }
>>>>>>> 6bab748a

                syncChecklistCompletion();

                const copyUrlBtn = document.getElementById('copy-firmware-url-btn');
                if (copyUrlBtn && !navigator.clipboard) {
                    copyUrlBtn.title = 'Copy requires Clipboard API support';
                }

                // Add event listeners
                document.querySelectorAll('input[name="mounting"]').forEach(input => {
                    input.addEventListener('change', handleMountingChange);
                });

            document.querySelectorAll('input[name="power"]').forEach(input => {
                input.addEventListener('change', handlePowerChange);
            });

            document.querySelectorAll('input[name="airiq"]').forEach(input => {
                input.addEventListener('change', updateConfiguration);
            });

            document.querySelectorAll('input[type="checkbox"]').forEach(input => {
                input.addEventListener('change', updateConfiguration);
            });

            document.querySelectorAll('input[name="presence"]').forEach(input => {
                input.addEventListener('change', updateConfiguration);
            });

            document.querySelectorAll('input[name="comfort"]').forEach(input => {
                input.addEventListener('change', updateConfiguration);
            });

            document.querySelectorAll('input[name="fan"]').forEach(input => {
                input.addEventListener('change', updateConfiguration);
            });

            initializeFromUrl();
        });

        function handleMountingChange(e) {
            configuration.mounting = e.target.value;
            configuration.mount = configuration.mounting;
            document.querySelector('#step-1 .btn-next').disabled = false;

            // Show/hide fan module based on mounting type
            updateFanModuleVisibility();

            updateConfiguration({ skipUrlUpdate: true });
            updateUrlFromConfiguration();
        }

        function handlePowerChange(e) {
            configuration.power = e.target.value;
            document.querySelector('#step-2 .btn-next').disabled = false;
            if (window.wizardState) {
                window.wizardState.setState({ power: configuration.power });
            }
            updateUrlFromConfiguration();
        }

        function updateFanModuleVisibility() {
            const fanSection = document.getElementById('fan-module-section');
            if (configuration.mounting === 'ceiling') {
                fanSection.style.display = 'none';
                // Reset fan selection if ceiling mount
                document.querySelector('input[name="fan"][value="none"]').checked = true;
                configuration.fan = 'none';
                if (window.wizardState) {
                    window.wizardState.setState({ fan: configuration.fan });
                }
            } else {
                fanSection.style.display = 'block';
            }
        }

        function updateConfiguration(options = {}) {
            // Update AirIQ
            const airiqValue = document.querySelector('input[name="airiq"]:checked')?.value || 'none';
            configuration.airiq = airiqValue;

            // Update Presence module
            configuration.presence = document.querySelector('input[name="presence"]:checked')?.value || 'none';

            // Update Comfort module
            configuration.comfort = document.querySelector('input[name="comfort"]:checked')?.value || 'none';

            // Update Fan module (only if wall mount)
            if (configuration.mounting === 'wall') {
                configuration.fan = document.querySelector('input[name="fan"]:checked')?.value || 'none';
            } else {
                configuration.fan = 'none';
            }

            configuration.mount = configuration.mounting;

            if (window.wizardState) {
                window.wizardState.setState({
                    mount: configuration.mounting,
                    power: configuration.power,
                    airiq: configuration.airiq,
                    presence: configuration.presence,
                    comfort: configuration.comfort,
                    fan: configuration.fan
                });
            }

            if (!options.skipUrlUpdate) {
                updateUrlFromConfiguration();
            }

            updateSummary();
        }

        function nextStep() {
            if (currentStep < totalSteps) {
                setStep(currentStep + 1, { animate: true });
            }
        }

        function previousStep() {
            if (currentStep > 1) {
                setStep(currentStep - 1, { animate: true });
            }
        }

        function setStep(targetStep, { skipUrlUpdate = false, animate = true } = {}) {
            if (targetStep < 1 || targetStep > totalSteps) {
                return;
            }

            const previousStep = currentStep;
            const targetStepElement = document.getElementById(`step-${targetStep}`);

            if (!targetStepElement) {
                return;
            }

            if (previousStep !== targetStep) {
                currentStep = targetStep;
                if (window.wizardState) {
                    window.wizardState.setStep(currentStep);
                }
            }

            updateProgressSteps(targetStep);

            if (animate && previousStep !== targetStep) {
                animateStepTransition(previousStep, targetStep);
            } else {
                document.querySelectorAll('.wizard-step').forEach(step => {
                    const stepNumber = Number(step.id.replace('step-', ''));
                    if (stepNumber === targetStep) {
                        step.classList.add('active');
                        step.classList.remove('entering', 'leaving');
                    } else {
                        step.classList.remove('active', 'entering', 'leaving');
                    }
                });

                focusStep(targetStepElement);
            }

            if (currentStep === 3) {
                updateFanModuleVisibility();
            }

            if (currentStep === 4) {
                updateConfiguration({ skipUrlUpdate: true });
                updateSummary();
                findCompatibleFirmware();
            }

            if (!skipUrlUpdate) {
                updateUrlFromConfiguration();
            }
        }

        function updateProgressSteps(targetStep) {
            for (let i = 1; i <= totalSteps; i++) {
                const progressElement = document.querySelector(`.progress-step[data-step="${i}"]`);
                if (!progressElement) continue;

                if (i === targetStep) {
                    progressElement.classList.add('active');
                } else {
                    progressElement.classList.remove('active');
                }

                if (i < targetStep) {
                    progressElement.classList.add('completed');
                } else {
                    progressElement.classList.remove('completed');
                }
            }
        }

        function animateStepTransition(fromStep, toStep) {
            const fromElement = fromStep ? document.getElementById(`step-${fromStep}`) : null;
            const toElement = document.getElementById(`step-${toStep}`);

            if (fromElement && fromElement !== toElement) {
                fromElement.classList.add('leaving');
                fromElement.classList.remove('entering');

                const handleLeave = (event) => {
                    if (event.target !== fromElement || event.propertyName !== 'opacity') {
                        return;
                    }

                    clearTimeout(leaveFallback);
                    fromElement.removeEventListener('transitionend', handleLeave);
                    fromElement.classList.remove('leaving');
                };

                const leaveFallback = setTimeout(() => {
                    fromElement.removeEventListener('transitionend', handleLeave);
                    fromElement.classList.remove('leaving');
                }, 450);

                fromElement.addEventListener('transitionend', handleLeave);
                fromElement.classList.remove('active');
            }

            if (!toElement) {
                return;
            }

            toElement.classList.remove('leaving');
            toElement.classList.add('entering');
            toElement.classList.remove('active');

            const activateStep = () => {
                toElement.classList.add('active');

                const handleEnter = (event) => {
                    if (event.target !== toElement || event.propertyName !== 'opacity') {
                        return;
                    }

                    clearTimeout(enterFallback);
                    toElement.removeEventListener('transitionend', handleEnter);
                    toElement.classList.remove('entering');
                    focusStep(toElement);
                };

                const enterFallback = setTimeout(() => {
                    toElement.removeEventListener('transitionend', handleEnter);
                    toElement.classList.remove('entering');
                    focusStep(toElement);
                }, 450);

                toElement.addEventListener('transitionend', handleEnter);
            };

            requestAnimationFrame(activateStep);
        }

        function focusStep(stepElement) {
            if (!stepElement) {
                return;
            }

            const focusableSelector = 'input:not([disabled]), button:not([disabled]), select:not([disabled]), textarea:not([disabled]), [href], [tabindex]:not([tabindex="-1"])';
            const focusable = stepElement.querySelector(focusableSelector);

            if (focusable) {
                focusable.focus();
                return;
            }

            const heading = stepElement.querySelector('h2, h3, h4');
            if (heading) {
                if (!heading.hasAttribute('tabindex')) {
                    heading.setAttribute('tabindex', '-1');
                    heading.addEventListener('blur', () => {
                        heading.removeAttribute('tabindex');
                    }, { once: true });
                }

                heading.focus();
            }
        }

        function updateSummary() {
            let summaryHtml = '<div class="summary-grid">';
            
            // Mounting
            summaryHtml += `
                <div class="summary-item">
                    <div class="summary-label">Mounting Type:</div>
                    <div class="summary-value">${configuration.mounting ? configuration.mounting.charAt(0).toUpperCase() + configuration.mounting.slice(1) : 'Not selected'}</div>
                </div>
            `;
            
            // Power
            summaryHtml += `
                <div class="summary-item">
                    <div class="summary-label">Power Option:</div>
                    <div class="summary-value">${configuration.power ? configuration.power.toUpperCase() : 'Not selected'}</div>
                </div>
            `;
            
            // AirIQ
            if (configuration.airiq !== 'none') {
                const airiqSensors = {
                    'base': ['SGP41', 'SCD41', 'MiCS4514', 'BMP390'],
                    'pro': ['SGP41', 'SCD41', 'MiCS4514', 'BMP390', 'SEN0321', 'SPS30', 'SFA40']
                };
                summaryHtml += `
                    <div class="summary-item">
                        <div class="summary-label">AirIQ Module:</div>
                        <div class="summary-value">${configuration.airiq.charAt(0).toUpperCase() + configuration.airiq.slice(1)}</div>
                        <div class="summary-sensors">Includes: ${airiqSensors[configuration.airiq].join(', ')}</div>
                    </div>
                `;
            }
            
            // Presence
            if (configuration.presence !== 'none') {
                const presenceSensors = {
                    'base': ['SEN0609 mmWave sensor'],
                    'pro': ['SEN0609 mmWave sensor', 'LD2450 24GHz radar']
                };
                summaryHtml += `
                    <div class="summary-item">
                        <div class="summary-label">Presence Module:</div>
                        <div class="summary-value">${configuration.presence.charAt(0).toUpperCase() + configuration.presence.slice(1)}</div>
                        <div class="summary-sensors">Includes: ${presenceSensors[configuration.presence].join(', ')}</div>
                    </div>
                `;
            }
            
            // Comfort
            if (configuration.comfort !== 'none') {
                summaryHtml += `
                    <div class="summary-item">
                        <div class="summary-label">Comfort Module:</div>
                        <div class="summary-value">${configuration.comfort.charAt(0).toUpperCase() + configuration.comfort.slice(1)}</div>
                        <div class="summary-sensors">Includes: SHT40 (Temperature/Humidity), LTR-303 (Light)</div>
                    </div>
                `;
            }
            
            // Fan
            if (configuration.fan !== 'none') {
                const fanTypes = {
                    'pwm': 'Variable speed fan control via PWM',
                    'analog': '0-10V analog fan control'
                };
                summaryHtml += `
                    <div class="summary-item">
                        <div class="summary-label">Fan Module:</div>
                        <div class="summary-value">${configuration.fan.toUpperCase()}</div>
                        <div class="summary-sensors">${fanTypes[configuration.fan]}</div>
                    </div>
                `;
            }
            
            summaryHtml += '</div>';

            if (configuration.mounting === 'ceiling') {
                summaryHtml += '<div class="summary-warning-tag">Fan not available on Ceiling</div>';
            }
            document.getElementById('config-summary').innerHTML = summaryHtml;
        }

        function groupLegacyBuilds(builds) {
            const groupsMap = new Map();

            builds.forEach((build, index) => {
                if (!build.config_string) {
                    const model = build.model || 'Unknown Model';
                    const variant = build.variant || '';
                    const key = `${model}||${variant}`;

                    if (!groupsMap.has(key)) {
                        groupsMap.set(key, {
                            model,
                            variant,
                            builds: []
                        });
                    }

                    groupsMap.get(key).builds.push({
                        ...build,
                        manifestIndex: index
                    });
                }
            });

            return Array.from(groupsMap.values()).sort((a, b) => {
                const modelCompare = a.model.localeCompare(b.model);
                if (modelCompare !== 0) {
                    return modelCompare;
                }
                return a.variant.localeCompare(b.variant);
            });
        }

        function renderLegacyFirmware(groups) {
            const section = document.getElementById('legacy-firmware-section');
            const list = document.getElementById('legacy-firmware-list');
            const panel = document.getElementById('legacy-firmware-panel');

            if (!section || !list) {
                return;
            }

            if (!groups.length) {
                section.style.display = 'none';
                list.innerHTML = '';
                if (panel) {
                    panel.removeAttribute('open');
                }
                return;
            }

            const legacyHtml = groups.map(group => {
                const variantTag = group.variant ? `<span class="legacy-group-variant">${group.variant}</span>` : '';
                const buildsHtml = group.builds.map(build => {
                    const versionLabel = build.version ? `v${build.version}${build.channel ? `-${build.channel}` : ''}` : '';
                    const buildDate = build.build_date ? new Date(build.build_date) : null;
                    const buildDateLabel = buildDate && !isNaN(buildDate.getTime()) ? buildDate.toLocaleDateString() : '';
                    const fileSize = Number(build.file_size);
                    const sizeLabel = Number.isFinite(fileSize) && fileSize > 0 ? `${(fileSize / 1024).toFixed(1)} KB` : '';
                    const metaParts = [];
                    if (versionLabel) metaParts.push(versionLabel);
                    if (buildDateLabel) metaParts.push(buildDateLabel);
                    if (sizeLabel) metaParts.push(sizeLabel);
                    const metaHtml = metaParts.length ? `<div class="legacy-build-meta">${metaParts.join(' · ')}</div>` : '';
                    const description = build.description || 'No description available for this firmware build.';

                    return `
                        <div class="legacy-build-card">
                            <div class="legacy-build-info">
                                <div class="legacy-build-name">${group.model}${group.variant ? ` · ${group.variant}` : ''}</div>
                                ${metaHtml}
                                <p class="legacy-build-description">${description}</p>
                            </div>
                            <div class="legacy-build-actions">
                                <esp-web-install-button manifest="firmware-${build.manifestIndex}.json" class="legacy-install-button">
                                    <button slot="activate" class="btn btn-primary btn-small">Install Firmware</button>
                                </esp-web-install-button>
                            </div>
                        </div>
                    `;
                }).join('');

                return `
                    <section class="legacy-build-group">
                        <header class="legacy-group-header">
                            <h4 class="legacy-group-title">${group.model}</h4>
                            ${variantTag}
                        </header>
                        <div class="legacy-builds">
                            ${buildsHtml}
                        </div>
                    </section>
                `;
            }).join('');

            list.innerHTML = legacyHtml;
            section.style.display = 'block';
        }

        async function findCompatibleFirmware() {
            const downloadBtn = document.getElementById('download-btn');
            const setReadyState = (isReady) => {
                if (downloadBtn) {
                    downloadBtn.disabled = !isReady;
                    downloadBtn.classList.toggle('is-ready', isReady);
                }

                const copyUrlBtn = document.getElementById('copy-firmware-url-btn');
                if (copyUrlBtn) {
                    const clipboardSupported = !!navigator.clipboard;
                    const canCopy = clipboardSupported && isReady && window.currentFirmware && window.currentFirmware.parts && window.currentFirmware.parts.length > 0;
                    copyUrlBtn.disabled = !canCopy;
                    copyUrlBtn.classList.toggle('is-ready', canCopy);

                    if (!clipboardSupported) {
                        copyUrlBtn.title = 'Copy requires Clipboard API support';
                    } else {
                        copyUrlBtn.removeAttribute('title');
                    }
                }

                const installButton = document.querySelector('#compatible-firmware esp-web-install-button button[slot="activate"]');
                if (installButton) {
                    installButton.classList.toggle('is-ready', isReady);
                }

                const helperTexts = document.querySelectorAll('[data-ready-helper]');
                helperTexts.forEach(helper => {
                    if (isReady) {
                        if (helper.textContent !== 'Ready to flash') {
                            helper.textContent = 'Ready to flash';
                        }
                        helper.classList.add('is-visible');
                    } else {
                        helper.classList.remove('is-visible');
                        if (helper.textContent) {
                            helper.textContent = '';
                        }
                    }
                });
            };

            setReadyState(false);
            window.currentFirmware = null;

            // Ensure required selections are present before building the config string
            if (!configuration.mounting || !configuration.power) {
                document.getElementById('compatible-firmware').innerHTML = `
                    <div class="firmware-error">
                        <h4>Incomplete Configuration</h4>
                        <p>Please select both a mounting location and power option before checking firmware compatibility.</p>
                    </div>
                `;
                return;
            }

            // Generate firmware filename based on configuration
            const previousConfigString = window.currentConfigString;
            let configString = '';

            // Add mounting type
            configString += `${configuration.mounting.charAt(0).toUpperCase() + configuration.mounting.slice(1)}`;

            // Add power option
            configString += `-${configuration.power.toUpperCase()}`;
            
            // Add modules
            if (configuration.airiq !== 'none') {
                configString += `-AirIQ${configuration.airiq.charAt(0).toUpperCase() + configuration.airiq.slice(1)}`;
            }
            
            if (configuration.presence !== 'none') {
                configString += `-Presence${configuration.presence.charAt(0).toUpperCase() + configuration.presence.slice(1)}`;
            }
            
            if (configuration.comfort !== 'none') {
                configString += `-Comfort${configuration.comfort.charAt(0).toUpperCase() + configuration.comfort.slice(1)}`;
            }
            
            if (configuration.fan !== 'none') {
                configString += `-Fan${configuration.fan.toUpperCase()}`;
            }

            if (previousConfigString !== configString) {
                setChecklistCompletion(false);
            } else {
                syncChecklistCompletion();
            }

            // Load manifest to check if firmware exists
            try {
                const response = await fetch('manifest.json');
                const manifest = await response.json();
                const legacyGroups = groupLegacyBuilds(manifest.builds);

                // Find matching firmware in manifest
                let matchingFirmware = null;
                for (const build of manifest.builds) {
                    // Check if this build matches our configuration
                    if (build.config_string === configString) {
                        matchingFirmware = build;
                        break;
                    }
                }
                
                if (matchingFirmware) {
                    // Store firmware info globally
                    window.currentFirmware = matchingFirmware;
                    window.currentConfigString = configString;

                    const metadataSections = [
                        { key: 'features', title: 'Key Features' },
                        { key: 'hardware_requirements', title: 'Hardware Requirements' },
                        { key: 'known_issues', title: 'Known Issues' },
                        { key: 'changelog', title: 'Changelog' }
                    ];

                    const metadataHtml = metadataSections
                        .map(({ key, title }) => {
                            const items = matchingFirmware[key];
                            if (!Array.isArray(items) || items.length === 0) {
                                return '';
                            }

                            const listItems = items
                                .map(item => `<li>${item}</li>`)
                                .join('');

                            return `
                                <section class="firmware-meta-section firmware-${key.replace(/_/g, '-')}">
                                    <h4>${title}</h4>
                                    <ul>${listItems}</ul>
                                </section>
                            `;
                        })
                        .filter(Boolean)
                        .join('');

                    const metadataBlock = metadataHtml
                        ? `
                            <div class="firmware-metadata">
                                ${metadataHtml}
                            </div>
                        `
                        : '';

                    // Firmware exists - show install option
                    const firmwareHtml = `
                        <div class="firmware-item">
                            <div class="firmware-info">
                                <div class="firmware-name">Sense360-${configString}-v${matchingFirmware.version}-${matchingFirmware.channel}.bin</div>
                                <div class="firmware-details">
                                    <span class="firmware-size">${(matchingFirmware.file_size / 1024).toFixed(1)} KB</span>
                                    <span class="firmware-date">${new Date(matchingFirmware.build_date).toLocaleDateString()}</span>
                                    <a href="#" class="release-notes-link" onclick="toggleReleaseNotes(event)">View Release Notes</a>
                                </div>
                            </div>
                            <div class="firmware-actions">
                                <esp-web-install-button manifest="firmware-${manifest.builds.indexOf(matchingFirmware)}.json">
                                    <button slot="activate" class="btn btn-primary">
                                        Install Firmware
                                    </button>
                                </esp-web-install-button>
                                <p class="ready-helper" data-ready-helper role="status" aria-live="polite"></p>
                            </div>
                        </div>
                        ${metadataBlock}
                        <div class="release-notes-section" id="release-notes" style="display: none;">
                            <div class="release-notes-content">
                                <div class="loading">Loading release notes...</div>
                            </div>
                        </div>
                    `;
                    document.getElementById('compatible-firmware').innerHTML = firmwareHtml;
                    setReadyState(true);
                } else {
                    // Firmware doesn't exist - show message
                    const notAvailableHtml = `
                        <div class="firmware-not-available">
                            <h4>Firmware Not Available</h4>
                            <p>The firmware for this configuration has not been built yet:</p>
                            <p class="config-string">Sense360-${configString}-v1.0.0-stable.bin</p>
                            <p class="help-text">Please contact support or check back later for this specific configuration.</p>
                        </div>
                    `;
                    document.getElementById('compatible-firmware').innerHTML = notAvailableHtml;
                }

                renderLegacyFirmware(legacyGroups);
            } catch (error) {
                console.error('Error loading manifest:', error);
                const errorHtml = `
                    <div class="firmware-error">
                        <h4>Error Loading Firmware</h4>
                        <p>Unable to check firmware availability. Please try again later.</p>
                    </div>
                `;
                document.getElementById('compatible-firmware').innerHTML = errorHtml;
                renderLegacyFirmware([]);
            }
        }
        
        async function toggleReleaseNotes(event) {
            event.preventDefault();
            const notesSection = document.getElementById('release-notes');
            const link = event.target;
            
            if (notesSection.style.display === 'none') {
                notesSection.style.display = 'block';
                link.textContent = 'Hide Release Notes';
                
                // Load release notes if not already loaded
                if (notesSection.querySelector('.loading')) {
                    await loadReleaseNotes();
                }
            } else {
                notesSection.style.display = 'none';
                link.textContent = 'View Release Notes';
            }
        }
        
        async function loadReleaseNotes() {
            const notesSection = document.getElementById('release-notes');
            const configString = window.currentConfigString;
            const firmware = window.currentFirmware;
            
            try {
                // Try to load release notes file
                const notesPath = `firmware/configurations/Sense360-${configString}-v${firmware.version}-${firmware.channel}.md`;
                const response = await fetch(notesPath);
                
                if (response.ok) {
                    const markdown = await response.text();
                    // Better markdown to HTML conversion
                    let html = '';
                    const lines = markdown.split('\n');
                    let inList = false;
                    let inParagraph = false;
                    
                    for (let i = 0; i < lines.length; i++) {
                        const line = lines[i].trim();
                        
                        // Close paragraph if needed
                        if (inParagraph && (line === '' || line.match(/^#/) || line.match(/^-/))) {
                            html += '</p>';
                            inParagraph = false;
                        }
                        
                        // Close list if needed
                        if (inList && !line.match(/^-/)) {
                            html += '</ul>';
                            inList = false;
                        }
                        
                        // Headers
                        if (line.match(/^# /)) {
                            html += `<h2>${line.substring(2)}</h2>`;
                        } else if (line.match(/^## /)) {
                            html += `<h3>${line.substring(3)}</h3>`;
                        } else if (line.match(/^### /)) {
                            html += `<h4>${line.substring(4)}</h4>`;
                        }
                        // List items
                        else if (line.match(/^- /)) {
                            if (!inList) {
                                html += '<ul>';
                                inList = true;
                            }
                            html += `<li>${line.substring(2)}</li>`;
                        }
                        // Regular text
                        else if (line !== '') {
                            if (!inParagraph) {
                                html += '<p>';
                                inParagraph = true;
                            }
                            html += line + ' ';
                        }
                    }
                    
                    // Close any open tags
                    if (inParagraph) html += '</p>';
                    if (inList) html += '</ul>';
                    
                    notesSection.querySelector('.release-notes-content').innerHTML = html;
                } else {
                    notesSection.querySelector('.release-notes-content').innerHTML = `
                        <p class="no-notes">No release notes available for this firmware version.</p>
                    `;
                }
            } catch (error) {
                console.error('Error loading release notes:', error);
                notesSection.querySelector('.release-notes-content').innerHTML = `
                    <p class="error">Unable to load release notes.</p>
                `;
            }
        }
        
        function downloadFirmware() {
            if (window.currentFirmware && window.currentConfigString) {
                const firmware = window.currentFirmware;
                const configString = window.currentConfigString;
                const firmwarePath = firmware.parts[0].path;

                // Create a link element and trigger download
                const link = document.createElement('a');
                link.href = firmwarePath;
                link.download = `Sense360-${configString}-v${firmware.version}-${firmware.channel}.bin`;
                document.body.appendChild(link);
                link.click();
                document.body.removeChild(link);
            }
        }

        function getResolvedFirmwareUrl() {
            if (!window.currentFirmware || !Array.isArray(window.currentFirmware.parts) || window.currentFirmware.parts.length === 0) {
                return null;
            }

            const firmwarePath = window.currentFirmware.parts[0].path;
            if (!firmwarePath) {
                return null;
            }

            try {
                return new URL(firmwarePath, window.location.href).href;
            } catch (error) {
                console.warn('Unable to resolve firmware URL:', error);
                return firmwarePath;
            }
        }

        async function copyFirmwareUrl() {
            if (!navigator.clipboard) {
                showToast('Copy not supported');
                return;
            }

            const firmwareUrl = getResolvedFirmwareUrl();
            if (!firmwareUrl) {
                showToast('Nothing to copy');
                return;
            }

            try {
                await navigator.clipboard.writeText(firmwareUrl);
                showToast('Copied');
            } catch (error) {
                console.error('Failed to copy firmware URL:', error);
                showToast('Copy failed');
            }

            const copyUrlBtn = document.getElementById('copy-firmware-url-btn');
            if (copyUrlBtn) {
                copyUrlBtn.blur();
            }
        }

        function showToast(message, options = {}) {
            const { duration = 2000 } = options;
            let toast = document.getElementById('app-toast');

            if (!toast) {
                toast = document.createElement('div');
                toast.id = 'app-toast';
                toast.className = 'app-toast';
                toast.setAttribute('role', 'status');
                toast.setAttribute('aria-live', 'polite');
                document.body.appendChild(toast);
            }

            toast.textContent = message;

            // Trigger reflow to restart animation when message changes rapidly
            toast.classList.remove('is-visible');
            void toast.offsetWidth;
            toast.classList.add('is-visible');

            if (toastTimeoutId) {
                clearTimeout(toastTimeoutId);
            }

            toastTimeoutId = setTimeout(() => {
                toast.classList.remove('is-visible');
            }, duration);
        }

        function initializeFromUrl() {
            const { parsedConfig, providedKeys, parsedStep } = parseConfigurationFromLocation();

            applyConfiguration(parsedConfig);

            const maxStep = getMaxReachableStep();
            let targetStep;

            if (parsedStep) {
                targetStep = Math.min(parsedStep, maxStep);
            } else if (!configuration.mounting) {
                targetStep = 1;
            } else if (!configuration.power) {
                targetStep = 2;
            } else if (['airiq', 'presence', 'comfort', 'fan'].some(key => providedKeys.has(key))) {
                targetStep = Math.min(4, maxStep);
            } else {
                targetStep = Math.min(3, maxStep);
            }

            setStep(targetStep, { skipUrlUpdate: true, animate: false });
        }

        function applyConfiguration(initialConfig) {
            const mergedConfig = { ...defaultConfiguration, ...initialConfig };

            if (!mergedConfig.mounting && mergedConfig.mount) {
                mergedConfig.mounting = mergedConfig.mount;
            }

            Object.assign(configuration, mergedConfig);
            configuration.mount = configuration.mounting;

            if (configuration.mounting) {
                const mountingInput = document.querySelector(`input[name="mounting"][value="${configuration.mounting}"]`);
                if (mountingInput) {
                    mountingInput.checked = true;
                    document.querySelector('#step-1 .btn-next').disabled = false;
                }
            } else {
                document.querySelector('#step-1 .btn-next').disabled = true;
            }

            if (configuration.power) {
                const powerInput = document.querySelector(`input[name="power"][value="${configuration.power}"]`);
                if (powerInput) {
                    powerInput.checked = true;
                    document.querySelector('#step-2 .btn-next').disabled = false;
                }
            } else {
                document.querySelector('#step-2 .btn-next').disabled = true;
            }

            ['airiq', 'presence', 'comfort', 'fan'].forEach(key => {
                const value = configuration[key];
                const input = document.querySelector(`input[name="${key}"][value="${value}"]`);
                if (input) {
                    input.checked = true;
                }
            });

            updateFanModuleVisibility();
            updateConfiguration({ skipUrlUpdate: true });
        }

        function getMaxReachableStep() {
            if (!configuration.mounting) {
                return 1;
            }

            if (!configuration.power) {
                return 2;
            }

            return 4;
        }

        function parseConfigurationFromLocation() {
            if (window.queryPresets) {
                const { state, providedKeys, step } = window.queryPresets.parseFromLocation();
                const parsedConfig = { ...defaultConfiguration };

                parsedConfig.mounting = state.mount || null;
                parsedConfig.mount = parsedConfig.mounting;
                parsedConfig.power = state.power || null;
                parsedConfig.airiq = state.airiq || 'none';
                parsedConfig.presence = state.presence || 'none';
                parsedConfig.comfort = state.comfort || 'none';
                parsedConfig.fan = state.fan || 'none';

                const mappedKeys = new Set();
                providedKeys.forEach((key) => {
                    if (key === 'mount') {
                        mappedKeys.add('mounting');
                    } else {
                        mappedKeys.add(key);
                    }
                });

                return { parsedConfig, providedKeys: mappedKeys, parsedStep: step };
            }

            const combinedParams = new URLSearchParams();
            const searchParams = new URLSearchParams(window.location.search);
            const hash = window.location.hash.startsWith('#') ? window.location.hash.substring(1) : window.location.hash;
            const hashParams = new URLSearchParams(hash);

            hashParams.forEach((value, key) => {
                combinedParams.set(key, value);
            });

            searchParams.forEach((value, key) => {
                combinedParams.set(key, value);
            });

            const parsedConfig = { ...defaultConfiguration };
            const providedKeys = new Set();

            Object.keys(allowedOptions).forEach(key => {
                const aliases = key === 'mounting' ? ['mounting', 'mount'] : [key];
                aliases.some(alias => {
                    const value = combinedParams.get(alias);
                    if (value && allowedOptions[key].includes(value)) {
                        parsedConfig[key] = value;
                        if (key === 'mounting') {
                            parsedConfig.mount = value;
                        }
                        providedKeys.add(key);
                        return true;
                    }
                    return false;
                });
            });

            let parsedStep = null;
            const stepValue = combinedParams.get('step');
            if (stepValue) {
                const numericStep = parseInt(stepValue, 10);
                if (!Number.isNaN(numericStep) && numericStep >= 1 && numericStep <= totalSteps) {
                    parsedStep = numericStep;
                }
            }

            return { parsedConfig, providedKeys, parsedStep };
        }

        function updateUrlFromConfiguration() {
            if (window.queryPresets && typeof window.queryPresets.updateUrl === 'function') {
                const state = window.wizardState
                    ? window.wizardState.getState()
                    : {
                        mount: configuration.mounting,
                        power: configuration.power,
                        airiq: configuration.airiq,
                        presence: configuration.presence,
                        comfort: configuration.comfort,
                        fan: configuration.fan
                    };

                window.queryPresets.updateUrl(state, currentStep);
                return;
            }

            const params = new URLSearchParams();

            if (configuration.mounting) {
                params.set('mount', configuration.mounting);
            }

            if (configuration.power) {
                params.set('power', configuration.power);
            }

            params.set('airiq', configuration.airiq || 'none');
            params.set('presence', configuration.presence || 'none');
            params.set('comfort', configuration.comfort || 'none');

            if (configuration.mounting === 'wall') {
                params.set('fan', configuration.fan || 'none');
            } else {
                params.set('fan', 'none');
            }

            params.set('step', String(currentStep));

            const paramString = params.toString();
            const newUrl = paramString ? `${window.location.pathname}?${paramString}` : window.location.pathname;
            history.replaceState(null, '', newUrl);
        }
    </script>
    <script type="module" src="scripts/init-review.js"></script>
</body>
</html><|MERGE_RESOLUTION|>--- conflicted
+++ resolved
@@ -372,35 +372,11 @@
         }
 
         // Initialize
-<<<<<<< HEAD
             document.addEventListener('DOMContentLoaded', () => {
                 // Check browser compatibility
                 if (!navigator.serial) {
                     document.getElementById('browser-warning').style.display = 'block';
                 }
-=======
-        document.addEventListener('DOMContentLoaded', () => {
-            if (window.queryPresets && window.queryPresets.allowedOptions) {
-                allowedOptions = {
-                    mounting: window.queryPresets.allowedOptions.mount,
-                    power: window.queryPresets.allowedOptions.power,
-                    airiq: window.queryPresets.allowedOptions.airiq,
-                    presence: window.queryPresets.allowedOptions.presence,
-                    comfort: window.queryPresets.allowedOptions.comfort,
-                    fan: window.queryPresets.allowedOptions.fan
-                };
-            }
-
-            if (window.wizardState) {
-                window.wizardState.attach(configuration, { silent: true });
-                window.wizardState.setStep(currentStep, { silent: true });
-            }
-
-            // Check browser compatibility
-            if (!navigator.serial) {
-                document.getElementById('browser-warning').style.display = 'block';
-            }
->>>>>>> 6bab748a
 
                 syncChecklistCompletion();
 
