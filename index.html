--- conflicted
+++ resolved
@@ -53,7 +53,6 @@
                         <input type="radio" name="mounting" value="wall">
                         <div class="option-content">
                             <div class="option-icon">
-<<<<<<< HEAD
                                 <svg width="48" height="48" viewBox="0 0 64 64" fill="none" xmlns="http://www.w3.org/2000/svg" aria-hidden="true" focusable="false">
                                     <path d="M18 10V54" stroke="#1A73E8" stroke-width="3.5" stroke-linecap="round"/>
                                     <path d="M26 20H46C48.2091 20 50 21.7909 50 24V40C50 42.2091 48.2091 44 46 44H26C23.7909 44 22 42.2091 22 40V24C22 21.7909 23.7909 20 26 20Z" fill="#E8F0FE" stroke="#1A73E8" stroke-width="3"/>
@@ -62,14 +61,6 @@
                                     <circle cx="41" cy="35" r="2.5" fill="#1A73E8"/>
                                     <path d="M26 28L16 30" stroke="#1A73E8" stroke-width="2" stroke-linecap="round" stroke-dasharray="3 4"/>
                                     <path d="M26 36L14 40" stroke="#1A73E8" stroke-width="2" stroke-linecap="round" stroke-dasharray="3 4"/>
-=======
-                                <svg width="48" height="48" viewBox="0 0 24 24" fill="none" xmlns="http://www.w3.org/2000/svg">
-                                    <rect x="4" y="4" width="16" height="16" stroke="var(--brand-green)" stroke-width="2" stroke-linecap="round"/>
-                                    <circle cx="8" cy="8" r="1" fill="var(--brand-green)"/>
-                                    <circle cx="16" cy="8" r="1" fill="var(--brand-green)"/>
-                                    <circle cx="8" cy="16" r="1" fill="var(--brand-green)"/>
-                                    <circle cx="16" cy="16" r="1" fill="var(--brand-green)"/>
->>>>>>> 7a148065
                                 </svg>
                             </div>
                             <div class="option-title">Wall Mount</div>
@@ -80,7 +71,6 @@
                         <input type="radio" name="mounting" value="ceiling">
                         <div class="option-content">
                             <div class="option-icon">
-<<<<<<< HEAD
                                 <svg width="48" height="48" viewBox="0 0 64 64" fill="none" xmlns="http://www.w3.org/2000/svg" aria-hidden="true" focusable="false">
                                     <path d="M10 16H54" stroke="#1A73E8" stroke-width="3.5" stroke-linecap="round"/>
                                     <path d="M24 22H40C42.2091 22 44 23.7909 44 26V42C44 44.2091 42.2091 46 40 46H24C21.7909 46 20 44.2091 20 42V26C20 23.7909 21.7909 22 24 22Z" fill="#E8F0FE" stroke="#1A73E8" stroke-width="3"/>
@@ -90,12 +80,6 @@
                                     <path d="M24 34C24 34 27 38 32 38C37 38 40 34 40 34" stroke="#1A73E8" stroke-width="2" stroke-linecap="round"/>
                                     <path d="M18 26L12 24" stroke="#1A73E8" stroke-width="2" stroke-linecap="round" stroke-dasharray="3 4"/>
                                     <path d="M46 26L52 24" stroke="#1A73E8" stroke-width="2" stroke-linecap="round" stroke-dasharray="3 4"/>
-=======
-                                <svg width="48" height="48" viewBox="0 0 24 24" fill="none" xmlns="http://www.w3.org/2000/svg">
-                                    <path d="M12 2L3 7V12H21V7L12 2Z" stroke="var(--brand-green)" stroke-width="2" stroke-linecap="round" stroke-linejoin="round"/>
-                                    <circle cx="12" cy="9" r="2" fill="var(--brand-green)"/>
-                                    <line x1="12" y1="12" x2="12" y2="16" stroke="var(--brand-green)" stroke-width="2" stroke-linecap="round"/>
->>>>>>> 7a148065
                                 </svg>
                             </div>
                             <div class="option-title">Ceiling Mount</div>
