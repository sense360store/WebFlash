<!DOCTYPE html>
<html lang="en">
<head>
    <meta charset="UTF-8">
    <meta name="viewport" content="width=device-width, initial-scale=1.0">
    <title>Sense360 Firmware Configuration Tool</title>
    <link rel="icon" type="image/png" sizes="32x32" href="./sense360-favicon-32.png">
    <link rel="preconnect" href="https://fonts.googleapis.com">
    <link rel="preconnect" href="https://fonts.gstatic.com" crossorigin>
    <link href="https://fonts.googleapis.com/css2?family=Montserrat:wght@400;500;600;700&display=swap" rel="stylesheet">
    <link rel="stylesheet" href="css/wizard-style.css?v=1753432000">
    <link rel="stylesheet" href="css/capability-bar.css">
    <script type="module" src="https://unpkg.com/esp-web-tools@9/dist/web/install-button.js"></script>
</head>
<body>
    <div class="container">
        <header>
            <div class="logo-container">
                <img src="sense360-logo-new.png" alt="Sense360 Logo" class="logo">
                <div class="header-text">
                    <h1>Sense360 Firmware Configuration Tool</h1>
                    <p class="subtitle">Configure and download the correct firmware for your modular hardware</p>
                </div>
            </div>
        </header>

        <div class="wizard-container">
            <div class="wizard-layout">
                <div class="wizard-main">
                    <!-- Progress Indicator -->
                    <div class="progress-bar">
                <div class="progress-step active" data-step="1">
                    <div class="step-number">1</div>
                    <div class="step-label">Mounting</div>
                </div>
                <div class="progress-step" data-step="2">
                    <div class="step-number">2</div>
                    <div class="step-label">Power</div>
                </div>
                <div class="progress-step" data-step="3">
                    <div class="step-number">3</div>
                    <div class="step-label">Modules</div>
                </div>
                <div class="progress-step" data-step="4">
                    <div class="step-number">4</div>
                    <div class="step-label">Review</div>
                </div>
                    </div>

                    <!-- Step 1: Mounting Type -->
                    <div class="wizard-step active" id="step-1">
                <h2>Step 1: Where is this unit being installed?</h2>
                <div class="option-grid">
                    <label class="option-card">
                        <input type="radio" name="mounting" value="wall">
                        <div class="option-content">
                            <div class="option-icon">
                                <svg width="48" height="48" viewBox="0 0 24 24" fill="none" xmlns="http://www.w3.org/2000/svg">
                                    <rect x="4" y="4" width="16" height="16" stroke="var(--brand-green)" stroke-width="2" stroke-linecap="round"/>
                                    <circle cx="8" cy="8" r="1" fill="var(--brand-green)"/>
                                    <circle cx="16" cy="8" r="1" fill="var(--brand-green)"/>
                                    <circle cx="8" cy="16" r="1" fill="var(--brand-green)"/>
                                    <circle cx="16" cy="16" r="1" fill="var(--brand-green)"/>
                                </svg>
                            </div>
                            <div class="option-title">Wall Mount</div>
                            <div class="option-description">Standard wall installation with full module support</div>
                        </div>
                    </label>
                    <label class="option-card">
                        <input type="radio" name="mounting" value="ceiling">
                        <div class="option-content">
                            <div class="option-icon">
                                <svg width="48" height="48" viewBox="0 0 24 24" fill="none" xmlns="http://www.w3.org/2000/svg">
                                    <path d="M12 2L3 7V12H21V7L12 2Z" stroke="var(--brand-green)" stroke-width="2" stroke-linecap="round" stroke-linejoin="round"/>
                                    <circle cx="12" cy="9" r="2" fill="var(--brand-green)"/>
                                    <line x1="12" y1="12" x2="12" y2="16" stroke="var(--brand-green)" stroke-width="2" stroke-linecap="round"/>
                                </svg>
                            </div>
                            <div class="option-title">Ceiling Mount</div>
                            <div class="option-description">Ceiling installation (Fan Module not available)</div>
                        </div>
                    </label>
                </div>
                <div class="wizard-actions">
                    <button class="btn btn-primary btn-next" onclick="nextStep()" disabled>Next</button>
                </div>
                    </div>

                    <!-- Step 2: Power Option -->
                    <div class="wizard-step" id="step-2">
                <h2>Step 2: Select Power Option</h2>
                <div class="option-grid">
                    <label class="option-card">
                        <input type="radio" name="power" value="usb">
                        <div class="option-content">
                            <div class="option-title">USB Power</div>
                            <div class="option-description">Standard USB-C power connection</div>
                        </div>
                    </label>
                    <label class="option-card">
                        <input type="radio" name="power" value="poe">
                        <div class="option-content">
                            <div class="option-title">POE Module</div>
                            <div class="option-description">Power over Ethernet module</div>
                        </div>
                    </label>
                    <label class="option-card">
                        <input type="radio" name="power" value="pwr">
                        <div class="option-content">
                            <div class="option-title">PWR Module</div>
                            <div class="option-description">External power module</div>
                        </div>
                    </label>
                </div>
                <div class="wizard-actions">
                    <button class="btn btn-secondary" onclick="previousStep()">Back</button>
                    <button class="btn btn-primary btn-next" onclick="nextStep()" disabled>Next</button>
                </div>
                    </div>

                    <!-- Step 3: Expansion Modules -->
                    <div class="wizard-step" id="step-3">
                <h2>Step 3: Add Expansion Modules</h2>
                
                <!-- AirIQ Module -->
                <div class="module-section">
                    <h3>AirIQ Module</h3>
                    <div class="option-grid">
                        <label class="option-card">
                            <input type="radio" name="airiq" value="none" checked>
                            <div class="option-content">
                                <div class="option-title">None</div>
                                <div class="option-description">No AirIQ module</div>
                            </div>
                        </label>
                        <label class="option-card">
                            <input type="radio" name="airiq" value="base">
                            <div class="option-content">
                                <div class="option-title">Base</div>
                                <div class="option-description">SGP41, SCD41, MiCS4514, BMP390</div>
                            </div>
                        </label>
                        <label class="option-card">
                            <input type="radio" name="airiq" value="pro">
                            <div class="option-content">
                                <div class="option-title">Pro</div>
                                <div class="option-description">All Base + SEN0321, SPS30, SFA40</div>
                            </div>
                        </label>
                    </div>
                </div>

                <!-- Presence Module -->
                <div class="module-section">
                    <h3>Presence Module</h3>
                    <div class="option-grid">
                        <label class="option-card">
                            <input type="radio" name="presence" value="none" checked>
                            <div class="option-content">
                                <div class="option-title">None</div>
                                <div class="option-description">No Presence module</div>
                            </div>
                        </label>
                        <label class="option-card">
                            <input type="radio" name="presence" value="base">
                            <div class="option-content">
                                <div class="option-title">Base</div>
                                <div class="option-description">SEN0609 mmWave sensor</div>
                            </div>
                        </label>
                        <label class="option-card">
                            <input type="radio" name="presence" value="pro">
                            <div class="option-content">
                                <div class="option-title">Pro</div>
                                <div class="option-description">SEN0609 + LD2450 radar</div>
                            </div>
                        </label>
                    </div>
                </div>

                <!-- Comfort Module -->
                <div class="module-section">
                    <h3>Comfort Module</h3>
                    <div class="option-grid">
                        <label class="option-card">
                            <input type="radio" name="comfort" value="none" checked>
                            <div class="option-content">
                                <div class="option-title">None</div>
                                <div class="option-description">No Comfort module</div>
                            </div>
                        </label>
                        <label class="option-card">
                            <input type="radio" name="comfort" value="base">
                            <div class="option-content">
                                <div class="option-title">Base</div>
                                <div class="option-description">SHT40 + LTR-303 sensors</div>
                            </div>
                        </label>
                    </div>
                </div>

                <!-- Fan Module (only for wall mount) -->
                <div class="module-section" id="fan-module-section">
                    <h3>Fan Module</h3>
                    <div class="option-grid">
                        <label class="option-card">
                            <input type="radio" name="fan" value="none" checked>
                            <div class="option-content">
                                <div class="option-title">None</div>
                                <div class="option-description">No Fan module</div>
                            </div>
                        </label>
                        <label class="option-card">
                            <input type="radio" name="fan" value="pwm">
                            <div class="option-content">
                                <div class="option-title">PWM</div>
                                <div class="option-description">Variable speed fan control</div>
                            </div>
                        </label>
                        <label class="option-card">
                            <input type="radio" name="fan" value="analog">
                            <div class="option-content">
                                <div class="option-title">Analog</div>
                                <div class="option-description">0-10V analog fan control</div>
                            </div>
                        </label>
                    </div>
                </div>

                <div class="wizard-actions">
                    <button class="btn btn-secondary" onclick="previousStep()">Back</button>
                    <button class="btn btn-primary btn-next" onclick="nextStep()">Next</button>
                </div>
                    </div>

                    <!-- Step 4: Review & Download -->
                    <div class="wizard-step" id="step-4">
                <h2>Step 4: Review & Download</h2>
                
                <div class="configuration-summary">
                    <h3>Your Configuration</h3>
                    <div id="config-summary">
                        <!-- Summary will be populated by JavaScript -->
                    </div>
                </div>

                <section class="pre-flash-checklist" aria-labelledby="pre-flash-title">
                    <h3 class="checklist-heading" id="pre-flash-title">Pre-Flash Checklist</h3>
                    <p class="checklist-subtitle">Follow these quick steps to prepare your device before installing firmware.</p>
                    <ul class="checklist-items">
                        <li data-checklist-item data-complete="false">
                            <span class="status-icon" aria-hidden="true"></span>
                            <span class="item-text">Connect the Sense360 hub to your computer with a USB-C cable.</span>
                        </li>
                        <li data-checklist-item data-complete="false">
                            <span class="status-icon" aria-hidden="true"></span>
                            <span class="item-text">Hold the <strong>BOOT</strong> button on the hub.</span>
                        </li>
                        <li data-checklist-item data-complete="false">
                            <span class="status-icon" aria-hidden="true"></span>
                            <span class="item-text">While holding BOOT, press and release <strong>RESET</strong>, then release BOOT.</span>
                        </li>
                    </ul>
                </section>

                <div class="firmware-section">
                    <h3>Compatible Firmware</h3>
                    <div id="compatible-firmware">
                        <!-- Compatible firmware will be shown here -->
                    </div>
                </div>

                <div class="legacy-firmware-section" id="legacy-firmware-section" style="display: none;">
                    <details class="legacy-panel" id="legacy-firmware-panel">
                        <summary>
                            <span class="legacy-panel-title">Legacy Firmware Builds</span>
                            <span class="legacy-panel-subtitle">Manual install options for configurations not yet supported by the wizard</span>
                        </summary>
                        <div class="legacy-panel-body" id="legacy-firmware-list">
                            <!-- Legacy firmware builds will be injected here -->
                        </div>
                    </details>
                </div>

                <div class="wizard-actions">
                    <button class="btn btn-secondary" onclick="previousStep()">Back</button>
                    <div class="primary-action-group">
                        <button class="btn btn-primary" id="download-btn" onclick="downloadFirmware()" disabled>Download Firmware</button>
                        <p class="ready-helper" data-ready-helper role="status" aria-live="polite"></p>
                    </div>
                </div>
                    </div>
                </div>

                <aside id="wizard-summary" class="wizard-summary"></aside>
            </div>
        </div>

        <div class="browser-check">
            <div class="browser-warning" id="browser-warning" style="display: none;">
                <h3>⚠️ Browser Not Supported</h3>
                <p>This installer requires Chrome or Edge browser with Web Serial API support.</p>
            </div>
        </div>
    </div>

<<<<<<< HEAD
    <script src="scripts/firmware-meta.js"></script>
    <script src="scripts/ui-firmware-card.js"></script>
=======
    <script type="module" src="scripts/state.js"></script>
    <script type="module" src="scripts/query-presets.js"></script>
    <script type="module" src="scripts/ui-summary.js"></script>
>>>>>>> 6bab748a
    <script>
        let currentStep = 1;
        const totalSteps = 4;
        const defaultConfiguration = {
            mounting: null,
            mount: null,
            power: null,
            airiq: 'none',
            presence: 'none',
            comfort: 'none',
            fan: 'none'
        };
        const configuration = { ...defaultConfiguration };
        let allowedOptions = {
            mounting: ['wall', 'ceiling'],
            power: ['usb', 'poe', 'pwr'],
            airiq: ['none', 'base', 'pro'],
            presence: ['none', 'base', 'pro'],
            comfort: ['none', 'base'],
            fan: ['none', 'pwm', 'analog']
        };

        let checklistCompleted = false;

        function syncChecklistCompletion() {
            const section = document.querySelector('.pre-flash-checklist');
            if (!section) return;

            const completionValue = checklistCompleted ? 'true' : 'false';
            section.dataset.complete = completionValue;

            section.querySelectorAll('[data-checklist-item]').forEach(item => {
                item.dataset.complete = completionValue;
            });
        }

        function setChecklistCompletion(isComplete) {
            checklistCompleted = isComplete;
            syncChecklistCompletion();
        }

        function attachInstallButtonListeners() {
            const installButtons = document.querySelectorAll('#compatible-firmware .install-firmware-btn');
            installButtons.forEach(button => {
                if (button.dataset.checklistBound === 'true') {
                    return;
                }
                button.addEventListener('click', () => {
                    setChecklistCompletion(true);
                });
                button.dataset.checklistBound = 'true';
            });
        }

        // Initialize
        document.addEventListener('DOMContentLoaded', () => {
            if (window.queryPresets && window.queryPresets.allowedOptions) {
                allowedOptions = {
                    mounting: window.queryPresets.allowedOptions.mount,
                    power: window.queryPresets.allowedOptions.power,
                    airiq: window.queryPresets.allowedOptions.airiq,
                    presence: window.queryPresets.allowedOptions.presence,
                    comfort: window.queryPresets.allowedOptions.comfort,
                    fan: window.queryPresets.allowedOptions.fan
                };
            }

            if (window.wizardState) {
                window.wizardState.attach(configuration, { silent: true });
                window.wizardState.setStep(currentStep, { silent: true });
            }

            // Check browser compatibility
            if (!navigator.serial) {
                document.getElementById('browser-warning').style.display = 'block';
            }

            syncChecklistCompletion();

            // Add event listeners
            document.querySelectorAll('input[name="mounting"]').forEach(input => {
                input.addEventListener('change', handleMountingChange);
            });

            document.querySelectorAll('input[name="power"]').forEach(input => {
                input.addEventListener('change', handlePowerChange);
            });

            document.querySelectorAll('input[name="airiq"]').forEach(input => {
                input.addEventListener('change', updateConfiguration);
            });

            document.querySelectorAll('input[type="checkbox"]').forEach(input => {
                input.addEventListener('change', updateConfiguration);
            });

            document.querySelectorAll('input[name="presence"]').forEach(input => {
                input.addEventListener('change', updateConfiguration);
            });

            document.querySelectorAll('input[name="comfort"]').forEach(input => {
                input.addEventListener('change', updateConfiguration);
            });

            document.querySelectorAll('input[name="fan"]').forEach(input => {
                input.addEventListener('change', updateConfiguration);
            });

            initializeFromUrl();
        });

        function handleMountingChange(e) {
            configuration.mounting = e.target.value;
            configuration.mount = configuration.mounting;
            document.querySelector('#step-1 .btn-next').disabled = false;

            // Show/hide fan module based on mounting type
            updateFanModuleVisibility();

            updateConfiguration({ skipUrlUpdate: true });
            updateUrlFromConfiguration();
        }

        function handlePowerChange(e) {
            configuration.power = e.target.value;
            document.querySelector('#step-2 .btn-next').disabled = false;
            if (window.wizardState) {
                window.wizardState.setState({ power: configuration.power });
            }
            updateUrlFromConfiguration();
        }

        function updateFanModuleVisibility() {
            const fanSection = document.getElementById('fan-module-section');
            if (configuration.mounting === 'ceiling') {
                fanSection.style.display = 'none';
                // Reset fan selection if ceiling mount
                document.querySelector('input[name="fan"][value="none"]').checked = true;
                configuration.fan = 'none';
                if (window.wizardState) {
                    window.wizardState.setState({ fan: configuration.fan });
                }
            } else {
                fanSection.style.display = 'block';
            }
        }

        function updateConfiguration(options = {}) {
            // Update AirIQ
            const airiqValue = document.querySelector('input[name="airiq"]:checked')?.value || 'none';
            configuration.airiq = airiqValue;

            // Update Presence module
            configuration.presence = document.querySelector('input[name="presence"]:checked')?.value || 'none';

            // Update Comfort module
            configuration.comfort = document.querySelector('input[name="comfort"]:checked')?.value || 'none';

            // Update Fan module (only if wall mount)
            if (configuration.mounting === 'wall') {
                configuration.fan = document.querySelector('input[name="fan"]:checked')?.value || 'none';
            } else {
                configuration.fan = 'none';
            }

            configuration.mount = configuration.mounting;

            if (window.wizardState) {
                window.wizardState.setState({
                    mount: configuration.mounting,
                    power: configuration.power,
                    airiq: configuration.airiq,
                    presence: configuration.presence,
                    comfort: configuration.comfort,
                    fan: configuration.fan
                });
            }

            if (!options.skipUrlUpdate) {
                updateUrlFromConfiguration();
            }

            updateSummary();
        }

        function nextStep() {
            if (currentStep < totalSteps) {
                setStep(currentStep + 1, { animate: true });
            }
        }

        function previousStep() {
            if (currentStep > 1) {
                setStep(currentStep - 1, { animate: true });
            }
        }

        function setStep(targetStep, { skipUrlUpdate = false, animate = true } = {}) {
            if (targetStep < 1 || targetStep > totalSteps) {
                return;
            }

            const previousStep = currentStep;
            const targetStepElement = document.getElementById(`step-${targetStep}`);

            if (!targetStepElement) {
                return;
            }

            if (previousStep !== targetStep) {
                currentStep = targetStep;
                if (window.wizardState) {
                    window.wizardState.setStep(currentStep);
                }
            }

            updateProgressSteps(targetStep);

            if (animate && previousStep !== targetStep) {
                animateStepTransition(previousStep, targetStep);
            } else {
                document.querySelectorAll('.wizard-step').forEach(step => {
                    const stepNumber = Number(step.id.replace('step-', ''));
                    if (stepNumber === targetStep) {
                        step.classList.add('active');
                        step.classList.remove('entering', 'leaving');
                    } else {
                        step.classList.remove('active', 'entering', 'leaving');
                    }
                });

                focusStep(targetStepElement);
            }

            if (currentStep === 3) {
                updateFanModuleVisibility();
            }

            if (currentStep === 4) {
                updateConfiguration({ skipUrlUpdate: true });
                updateSummary();
                findCompatibleFirmware();
            }

            if (!skipUrlUpdate) {
                updateUrlFromConfiguration();
            }
        }

        function updateProgressSteps(targetStep) {
            for (let i = 1; i <= totalSteps; i++) {
                const progressElement = document.querySelector(`.progress-step[data-step="${i}"]`);
                if (!progressElement) continue;

                if (i === targetStep) {
                    progressElement.classList.add('active');
                } else {
                    progressElement.classList.remove('active');
                }

                if (i < targetStep) {
                    progressElement.classList.add('completed');
                } else {
                    progressElement.classList.remove('completed');
                }
            }
        }

        function animateStepTransition(fromStep, toStep) {
            const fromElement = fromStep ? document.getElementById(`step-${fromStep}`) : null;
            const toElement = document.getElementById(`step-${toStep}`);

            if (fromElement && fromElement !== toElement) {
                fromElement.classList.add('leaving');
                fromElement.classList.remove('entering');

                const handleLeave = (event) => {
                    if (event.target !== fromElement || event.propertyName !== 'opacity') {
                        return;
                    }

                    clearTimeout(leaveFallback);
                    fromElement.removeEventListener('transitionend', handleLeave);
                    fromElement.classList.remove('leaving');
                };

                const leaveFallback = setTimeout(() => {
                    fromElement.removeEventListener('transitionend', handleLeave);
                    fromElement.classList.remove('leaving');
                }, 450);

                fromElement.addEventListener('transitionend', handleLeave);
                fromElement.classList.remove('active');
            }

            if (!toElement) {
                return;
            }

            toElement.classList.remove('leaving');
            toElement.classList.add('entering');
            toElement.classList.remove('active');

            const activateStep = () => {
                toElement.classList.add('active');

                const handleEnter = (event) => {
                    if (event.target !== toElement || event.propertyName !== 'opacity') {
                        return;
                    }

                    clearTimeout(enterFallback);
                    toElement.removeEventListener('transitionend', handleEnter);
                    toElement.classList.remove('entering');
                    focusStep(toElement);
                };

                const enterFallback = setTimeout(() => {
                    toElement.removeEventListener('transitionend', handleEnter);
                    toElement.classList.remove('entering');
                    focusStep(toElement);
                }, 450);

                toElement.addEventListener('transitionend', handleEnter);
            };

            requestAnimationFrame(activateStep);
        }

        function focusStep(stepElement) {
            if (!stepElement) {
                return;
            }

            const focusableSelector = 'input:not([disabled]), button:not([disabled]), select:not([disabled]), textarea:not([disabled]), [href], [tabindex]:not([tabindex="-1"])';
            const focusable = stepElement.querySelector(focusableSelector);

            if (focusable) {
                focusable.focus();
                return;
            }

            const heading = stepElement.querySelector('h2, h3, h4');
            if (heading) {
                if (!heading.hasAttribute('tabindex')) {
                    heading.setAttribute('tabindex', '-1');
                    heading.addEventListener('blur', () => {
                        heading.removeAttribute('tabindex');
                    }, { once: true });
                }

                heading.focus();
            }
        }

        function updateSummary() {
            let summaryHtml = '<div class="summary-grid">';
            
            // Mounting
            summaryHtml += `
                <div class="summary-item">
                    <div class="summary-label">Mounting Type:</div>
                    <div class="summary-value">${configuration.mounting ? configuration.mounting.charAt(0).toUpperCase() + configuration.mounting.slice(1) : 'Not selected'}</div>
                </div>
            `;
            
            // Power
            summaryHtml += `
                <div class="summary-item">
                    <div class="summary-label">Power Option:</div>
                    <div class="summary-value">${configuration.power ? configuration.power.toUpperCase() : 'Not selected'}</div>
                </div>
            `;
            
            // AirIQ
            if (configuration.airiq !== 'none') {
                const airiqSensors = {
                    'base': ['SGP41', 'SCD41', 'MiCS4514', 'BMP390'],
                    'pro': ['SGP41', 'SCD41', 'MiCS4514', 'BMP390', 'SEN0321', 'SPS30', 'SFA40']
                };
                summaryHtml += `
                    <div class="summary-item">
                        <div class="summary-label">AirIQ Module:</div>
                        <div class="summary-value">${configuration.airiq.charAt(0).toUpperCase() + configuration.airiq.slice(1)}</div>
                        <div class="summary-sensors">Includes: ${airiqSensors[configuration.airiq].join(', ')}</div>
                    </div>
                `;
            }
            
            // Presence
            if (configuration.presence !== 'none') {
                const presenceSensors = {
                    'base': ['SEN0609 mmWave sensor'],
                    'pro': ['SEN0609 mmWave sensor', 'LD2450 24GHz radar']
                };
                summaryHtml += `
                    <div class="summary-item">
                        <div class="summary-label">Presence Module:</div>
                        <div class="summary-value">${configuration.presence.charAt(0).toUpperCase() + configuration.presence.slice(1)}</div>
                        <div class="summary-sensors">Includes: ${presenceSensors[configuration.presence].join(', ')}</div>
                    </div>
                `;
            }
            
            // Comfort
            if (configuration.comfort !== 'none') {
                summaryHtml += `
                    <div class="summary-item">
                        <div class="summary-label">Comfort Module:</div>
                        <div class="summary-value">${configuration.comfort.charAt(0).toUpperCase() + configuration.comfort.slice(1)}</div>
                        <div class="summary-sensors">Includes: SHT40 (Temperature/Humidity), LTR-303 (Light)</div>
                    </div>
                `;
            }
            
            // Fan
            if (configuration.fan !== 'none') {
                const fanTypes = {
                    'pwm': 'Variable speed fan control via PWM',
                    'analog': '0-10V analog fan control'
                };
                summaryHtml += `
                    <div class="summary-item">
                        <div class="summary-label">Fan Module:</div>
                        <div class="summary-value">${configuration.fan.toUpperCase()}</div>
                        <div class="summary-sensors">${fanTypes[configuration.fan]}</div>
                    </div>
                `;
            }
            
            summaryHtml += '</div>';

            if (configuration.mounting === 'ceiling') {
                summaryHtml += '<div class="summary-warning-tag">Fan not available on Ceiling</div>';
            }
            document.getElementById('config-summary').innerHTML = summaryHtml;
        }

        function groupLegacyBuilds(builds) {
            const groupsMap = new Map();

            builds.forEach((build, index) => {
                if (!build.config_string) {
                    const model = build.model || 'Unknown Model';
                    const variant = build.variant || '';
                    const key = `${model}||${variant}`;

                    if (!groupsMap.has(key)) {
                        groupsMap.set(key, {
                            model,
                            variant,
                            builds: []
                        });
                    }

                    groupsMap.get(key).builds.push({
                        ...build,
                        manifestIndex: index
                    });
                }
            });

            return Array.from(groupsMap.values()).sort((a, b) => {
                const modelCompare = a.model.localeCompare(b.model);
                if (modelCompare !== 0) {
                    return modelCompare;
                }
                return a.variant.localeCompare(b.variant);
            });
        }

        function renderLegacyFirmware(groups) {
            const section = document.getElementById('legacy-firmware-section');
            const list = document.getElementById('legacy-firmware-list');
            const panel = document.getElementById('legacy-firmware-panel');

            if (!section || !list) {
                return;
            }

            if (!groups.length) {
                section.style.display = 'none';
                list.innerHTML = '';
                if (panel) {
                    panel.removeAttribute('open');
                }
                return;
            }

            const legacyHtml = groups.map(group => {
                const variantTag = group.variant ? `<span class="legacy-group-variant">${group.variant}</span>` : '';
                const buildsHtml = group.builds.map(build => {
                    const versionLabel = build.version ? `v${build.version}${build.channel ? `-${build.channel}` : ''}` : '';
                    const buildDate = build.build_date ? new Date(build.build_date) : null;
                    const buildDateLabel = buildDate && !isNaN(buildDate.getTime()) ? buildDate.toLocaleDateString() : '';
                    const fileSize = Number(build.file_size);
                    const sizeLabel = Number.isFinite(fileSize) && fileSize > 0 ? `${(fileSize / 1024).toFixed(1)} KB` : '';
                    const metaParts = [];
                    if (versionLabel) metaParts.push(versionLabel);
                    if (buildDateLabel) metaParts.push(buildDateLabel);
                    if (sizeLabel) metaParts.push(sizeLabel);
                    const metaHtml = metaParts.length ? `<div class="legacy-build-meta">${metaParts.join(' · ')}</div>` : '';
                    const description = build.description || 'No description available for this firmware build.';

                    return `
                        <div class="legacy-build-card">
                            <div class="legacy-build-info">
                                <div class="legacy-build-name">${group.model}${group.variant ? ` · ${group.variant}` : ''}</div>
                                ${metaHtml}
                                <p class="legacy-build-description">${description}</p>
                            </div>
                            <div class="legacy-build-actions">
                                <esp-web-install-button manifest="firmware-${build.manifestIndex}.json" class="legacy-install-button">
                                    <button slot="activate" class="btn btn-primary btn-small">Install Firmware</button>
                                </esp-web-install-button>
                            </div>
                        </div>
                    `;
                }).join('');

                return `
                    <section class="legacy-build-group">
                        <header class="legacy-group-header">
                            <h4 class="legacy-group-title">${group.model}</h4>
                            ${variantTag}
                        </header>
                        <div class="legacy-builds">
                            ${buildsHtml}
                        </div>
                    </section>
                `;
            }).join('');

            list.innerHTML = legacyHtml;
            section.style.display = 'block';
        }

        async function findCompatibleFirmware() {
            const downloadBtn = document.getElementById('download-btn');
            const firmwareContainer = document.getElementById('compatible-firmware');
            const setReadyState = (isReady) => {
                if (downloadBtn) {
                    downloadBtn.disabled = !isReady;
                    downloadBtn.classList.toggle('is-ready', isReady);
                }

                const installButton = document.querySelector('#compatible-firmware esp-web-install-button button[slot="activate"]');
                if (installButton) {
                    installButton.classList.toggle('is-ready', isReady);
                }

                const helperTexts = document.querySelectorAll('[data-ready-helper]');
                helperTexts.forEach(helper => {
                    if (isReady) {
                        if (helper.textContent !== 'Ready to flash') {
                            helper.textContent = 'Ready to flash';
                        }
                        helper.classList.add('is-visible');
                    } else {
                        helper.classList.remove('is-visible');
                        if (helper.textContent) {
                            helper.textContent = '';
                        }
                    }
                });
            };

            setReadyState(false);

            // Ensure required selections are present before building the config string
            if (!configuration.mounting || !configuration.power) {
                firmwareContainer.innerHTML = `
                    <div class="firmware-error">
                        <h4>Incomplete Configuration</h4>
                        <p>Please select both a mounting location and power option before checking firmware compatibility.</p>
                    </div>
                `;
                return;
            }

            // Generate firmware filename based on configuration
            const previousConfigString = window.currentConfigString;
            let configString = '';

            // Add mounting type
            configString += `${configuration.mounting.charAt(0).toUpperCase() + configuration.mounting.slice(1)}`;

            // Add power option
            configString += `-${configuration.power.toUpperCase()}`;
            
            // Add modules
            if (configuration.airiq !== 'none') {
                configString += `-AirIQ${configuration.airiq.charAt(0).toUpperCase() + configuration.airiq.slice(1)}`;
            }
            
            if (configuration.presence !== 'none') {
                configString += `-Presence${configuration.presence.charAt(0).toUpperCase() + configuration.presence.slice(1)}`;
            }
            
            if (configuration.comfort !== 'none') {
                configString += `-Comfort${configuration.comfort.charAt(0).toUpperCase() + configuration.comfort.slice(1)}`;
            }
            
            if (configuration.fan !== 'none') {
                configString += `-Fan${configuration.fan.toUpperCase()}`;
            }

            if (previousConfigString !== configString) {
                setChecklistCompletion(false);
            } else {
                syncChecklistCompletion();
            }

            // Load manifest to check if firmware exists
            try {
                const response = await fetch('manifest.json');
                const manifest = await response.json();
                const legacyGroups = groupLegacyBuilds(manifest.builds);

                // Find matching firmware in manifest
                let matchingFirmware = null;
                for (const build of manifest.builds) {
                    // Check if this build matches our configuration
                    if (build.config_string === configString) {
                        matchingFirmware = build;
                        break;
                    }
                }
                
                if (matchingFirmware) {
                    // Store firmware info globally
                    window.currentFirmware = matchingFirmware;
                    window.currentConfigString = configString;

                    const metadataSections = [
                        { key: 'features', title: 'Key Features' },
                        { key: 'hardware_requirements', title: 'Hardware Requirements' },
                        { key: 'known_issues', title: 'Known Issues' },
                        { key: 'changelog', title: 'Changelog' }
                    ];

                    const metadataHtml = metadataSections
                        .map(({ key, title }) => {
                            const items = matchingFirmware[key];
                            if (!Array.isArray(items) || items.length === 0) {
                                return '';
                            }

                            const listItems = items
                                .map(item => `<li>${item}</li>`)
                                .join('');

                            return `
                                <section class="firmware-meta-section firmware-${key.replace(/_/g, '-')}">
                                    <h4>${title}</h4>
                                    <ul>${listItems}</ul>
                                </section>
                            `;
                        })
                        .filter(Boolean)
                        .join('');

                    const metadataBlock = metadataHtml
                        ? `
                            <div class="firmware-metadata">
                                ${metadataHtml}
                            </div>
                        `
                        : '';

                    // Firmware exists - show install option
                    const firmwarePath = matchingFirmware.parts && matchingFirmware.parts[0] ? matchingFirmware.parts[0].path : null;
                    const firmwareFilename = `Sense360-${configString}-v${matchingFirmware.version}-${matchingFirmware.channel}.bin`;

                    const metadataLoader = (typeof window.fetchFirmwareMeta === 'function' && firmwarePath)
                        ? () => window.fetchFirmwareMeta(firmwarePath)
                        : null;

                    const firmwareCard = (typeof window.renderFirmwareCard === 'function' && firmwarePath)
                        ? window.renderFirmwareCard({
                            assetUrl: firmwarePath,
                            filename: firmwareFilename,
                            buildDate: matchingFirmware.build_date,
                            metadataLoader
                        })
                        : null;

                    const firmwareHtml = `
                        <div class="firmware-item">
                            <div class="firmware-info">
                                <div class="firmware-name">${firmwareFilename}</div>
                                <div class="firmware-details">
                                    <a href="#" class="release-notes-link" onclick="toggleReleaseNotes(event)">View Release Notes</a>
                                </div>
                            </div>
                            <div class="firmware-actions">
                                <esp-web-install-button manifest="firmware-${manifest.builds.indexOf(matchingFirmware)}.json">
                                    <button slot="activate" class="btn btn-primary">
                                        Install Firmware
                                    </button>
                                </esp-web-install-button>
                                <p class="ready-helper" data-ready-helper role="status" aria-live="polite"></p>
                            </div>
                        </div>
                        ${metadataBlock}
                        <div class="release-notes-section" id="release-notes" style="display: none;">
                            <div class="release-notes-content">
                                <div class="loading">Loading release notes...</div>
                            </div>
                        </div>
                    `;

                    firmwareContainer.innerHTML = '';
                    if (firmwareCard) {
                        firmwareContainer.appendChild(firmwareCard);
                    }
                    firmwareContainer.insertAdjacentHTML('beforeend', firmwareHtml);
                    setReadyState(true);
                } else {
                    // Firmware doesn't exist - show message
                    const notAvailableHtml = `
                        <div class="firmware-not-available">
                            <h4>Firmware Not Available</h4>
                            <p>The firmware for this configuration has not been built yet:</p>
                            <p class="config-string">Sense360-${configString}-v1.0.0-stable.bin</p>
                            <p class="help-text">Please contact support or check back later for this specific configuration.</p>
                        </div>
                    `;
                    firmwareContainer.innerHTML = notAvailableHtml;
                }

                renderLegacyFirmware(legacyGroups);
            } catch (error) {
                console.error('Error loading manifest:', error);
                const errorHtml = `
                    <div class="firmware-error">
                        <h4>Error Loading Firmware</h4>
                        <p>Unable to check firmware availability. Please try again later.</p>
                    </div>
                `;
                firmwareContainer.innerHTML = errorHtml;
                renderLegacyFirmware([]);
            }
        }
        
        async function toggleReleaseNotes(event) {
            event.preventDefault();
            const notesSection = document.getElementById('release-notes');
            const link = event.target;
            
            if (notesSection.style.display === 'none') {
                notesSection.style.display = 'block';
                link.textContent = 'Hide Release Notes';
                
                // Load release notes if not already loaded
                if (notesSection.querySelector('.loading')) {
                    await loadReleaseNotes();
                }
            } else {
                notesSection.style.display = 'none';
                link.textContent = 'View Release Notes';
            }
        }
        
        async function loadReleaseNotes() {
            const notesSection = document.getElementById('release-notes');
            const configString = window.currentConfigString;
            const firmware = window.currentFirmware;
            
            try {
                // Try to load release notes file
                const notesPath = `firmware/configurations/Sense360-${configString}-v${firmware.version}-${firmware.channel}.md`;
                const response = await fetch(notesPath);
                
                if (response.ok) {
                    const markdown = await response.text();
                    // Better markdown to HTML conversion
                    let html = '';
                    const lines = markdown.split('\n');
                    let inList = false;
                    let inParagraph = false;
                    
                    for (let i = 0; i < lines.length; i++) {
                        const line = lines[i].trim();
                        
                        // Close paragraph if needed
                        if (inParagraph && (line === '' || line.match(/^#/) || line.match(/^-/))) {
                            html += '</p>';
                            inParagraph = false;
                        }
                        
                        // Close list if needed
                        if (inList && !line.match(/^-/)) {
                            html += '</ul>';
                            inList = false;
                        }
                        
                        // Headers
                        if (line.match(/^# /)) {
                            html += `<h2>${line.substring(2)}</h2>`;
                        } else if (line.match(/^## /)) {
                            html += `<h3>${line.substring(3)}</h3>`;
                        } else if (line.match(/^### /)) {
                            html += `<h4>${line.substring(4)}</h4>`;
                        }
                        // List items
                        else if (line.match(/^- /)) {
                            if (!inList) {
                                html += '<ul>';
                                inList = true;
                            }
                            html += `<li>${line.substring(2)}</li>`;
                        }
                        // Regular text
                        else if (line !== '') {
                            if (!inParagraph) {
                                html += '<p>';
                                inParagraph = true;
                            }
                            html += line + ' ';
                        }
                    }
                    
                    // Close any open tags
                    if (inParagraph) html += '</p>';
                    if (inList) html += '</ul>';
                    
                    notesSection.querySelector('.release-notes-content').innerHTML = html;
                } else {
                    notesSection.querySelector('.release-notes-content').innerHTML = `
                        <p class="no-notes">No release notes available for this firmware version.</p>
                    `;
                }
            } catch (error) {
                console.error('Error loading release notes:', error);
                notesSection.querySelector('.release-notes-content').innerHTML = `
                    <p class="error">Unable to load release notes.</p>
                `;
            }
        }
        
        function downloadFirmware() {
            if (window.currentFirmware && window.currentConfigString) {
                const firmware = window.currentFirmware;
                const configString = window.currentConfigString;
                const firmwarePath = firmware.parts[0].path;
                
                // Create a link element and trigger download
                const link = document.createElement('a');
                link.href = firmwarePath;
                link.download = `Sense360-${configString}-v${firmware.version}-${firmware.channel}.bin`;
                document.body.appendChild(link);
                link.click();
                document.body.removeChild(link);
            }
        }

        function initializeFromUrl() {
            const { parsedConfig, providedKeys, parsedStep } = parseConfigurationFromLocation();

            applyConfiguration(parsedConfig);

            const maxStep = getMaxReachableStep();
            let targetStep;

            if (parsedStep) {
                targetStep = Math.min(parsedStep, maxStep);
            } else if (!configuration.mounting) {
                targetStep = 1;
            } else if (!configuration.power) {
                targetStep = 2;
            } else if (['airiq', 'presence', 'comfort', 'fan'].some(key => providedKeys.has(key))) {
                targetStep = Math.min(4, maxStep);
            } else {
                targetStep = Math.min(3, maxStep);
            }

            setStep(targetStep, { skipUrlUpdate: true, animate: false });
        }

        function applyConfiguration(initialConfig) {
            const mergedConfig = { ...defaultConfiguration, ...initialConfig };

            if (!mergedConfig.mounting && mergedConfig.mount) {
                mergedConfig.mounting = mergedConfig.mount;
            }

            Object.assign(configuration, mergedConfig);
            configuration.mount = configuration.mounting;

            if (configuration.mounting) {
                const mountingInput = document.querySelector(`input[name="mounting"][value="${configuration.mounting}"]`);
                if (mountingInput) {
                    mountingInput.checked = true;
                    document.querySelector('#step-1 .btn-next').disabled = false;
                }
            } else {
                document.querySelector('#step-1 .btn-next').disabled = true;
            }

            if (configuration.power) {
                const powerInput = document.querySelector(`input[name="power"][value="${configuration.power}"]`);
                if (powerInput) {
                    powerInput.checked = true;
                    document.querySelector('#step-2 .btn-next').disabled = false;
                }
            } else {
                document.querySelector('#step-2 .btn-next').disabled = true;
            }

            ['airiq', 'presence', 'comfort', 'fan'].forEach(key => {
                const value = configuration[key];
                const input = document.querySelector(`input[name="${key}"][value="${value}"]`);
                if (input) {
                    input.checked = true;
                }
            });

            updateFanModuleVisibility();
            updateConfiguration({ skipUrlUpdate: true });
        }

        function getMaxReachableStep() {
            if (!configuration.mounting) {
                return 1;
            }

            if (!configuration.power) {
                return 2;
            }

            return 4;
        }

        function parseConfigurationFromLocation() {
            if (window.queryPresets) {
                const { state, providedKeys, step } = window.queryPresets.parseFromLocation();
                const parsedConfig = { ...defaultConfiguration };

                parsedConfig.mounting = state.mount || null;
                parsedConfig.mount = parsedConfig.mounting;
                parsedConfig.power = state.power || null;
                parsedConfig.airiq = state.airiq || 'none';
                parsedConfig.presence = state.presence || 'none';
                parsedConfig.comfort = state.comfort || 'none';
                parsedConfig.fan = state.fan || 'none';

                const mappedKeys = new Set();
                providedKeys.forEach((key) => {
                    if (key === 'mount') {
                        mappedKeys.add('mounting');
                    } else {
                        mappedKeys.add(key);
                    }
                });

                return { parsedConfig, providedKeys: mappedKeys, parsedStep: step };
            }

            const combinedParams = new URLSearchParams();
            const searchParams = new URLSearchParams(window.location.search);
            const hash = window.location.hash.startsWith('#') ? window.location.hash.substring(1) : window.location.hash;
            const hashParams = new URLSearchParams(hash);

            hashParams.forEach((value, key) => {
                combinedParams.set(key, value);
            });

            searchParams.forEach((value, key) => {
                combinedParams.set(key, value);
            });

            const parsedConfig = { ...defaultConfiguration };
            const providedKeys = new Set();

            Object.keys(allowedOptions).forEach(key => {
                const aliases = key === 'mounting' ? ['mounting', 'mount'] : [key];
                aliases.some(alias => {
                    const value = combinedParams.get(alias);
                    if (value && allowedOptions[key].includes(value)) {
                        parsedConfig[key] = value;
                        if (key === 'mounting') {
                            parsedConfig.mount = value;
                        }
                        providedKeys.add(key);
                        return true;
                    }
                    return false;
                });
            });

            let parsedStep = null;
            const stepValue = combinedParams.get('step');
            if (stepValue) {
                const numericStep = parseInt(stepValue, 10);
                if (!Number.isNaN(numericStep) && numericStep >= 1 && numericStep <= totalSteps) {
                    parsedStep = numericStep;
                }
            }

            return { parsedConfig, providedKeys, parsedStep };
        }

        function updateUrlFromConfiguration() {
            if (window.queryPresets && typeof window.queryPresets.updateUrl === 'function') {
                const state = window.wizardState
                    ? window.wizardState.getState()
                    : {
                        mount: configuration.mounting,
                        power: configuration.power,
                        airiq: configuration.airiq,
                        presence: configuration.presence,
                        comfort: configuration.comfort,
                        fan: configuration.fan
                    };

                window.queryPresets.updateUrl(state, currentStep);
                return;
            }

            const params = new URLSearchParams();

            if (configuration.mounting) {
                params.set('mount', configuration.mounting);
            }

            if (configuration.power) {
                params.set('power', configuration.power);
            }

            params.set('airiq', configuration.airiq || 'none');
            params.set('presence', configuration.presence || 'none');
            params.set('comfort', configuration.comfort || 'none');

            if (configuration.mounting === 'wall') {
                params.set('fan', configuration.fan || 'none');
            } else {
                params.set('fan', 'none');
            }

            params.set('step', String(currentStep));

            const paramString = params.toString();
            const newUrl = paramString ? `${window.location.pathname}?${paramString}` : window.location.pathname;
            history.replaceState(null, '', newUrl);
        }
    </script>
    <script type="module" src="scripts/init-review.js"></script>
</body>
</html><|MERGE_RESOLUTION|>--- conflicted
+++ resolved
@@ -305,14 +305,8 @@
         </div>
     </div>
 
-<<<<<<< HEAD
     <script src="scripts/firmware-meta.js"></script>
     <script src="scripts/ui-firmware-card.js"></script>
-=======
-    <script type="module" src="scripts/state.js"></script>
-    <script type="module" src="scripts/query-presets.js"></script>
-    <script type="module" src="scripts/ui-summary.js"></script>
->>>>>>> 6bab748a
     <script>
         let currentStep = 1;
         const totalSteps = 4;
