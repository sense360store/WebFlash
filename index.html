<!DOCTYPE html>
<html lang="en">
<head>
    <meta charset="UTF-8">
    <meta name="viewport" content="width=device-width, initial-scale=1.0">
    <title>Sense360 Firmware Configuration Tool</title>
    <link rel="icon" type="image/png" sizes="32x32" href="./sense360-favicon-32.png">
    <link rel="preconnect" href="https://fonts.googleapis.com">
    <link rel="preconnect" href="https://fonts.gstatic.com" crossorigin>
    <link href="https://fonts.googleapis.com/css2?family=Montserrat:wght@400;500;600;700&display=swap" rel="stylesheet">
    <link rel="stylesheet" href="css/wizard-style.css?v=1753432000">
    <link rel="stylesheet" href="css/capability-bar.css">
    <link rel="stylesheet" href="css/theme.css">
    <script type="module" src="https://unpkg.com/esp-web-tools@9/dist/web/install-button.js"></script>
    <script src="scripts/theme.js" defer></script>
</head>
<body>
    <div class="container">
        <header>
            <div class="logo-container">
                <img src="sense360-logo-new.png" alt="Sense360 Logo" class="logo">
                <div class="header-text">
                    <h1>Sense360 Firmware Configuration Tool</h1>
                    <p class="subtitle">Configure and download the correct firmware for your modular hardware</p>
                </div>
            </div>
        </header>

        <div class="wizard-container">
            <div class="wizard-layout">
                <div class="wizard-main">
                    <!-- Progress Indicator -->
                    <div class="progress-bar">
                <div class="progress-step active" data-step="1">
                    <div class="step-number">1</div>
                    <div class="step-label">Mounting</div>
                </div>
                <div class="progress-step" data-step="2">
                    <div class="step-number">2</div>
                    <div class="step-label">Power</div>
                </div>
                <div class="progress-step" data-step="3">
                    <div class="step-number">3</div>
                    <div class="step-label">Modules</div>
                </div>
                <div class="progress-step" data-step="4">
                    <div class="step-number">4</div>
                    <div class="step-label">Review</div>
                </div>
                    </div>

                    <!-- Step 1: Mounting Type -->
                    <div class="wizard-step active" id="step-1">
                <h2>Step 1: Where is this unit being installed?</h2>
                <div class="option-grid">
                    <label class="option-card">
                        <input type="radio" name="mounting" value="wall">
                        <div class="option-content">
                            <div class="option-icon">
                                <svg width="48" height="48" viewBox="0 0 24 24" fill="none" xmlns="http://www.w3.org/2000/svg">
                                    <rect x="4" y="4" width="16" height="16" stroke="var(--brand-green)" stroke-width="2" stroke-linecap="round"/>
                                    <circle cx="8" cy="8" r="1" fill="var(--brand-green)"/>
                                    <circle cx="16" cy="8" r="1" fill="var(--brand-green)"/>
                                    <circle cx="8" cy="16" r="1" fill="var(--brand-green)"/>
                                    <circle cx="16" cy="16" r="1" fill="var(--brand-green)"/>
                                </svg>
                            </div>
                            <div class="option-title">Wall Mount</div>
                            <div class="option-description">Standard wall installation with full module support</div>
                        </div>
                    </label>
                    <label class="option-card">
                        <input type="radio" name="mounting" value="ceiling">
                        <div class="option-content">
                            <div class="option-icon">
                                <svg width="48" height="48" viewBox="0 0 24 24" fill="none" xmlns="http://www.w3.org/2000/svg">
                                    <path d="M12 2L3 7V12H21V7L12 2Z" stroke="var(--brand-green)" stroke-width="2" stroke-linecap="round" stroke-linejoin="round"/>
                                    <circle cx="12" cy="9" r="2" fill="var(--brand-green)"/>
                                    <line x1="12" y1="12" x2="12" y2="16" stroke="var(--brand-green)" stroke-width="2" stroke-linecap="round"/>
                                </svg>
                            </div>
                            <div class="option-title">Ceiling Mount</div>
                            <div class="option-description">Ceiling installation (Fan Module not available)</div>
                        </div>
                    </label>
                </div>
                <div class="wizard-actions">
                    <button class="btn btn-primary btn-next" onclick="nextStep()" disabled>Next</button>
                </div>
                    </div>

                    <!-- Step 2: Power Option -->
                    <div class="wizard-step" id="step-2">
                <h2>Step 2: Select Power Option</h2>
                <div class="option-grid">
                    <label class="option-card">
                        <input type="radio" name="power" value="usb">
                        <div class="option-content">
                            <div class="option-title">USB Power</div>
                            <div class="option-description">Standard USB-C power connection</div>
                        </div>
                    </label>
                    <label class="option-card">
                        <input type="radio" name="power" value="poe">
                        <div class="option-content">
                            <div class="option-title">POE Module</div>
                            <div class="option-description">Power over Ethernet module</div>
                        </div>
                    </label>
                    <label class="option-card">
                        <input type="radio" name="power" value="pwr">
                        <div class="option-content">
                            <div class="option-title">PWR Module</div>
                            <div class="option-description">External power module</div>
                        </div>
                    </label>
                </div>
                <div class="wizard-actions">
                    <button class="btn btn-secondary" onclick="previousStep()">Back</button>
                    <button class="btn btn-primary btn-next" onclick="nextStep()" disabled>Next</button>
                </div>
                    </div>

                    <!-- Step 3: Expansion Modules -->
                    <div class="wizard-step" id="step-3">
                <h2>Step 3: Add Expansion Modules</h2>
                
                <!-- AirIQ Module -->
                <div class="module-section">
                    <h3>AirIQ Module</h3>
                    <div class="option-grid">
                        <label class="option-card">
                            <input type="radio" name="airiq" value="none" checked>
                            <div class="option-content">
                                <div class="option-title">None</div>
                                <div class="option-description">No AirIQ module</div>
                            </div>
                        </label>
                        <label class="option-card">
                            <input type="radio" name="airiq" value="base">
                            <div class="option-content">
                                <div class="option-title">Base</div>
                                <div class="option-description">SGP41, SCD41, MiCS4514, BMP390</div>
                            </div>
                        </label>
                        <label class="option-card">
                            <input type="radio" name="airiq" value="pro">
                            <div class="option-content">
                                <div class="option-title">Pro</div>
                                <div class="option-description">All Base + SEN0321, SPS30, SFA40</div>
                            </div>
                        </label>
                    </div>
                </div>

                <!-- Presence Module -->
                <div class="module-section">
                    <h3>Presence Module</h3>
                    <div class="option-grid">
                        <label class="option-card">
                            <input type="radio" name="presence" value="none" checked>
                            <div class="option-content">
                                <div class="option-title">None</div>
                                <div class="option-description">No Presence module</div>
                            </div>
                        </label>
                        <label class="option-card">
                            <input type="radio" name="presence" value="base">
                            <div class="option-content">
                                <div class="option-title">Base</div>
                                <div class="option-description">SEN0609 mmWave sensor</div>
                            </div>
                        </label>
                        <label class="option-card">
                            <input type="radio" name="presence" value="pro">
                            <div class="option-content">
                                <div class="option-title">Pro</div>
                                <div class="option-description">SEN0609 + LD2450 radar</div>
                            </div>
                        </label>
                    </div>
                </div>

                <!-- Comfort Module -->
                <div class="module-section">
                    <h3>Comfort Module</h3>
                    <div class="option-grid">
                        <label class="option-card">
                            <input type="radio" name="comfort" value="none" checked>
                            <div class="option-content">
                                <div class="option-title">None</div>
                                <div class="option-description">No Comfort module</div>
                            </div>
                        </label>
                        <label class="option-card">
                            <input type="radio" name="comfort" value="base">
                            <div class="option-content">
                                <div class="option-title">Base</div>
                                <div class="option-description">SHT40 + LTR-303 sensors</div>
                            </div>
                        </label>
                    </div>
                </div>

                <!-- Fan Module (only for wall mount) -->
                <div class="module-section" id="fan-module-section">
                    <h3>Fan Module</h3>
                    <div class="option-grid">
                        <label class="option-card">
                            <input type="radio" name="fan" value="none" checked>
                            <div class="option-content">
                                <div class="option-title">None</div>
                                <div class="option-description">No Fan module</div>
                            </div>
                        </label>
                        <label class="option-card">
                            <input type="radio" name="fan" value="pwm">
                            <div class="option-content">
                                <div class="option-title">PWM</div>
                                <div class="option-description">Variable speed fan control</div>
                            </div>
                        </label>
                        <label class="option-card">
                            <input type="radio" name="fan" value="analog">
                            <div class="option-content">
                                <div class="option-title">Analog</div>
                                <div class="option-description">0-10V analog fan control</div>
                            </div>
                        </label>
                    </div>
                </div>

                <div class="remember-preference">
                    <label class="remember-toggle">
                        <input type="checkbox" data-remember-toggle>
                        <span class="remember-label">Remember my last choices</span>
                    </label>
                </div>

                <div class="wizard-actions">
                    <button class="btn btn-secondary" onclick="previousStep()">Back</button>
                    <button class="btn btn-primary btn-next" onclick="nextStep()">Next</button>
                </div>
                    </div>

                    <!-- Step 4: Review & Download -->
                    <div class="wizard-step" id="step-4">
                <h2>Step 4: Review & Download</h2>
                
                <div class="configuration-summary">
                    <h3>Your Configuration</h3>
                    <div id="config-summary">
                        <!-- Summary will be populated by JavaScript -->
                    </div>
                </div>

                <section class="pre-flash-checklist" aria-labelledby="pre-flash-title">
                    <h3 class="checklist-heading" id="pre-flash-title">Pre-Flash Checklist</h3>
                    <p class="checklist-subtitle">Follow these quick steps to prepare your device before installing firmware.</p>
                    <ul class="checklist-items">
                        <li data-checklist-item data-complete="false">
                            <span class="status-icon" aria-hidden="true"></span>
                            <span class="item-text">Connect the Sense360 hub to your computer with a USB-C cable.</span>
                        </li>
                        <li data-checklist-item data-complete="false">
                            <span class="status-icon" aria-hidden="true"></span>
                            <span class="item-text">Hold the <strong>BOOT</strong> button on the hub.</span>
                        </li>
                        <li data-checklist-item data-complete="false">
                            <span class="status-icon" aria-hidden="true"></span>
                            <span class="item-text">While holding BOOT, press and release <strong>RESET</strong>, then release BOOT.</span>
                        </li>
                    </ul>
                </section>

                <div class="firmware-section">
                    <h3>Compatible Firmware</h3>
                    <div id="compatible-firmware">
                        <!-- Compatible firmware will be shown here -->
                    </div>
                </div>

                <div class="legacy-firmware-section" id="legacy-firmware-section" style="display: none;">
                    <details class="legacy-panel" id="legacy-firmware-panel">
                        <summary>
                            <span class="legacy-panel-title">Legacy Firmware Builds</span>
                            <span class="legacy-panel-subtitle">Manual install options for configurations not yet supported by the wizard</span>
                        </summary>
                        <div class="legacy-panel-body" id="legacy-firmware-list">
                            <!-- Legacy firmware builds will be injected here -->
                        </div>
                    </details>
                </div>

                <div class="remember-preference">
                    <label class="remember-toggle">
                        <input type="checkbox" data-remember-toggle>
                        <span class="remember-label">Remember my last choices</span>
                    </label>
                </div>

                <div class="wizard-actions">
                    <button class="btn btn-secondary" onclick="previousStep()">Back</button>
                    <div class="primary-action-group">
                        <div class="download-action-row">
                            <button class="btn btn-primary" id="download-btn" onclick="downloadFirmware()" disabled>Download Firmware</button>
                            <button class="btn btn-tertiary-icon" id="copy-link-btn" type="button" onclick="copyFirmwareLink()" aria-label="Copy firmware download link" disabled>
                                <span aria-hidden="true">🔗</span>
                            </button>
                        </div>
                        <p class="ready-helper" data-ready-helper role="status" aria-live="polite"></p>
                    </div>
                </div>
                    </div>
                </div>

                <aside id="wizard-summary" class="wizard-summary"></aside>
            </div>
        </div>

        <div class="browser-check">
            <div class="browser-warning" id="browser-warning" style="display: none;">
                <h3>⚠️ Browser Not Supported</h3>
                <p>This installer requires Chrome or Edge browser with Web Serial API support.</p>
            </div>
        </div>
    </div>
<<<<<<< HEAD

    <div class="toast" id="copy-toast" role="status" aria-live="polite"></div>

    <script>
        let currentStep = 1;
        const totalSteps = 4;
        const defaultConfiguration = {
            mounting: null,
            power: null,
            airiq: 'none',
            presence: 'none',
            comfort: 'none',
            fan: 'none'
        };
        const configuration = { ...defaultConfiguration };
        const allowedOptions = {
            mounting: ['wall', 'ceiling'],
            power: ['usb', 'poe', 'pwr'],
            airiq: ['none', 'base', 'pro'],
            presence: ['none', 'base', 'pro'],
            comfort: ['none', 'base'],
            fan: ['none', 'pwm', 'analog']
        };

        let checklistCompleted = false;

        function syncChecklistCompletion() {
            const section = document.querySelector('.pre-flash-checklist');
            if (!section) return;

            const completionValue = checklistCompleted ? 'true' : 'false';
            section.dataset.complete = completionValue;

            section.querySelectorAll('[data-checklist-item]').forEach(item => {
                item.dataset.complete = completionValue;
            });
        }

        function setChecklistCompletion(isComplete) {
            checklistCompleted = isComplete;
            syncChecklistCompletion();
        }

        function attachInstallButtonListeners() {
            const installButtons = document.querySelectorAll('#compatible-firmware .install-firmware-btn');
            installButtons.forEach(button => {
                if (button.dataset.checklistBound === 'true') {
                    return;
                }
                button.addEventListener('click', () => {
                    setChecklistCompletion(true);
                });
                button.dataset.checklistBound = 'true';
            });
        }

        // Initialize
        document.addEventListener('DOMContentLoaded', () => {
            // Check browser compatibility
            if (!navigator.serial) {
                document.getElementById('browser-warning').style.display = 'block';
            }

            syncChecklistCompletion();

            // Add event listeners
            document.querySelectorAll('input[name="mounting"]').forEach(input => {
                input.addEventListener('change', handleMountingChange);
            });

            document.querySelectorAll('input[name="power"]').forEach(input => {
                input.addEventListener('change', handlePowerChange);
            });

            document.querySelectorAll('input[name="airiq"]').forEach(input => {
                input.addEventListener('change', updateConfiguration);
            });

            document.querySelectorAll('input[type="checkbox"]').forEach(input => {
                input.addEventListener('change', updateConfiguration);
            });

            document.querySelectorAll('input[name="presence"]').forEach(input => {
                input.addEventListener('change', updateConfiguration);
            });

            document.querySelectorAll('input[name="comfort"]').forEach(input => {
                input.addEventListener('change', updateConfiguration);
            });

            document.querySelectorAll('input[name="fan"]').forEach(input => {
                input.addEventListener('change', updateConfiguration);
            });

            initializeFromUrl();
        });

        function handleMountingChange(e) {
            configuration.mounting = e.target.value;
            document.querySelector('#step-1 .btn-next').disabled = false;

            // Show/hide fan module based on mounting type
            updateFanModuleVisibility();

            updateConfiguration({ skipUrlUpdate: true });
            updateUrlFromConfiguration();
        }

        function handlePowerChange(e) {
            configuration.power = e.target.value;
            document.querySelector('#step-2 .btn-next').disabled = false;
            updateUrlFromConfiguration();
        }

        function updateFanModuleVisibility() {
            const fanSection = document.getElementById('fan-module-section');
            if (configuration.mounting === 'ceiling') {
                fanSection.style.display = 'none';
                // Reset fan selection if ceiling mount
                document.querySelector('input[name="fan"][value="none"]').checked = true;
                configuration.fan = 'none';
            } else {
                fanSection.style.display = 'block';
            }
        }

        function updateConfiguration(options = {}) {
            // Update AirIQ
            const airiqValue = document.querySelector('input[name="airiq"]:checked')?.value || 'none';
            configuration.airiq = airiqValue;

            // Update Presence module
            configuration.presence = document.querySelector('input[name="presence"]:checked')?.value || 'none';

            // Update Comfort module
            configuration.comfort = document.querySelector('input[name="comfort"]:checked')?.value || 'none';

            // Update Fan module (only if wall mount)
            if (configuration.mounting === 'wall') {
                configuration.fan = document.querySelector('input[name="fan"]:checked')?.value || 'none';
            }

            if (!options.skipUrlUpdate) {
                updateUrlFromConfiguration();
            }
        }

        function nextStep() {
            if (currentStep < totalSteps) {
                setStep(currentStep + 1, { animate: true });
            }
        }

        function previousStep() {
            if (currentStep > 1) {
                setStep(currentStep - 1, { animate: true });
            }
        }

        function setStep(targetStep, { skipUrlUpdate = false, animate = true } = {}) {
            if (targetStep < 1 || targetStep > totalSteps) {
                return;
            }

            const previousStep = currentStep;
            const targetStepElement = document.getElementById(`step-${targetStep}`);

            if (!targetStepElement) {
                return;
            }

            if (previousStep !== targetStep) {
                currentStep = targetStep;
            }

            updateProgressSteps(targetStep);

            if (animate && previousStep !== targetStep) {
                animateStepTransition(previousStep, targetStep);
            } else {
                document.querySelectorAll('.wizard-step').forEach(step => {
                    const stepNumber = Number(step.id.replace('step-', ''));
                    if (stepNumber === targetStep) {
                        step.classList.add('active');
                        step.classList.remove('entering', 'leaving');
                    } else {
                        step.classList.remove('active', 'entering', 'leaving');
                    }
                });

                focusStep(targetStepElement);
            }

            if (currentStep === 3) {
                updateFanModuleVisibility();
            }

            if (currentStep === 4) {
                updateConfiguration({ skipUrlUpdate: true });
                updateSummary();
                findCompatibleFirmware();
            }

            if (!skipUrlUpdate) {
                updateUrlFromConfiguration();
            }
        }

        function updateProgressSteps(targetStep) {
            for (let i = 1; i <= totalSteps; i++) {
                const progressElement = document.querySelector(`.progress-step[data-step="${i}"]`);
                if (!progressElement) continue;

                if (i === targetStep) {
                    progressElement.classList.add('active');
                } else {
                    progressElement.classList.remove('active');
                }

                if (i < targetStep) {
                    progressElement.classList.add('completed');
                } else {
                    progressElement.classList.remove('completed');
                }
            }
        }

        function animateStepTransition(fromStep, toStep) {
            const fromElement = fromStep ? document.getElementById(`step-${fromStep}`) : null;
            const toElement = document.getElementById(`step-${toStep}`);

            if (fromElement && fromElement !== toElement) {
                fromElement.classList.add('leaving');
                fromElement.classList.remove('entering');

                const handleLeave = (event) => {
                    if (event.target !== fromElement || event.propertyName !== 'opacity') {
                        return;
                    }

                    clearTimeout(leaveFallback);
                    fromElement.removeEventListener('transitionend', handleLeave);
                    fromElement.classList.remove('leaving');
                };

                const leaveFallback = setTimeout(() => {
                    fromElement.removeEventListener('transitionend', handleLeave);
                    fromElement.classList.remove('leaving');
                }, 450);

                fromElement.addEventListener('transitionend', handleLeave);
                fromElement.classList.remove('active');
            }

            if (!toElement) {
                return;
            }

            toElement.classList.remove('leaving');
            toElement.classList.add('entering');
            toElement.classList.remove('active');

            const activateStep = () => {
                toElement.classList.add('active');

                const handleEnter = (event) => {
                    if (event.target !== toElement || event.propertyName !== 'opacity') {
                        return;
                    }

                    clearTimeout(enterFallback);
                    toElement.removeEventListener('transitionend', handleEnter);
                    toElement.classList.remove('entering');
                    focusStep(toElement);
                };

                const enterFallback = setTimeout(() => {
                    toElement.removeEventListener('transitionend', handleEnter);
                    toElement.classList.remove('entering');
                    focusStep(toElement);
                }, 450);

                toElement.addEventListener('transitionend', handleEnter);
            };

            requestAnimationFrame(activateStep);
        }

        function focusStep(stepElement) {
            if (!stepElement) {
                return;
            }

            const focusableSelector = 'input:not([disabled]), button:not([disabled]), select:not([disabled]), textarea:not([disabled]), [href], [tabindex]:not([tabindex="-1"])';
            const focusable = stepElement.querySelector(focusableSelector);

            if (focusable) {
                focusable.focus();
                return;
            }

            const heading = stepElement.querySelector('h2, h3, h4');
            if (heading) {
                if (!heading.hasAttribute('tabindex')) {
                    heading.setAttribute('tabindex', '-1');
                    heading.addEventListener('blur', () => {
                        heading.removeAttribute('tabindex');
                    }, { once: true });
                }

                heading.focus();
            }
        }

        function updateSummary() {
            let summaryHtml = '<div class="summary-grid">';
            
            // Mounting
            summaryHtml += `
                <div class="summary-item">
                    <div class="summary-label">Mounting Type:</div>
                    <div class="summary-value">${configuration.mounting ? configuration.mounting.charAt(0).toUpperCase() + configuration.mounting.slice(1) : 'Not selected'}</div>
                </div>
            `;
            
            // Power
            summaryHtml += `
                <div class="summary-item">
                    <div class="summary-label">Power Option:</div>
                    <div class="summary-value">${configuration.power ? configuration.power.toUpperCase() : 'Not selected'}</div>
                </div>
            `;
            
            // AirIQ
            if (configuration.airiq !== 'none') {
                const airiqSensors = {
                    'base': ['SGP41', 'SCD41', 'MiCS4514', 'BMP390'],
                    'pro': ['SGP41', 'SCD41', 'MiCS4514', 'BMP390', 'SEN0321', 'SPS30', 'SFA40']
                };
                summaryHtml += `
                    <div class="summary-item">
                        <div class="summary-label">AirIQ Module:</div>
                        <div class="summary-value">${configuration.airiq.charAt(0).toUpperCase() + configuration.airiq.slice(1)}</div>
                        <div class="summary-sensors">Includes: ${airiqSensors[configuration.airiq].join(', ')}</div>
                    </div>
                `;
            }
            
            // Presence
            if (configuration.presence !== 'none') {
                const presenceSensors = {
                    'base': ['SEN0609 mmWave sensor'],
                    'pro': ['SEN0609 mmWave sensor', 'LD2450 24GHz radar']
                };
                summaryHtml += `
                    <div class="summary-item">
                        <div class="summary-label">Presence Module:</div>
                        <div class="summary-value">${configuration.presence.charAt(0).toUpperCase() + configuration.presence.slice(1)}</div>
                        <div class="summary-sensors">Includes: ${presenceSensors[configuration.presence].join(', ')}</div>
                    </div>
                `;
            }
            
            // Comfort
            if (configuration.comfort !== 'none') {
                summaryHtml += `
                    <div class="summary-item">
                        <div class="summary-label">Comfort Module:</div>
                        <div class="summary-value">${configuration.comfort.charAt(0).toUpperCase() + configuration.comfort.slice(1)}</div>
                        <div class="summary-sensors">Includes: SHT40 (Temperature/Humidity), LTR-303 (Light)</div>
                    </div>
                `;
            }
            
            // Fan
            if (configuration.fan !== 'none') {
                const fanTypes = {
                    'pwm': 'Variable speed fan control via PWM',
                    'analog': '0-10V analog fan control'
                };
                summaryHtml += `
                    <div class="summary-item">
                        <div class="summary-label">Fan Module:</div>
                        <div class="summary-value">${configuration.fan.toUpperCase()}</div>
                        <div class="summary-sensors">${fanTypes[configuration.fan]}</div>
                    </div>
                `;
            }
            
            summaryHtml += '</div>';
            document.getElementById('config-summary').innerHTML = summaryHtml;
        }

        function groupLegacyBuilds(builds) {
            const groupsMap = new Map();

            builds.forEach((build, index) => {
                if (!build.config_string) {
                    const model = build.model || 'Unknown Model';
                    const variant = build.variant || '';
                    const key = `${model}||${variant}`;

                    if (!groupsMap.has(key)) {
                        groupsMap.set(key, {
                            model,
                            variant,
                            builds: []
                        });
                    }

                    groupsMap.get(key).builds.push({
                        ...build,
                        manifestIndex: index
                    });
                }
            });

            return Array.from(groupsMap.values()).sort((a, b) => {
                const modelCompare = a.model.localeCompare(b.model);
                if (modelCompare !== 0) {
                    return modelCompare;
                }
                return a.variant.localeCompare(b.variant);
            });
        }

        function renderLegacyFirmware(groups) {
            const section = document.getElementById('legacy-firmware-section');
            const list = document.getElementById('legacy-firmware-list');
            const panel = document.getElementById('legacy-firmware-panel');

            if (!section || !list) {
                return;
            }

            if (!groups.length) {
                section.style.display = 'none';
                list.innerHTML = '';
                if (panel) {
                    panel.removeAttribute('open');
                }
                return;
            }

            const legacyHtml = groups.map(group => {
                const variantTag = group.variant ? `<span class="legacy-group-variant">${group.variant}</span>` : '';
                const buildsHtml = group.builds.map(build => {
                    const versionLabel = build.version ? `v${build.version}${build.channel ? `-${build.channel}` : ''}` : '';
                    const buildDate = build.build_date ? new Date(build.build_date) : null;
                    const buildDateLabel = buildDate && !isNaN(buildDate.getTime()) ? buildDate.toLocaleDateString() : '';
                    const fileSize = Number(build.file_size);
                    const sizeLabel = Number.isFinite(fileSize) && fileSize > 0 ? `${(fileSize / 1024).toFixed(1)} KB` : '';
                    const metaParts = [];
                    if (versionLabel) metaParts.push(versionLabel);
                    if (buildDateLabel) metaParts.push(buildDateLabel);
                    if (sizeLabel) metaParts.push(sizeLabel);
                    const metaHtml = metaParts.length ? `<div class="legacy-build-meta">${metaParts.join(' · ')}</div>` : '';
                    const description = build.description || 'No description available for this firmware build.';

                    return `
                        <div class="legacy-build-card">
                            <div class="legacy-build-info">
                                <div class="legacy-build-name">${group.model}${group.variant ? ` · ${group.variant}` : ''}</div>
                                ${metaHtml}
                                <p class="legacy-build-description">${description}</p>
                            </div>
                            <div class="legacy-build-actions">
                                <esp-web-install-button manifest="firmware-${build.manifestIndex}.json" class="legacy-install-button">
                                    <button slot="activate" class="btn btn-primary btn-small">Install Firmware</button>
                                </esp-web-install-button>
                            </div>
                        </div>
                    `;
                }).join('');

                return `
                    <section class="legacy-build-group">
                        <header class="legacy-group-header">
                            <h4 class="legacy-group-title">${group.model}</h4>
                            ${variantTag}
                        </header>
                        <div class="legacy-builds">
                            ${buildsHtml}
                        </div>
                    </section>
                `;
            }).join('');

            list.innerHTML = legacyHtml;
            section.style.display = 'block';
        }

        async function findCompatibleFirmware() {
            const downloadBtn = document.getElementById('download-btn');
            const copyLinkBtn = document.getElementById('copy-link-btn');
            const setReadyState = (isReady) => {
                if (downloadBtn) {
                    downloadBtn.disabled = !isReady;
                    downloadBtn.classList.toggle('is-ready', isReady);
                }

                if (copyLinkBtn) {
                    copyLinkBtn.disabled = !isReady;
                    copyLinkBtn.classList.toggle('is-ready', isReady);
                }

                const installButton = document.querySelector('#compatible-firmware esp-web-install-button button[slot="activate"]');
                if (installButton) {
                    installButton.classList.toggle('is-ready', isReady);
                }

                const helperTexts = document.querySelectorAll('[data-ready-helper]');
                helperTexts.forEach(helper => {
                    if (isReady) {
                        if (helper.textContent !== 'Ready to flash') {
                            helper.textContent = 'Ready to flash';
                        }
                        helper.classList.add('is-visible');
                    } else {
                        helper.classList.remove('is-visible');
                        if (helper.textContent) {
                            helper.textContent = '';
                        }
                    }
                });
            };

            setReadyState(false);

            // Ensure required selections are present before building the config string
            if (!configuration.mounting || !configuration.power) {
                document.getElementById('compatible-firmware').innerHTML = `
                    <div class="firmware-error">
                        <h4>Incomplete Configuration</h4>
                        <p>Please select both a mounting location and power option before checking firmware compatibility.</p>
                    </div>
                `;
                return;
            }

            // Generate firmware filename based on configuration
            const previousConfigString = window.currentConfigString;
            let configString = '';

            // Add mounting type
            configString += `${configuration.mounting.charAt(0).toUpperCase() + configuration.mounting.slice(1)}`;

            // Add power option
            configString += `-${configuration.power.toUpperCase()}`;
            
            // Add modules
            if (configuration.airiq !== 'none') {
                configString += `-AirIQ${configuration.airiq.charAt(0).toUpperCase() + configuration.airiq.slice(1)}`;
            }
            
            if (configuration.presence !== 'none') {
                configString += `-Presence${configuration.presence.charAt(0).toUpperCase() + configuration.presence.slice(1)}`;
            }
            
            if (configuration.comfort !== 'none') {
                configString += `-Comfort${configuration.comfort.charAt(0).toUpperCase() + configuration.comfort.slice(1)}`;
            }
            
            if (configuration.fan !== 'none') {
                configString += `-Fan${configuration.fan.toUpperCase()}`;
            }

            if (previousConfigString !== configString) {
                setChecklistCompletion(false);
            } else {
                syncChecklistCompletion();
            }

            // Load manifest to check if firmware exists
            try {
                const response = await fetch('manifest.json');
                const manifest = await response.json();
                const legacyGroups = groupLegacyBuilds(manifest.builds);

                // Find matching firmware in manifest
                let matchingFirmware = null;
                for (const build of manifest.builds) {
                    // Check if this build matches our configuration
                    if (build.config_string === configString) {
                        matchingFirmware = build;
                        break;
                    }
                }
                
                if (matchingFirmware) {
                    // Store firmware info globally
                    window.currentFirmware = matchingFirmware;
                    window.currentConfigString = configString;

                    const metadataSections = [
                        { key: 'features', title: 'Key Features' },
                        { key: 'hardware_requirements', title: 'Hardware Requirements' },
                        { key: 'known_issues', title: 'Known Issues' },
                        { key: 'changelog', title: 'Changelog' }
                    ];

                    const metadataHtml = metadataSections
                        .map(({ key, title }) => {
                            const items = matchingFirmware[key];
                            if (!Array.isArray(items) || items.length === 0) {
                                return '';
                            }

                            const listItems = items
                                .map(item => `<li>${item}</li>`)
                                .join('');

                            return `
                                <section class="firmware-meta-section firmware-${key.replace(/_/g, '-')}">
                                    <h4>${title}</h4>
                                    <ul>${listItems}</ul>
                                </section>
                            `;
                        })
                        .filter(Boolean)
                        .join('');

                    const metadataBlock = metadataHtml
                        ? `
                            <div class="firmware-metadata">
                                ${metadataHtml}
                            </div>
                        `
                        : '';

                    // Firmware exists - show install option
                    const firmwareHtml = `
                        <div class="firmware-item">
                            <div class="firmware-info">
                                <div class="firmware-name">Sense360-${configString}-v${matchingFirmware.version}-${matchingFirmware.channel}.bin</div>
                                <div class="firmware-details">
                                    <span class="firmware-size">${(matchingFirmware.file_size / 1024).toFixed(1)} KB</span>
                                    <span class="firmware-date">${new Date(matchingFirmware.build_date).toLocaleDateString()}</span>
                                    <a href="#" class="release-notes-link" onclick="toggleReleaseNotes(event)">View Release Notes</a>
                                </div>
                            </div>
                            <div class="firmware-actions">
                                <esp-web-install-button manifest="firmware-${manifest.builds.indexOf(matchingFirmware)}.json">
                                    <button slot="activate" class="btn btn-primary">
                                        Install Firmware
                                    </button>
                                </esp-web-install-button>
                                <p class="ready-helper" data-ready-helper role="status" aria-live="polite"></p>
                            </div>
                        </div>
                        ${metadataBlock}
                        <div class="release-notes-section" id="release-notes" style="display: none;">
                            <div class="release-notes-content">
                                <div class="loading">Loading release notes...</div>
                            </div>
                        </div>
                    `;
                    document.getElementById('compatible-firmware').innerHTML = firmwareHtml;
                    setReadyState(true);
                } else {
                    // Firmware doesn't exist - show message
                    const notAvailableHtml = `
                        <div class="firmware-not-available">
                            <h4>Firmware Not Available</h4>
                            <p>The firmware for this configuration has not been built yet:</p>
                            <p class="config-string">Sense360-${configString}-v1.0.0-stable.bin</p>
                            <p class="help-text">Please contact support or check back later for this specific configuration.</p>
                        </div>
                    `;
                    document.getElementById('compatible-firmware').innerHTML = notAvailableHtml;
                }

                renderLegacyFirmware(legacyGroups);
            } catch (error) {
                console.error('Error loading manifest:', error);
                const errorHtml = `
                    <div class="firmware-error">
                        <h4>Error Loading Firmware</h4>
                        <p>Unable to check firmware availability. Please try again later.</p>
                    </div>
                `;
                document.getElementById('compatible-firmware').innerHTML = errorHtml;
                renderLegacyFirmware([]);
            }
        }
        
        async function toggleReleaseNotes(event) {
            event.preventDefault();
            const notesSection = document.getElementById('release-notes');
            const link = event.target;
            
            if (notesSection.style.display === 'none') {
                notesSection.style.display = 'block';
                link.textContent = 'Hide Release Notes';
                
                // Load release notes if not already loaded
                if (notesSection.querySelector('.loading')) {
                    await loadReleaseNotes();
                }
            } else {
                notesSection.style.display = 'none';
                link.textContent = 'View Release Notes';
            }
        }
        
        async function loadReleaseNotes() {
            const notesSection = document.getElementById('release-notes');
            const configString = window.currentConfigString;
            const firmware = window.currentFirmware;
            
            try {
                // Try to load release notes file
                const notesPath = `firmware/configurations/Sense360-${configString}-v${firmware.version}-${firmware.channel}.md`;
                const response = await fetch(notesPath);
                
                if (response.ok) {
                    const markdown = await response.text();
                    // Better markdown to HTML conversion
                    let html = '';
                    const lines = markdown.split('\n');
                    let inList = false;
                    let inParagraph = false;
                    
                    for (let i = 0; i < lines.length; i++) {
                        const line = lines[i].trim();
                        
                        // Close paragraph if needed
                        if (inParagraph && (line === '' || line.match(/^#/) || line.match(/^-/))) {
                            html += '</p>';
                            inParagraph = false;
                        }
                        
                        // Close list if needed
                        if (inList && !line.match(/^-/)) {
                            html += '</ul>';
                            inList = false;
                        }
                        
                        // Headers
                        if (line.match(/^# /)) {
                            html += `<h2>${line.substring(2)}</h2>`;
                        } else if (line.match(/^## /)) {
                            html += `<h3>${line.substring(3)}</h3>`;
                        } else if (line.match(/^### /)) {
                            html += `<h4>${line.substring(4)}</h4>`;
                        }
                        // List items
                        else if (line.match(/^- /)) {
                            if (!inList) {
                                html += '<ul>';
                                inList = true;
                            }
                            html += `<li>${line.substring(2)}</li>`;
                        }
                        // Regular text
                        else if (line !== '') {
                            if (!inParagraph) {
                                html += '<p>';
                                inParagraph = true;
                            }
                            html += line + ' ';
                        }
                    }
                    
                    // Close any open tags
                    if (inParagraph) html += '</p>';
                    if (inList) html += '</ul>';
                    
                    notesSection.querySelector('.release-notes-content').innerHTML = html;
                } else {
                    notesSection.querySelector('.release-notes-content').innerHTML = `
                        <p class="no-notes">No release notes available for this firmware version.</p>
                    `;
                }
            } catch (error) {
                console.error('Error loading release notes:', error);
                notesSection.querySelector('.release-notes-content').innerHTML = `
                    <p class="error">Unable to load release notes.</p>
                `;
            }
        }
        
        function downloadFirmware() {
            if (window.currentFirmware && window.currentConfigString) {
                const firmware = window.currentFirmware;
                const configString = window.currentConfigString;
                const firmwarePath = firmware.parts[0].path;
                
                // Create a link element and trigger download
                const link = document.createElement('a');
                link.href = firmwarePath;
                link.download = `Sense360-${configString}-v${firmware.version}-${firmware.channel}.bin`;
                document.body.appendChild(link);
                link.click();
                document.body.removeChild(link);
            }
        }

        async function copyFirmwareLink() {
            if (!window.currentFirmware || !window.currentConfigString) {
                return;
            }

            const firmware = window.currentFirmware;
            const firmwarePath = firmware.parts[0].path;
            const resolvedUrl = new URL(firmwarePath, window.location.href).toString();

            if (!navigator.clipboard || !navigator.clipboard.writeText) {
                console.warn('Clipboard API not available in this browser.');
                showToast('Copy failed');
                return;
            }

            try {
                await navigator.clipboard.writeText(resolvedUrl);
                showToast('Copied');
            } catch (error) {
                console.error('Unable to copy firmware link:', error);
                showToast('Copy failed');
            }
        }

        function showToast(message) {
            const toast = document.getElementById('copy-toast');
            if (!toast) {
                return;
            }

            toast.textContent = message;
            toast.classList.add('is-visible');

            clearTimeout(showToast.timeoutId);
            showToast.timeoutId = setTimeout(() => {
                toast.classList.remove('is-visible');
            }, 2000);
        }

        function initializeFromUrl() {
            const { parsedConfig, providedKeys, parsedStep } = parseConfigurationFromLocation();

            applyConfiguration(parsedConfig);

            const maxStep = getMaxReachableStep();
            let targetStep;

            if (parsedStep) {
                targetStep = Math.min(parsedStep, maxStep);
            } else if (!configuration.mounting) {
                targetStep = 1;
            } else if (!configuration.power) {
                targetStep = 2;
            } else if (['airiq', 'presence', 'comfort', 'fan'].some(key => providedKeys.has(key))) {
                targetStep = Math.min(4, maxStep);
            } else {
                targetStep = Math.min(3, maxStep);
            }

            setStep(targetStep, { skipUrlUpdate: true, animate: false });
        }

        function applyConfiguration(initialConfig) {
            Object.assign(configuration, defaultConfiguration, initialConfig);

            if (configuration.mounting) {
                const mountingInput = document.querySelector(`input[name="mounting"][value="${configuration.mounting}"]`);
                if (mountingInput) {
                    mountingInput.checked = true;
                    document.querySelector('#step-1 .btn-next').disabled = false;
                }
            } else {
                document.querySelector('#step-1 .btn-next').disabled = true;
            }

            if (configuration.power) {
                const powerInput = document.querySelector(`input[name="power"][value="${configuration.power}"]`);
                if (powerInput) {
                    powerInput.checked = true;
                    document.querySelector('#step-2 .btn-next').disabled = false;
                }
            } else {
                document.querySelector('#step-2 .btn-next').disabled = true;
            }

            ['airiq', 'presence', 'comfort', 'fan'].forEach(key => {
                const value = configuration[key];
                const input = document.querySelector(`input[name="${key}"][value="${value}"]`);
                if (input) {
                    input.checked = true;
                }
            });

            updateFanModuleVisibility();
            updateConfiguration({ skipUrlUpdate: true });
        }

        function getMaxReachableStep() {
            if (!configuration.mounting) {
                return 1;
            }

            if (!configuration.power) {
                return 2;
            }

            return 4;
        }

        function parseConfigurationFromLocation() {
            const combinedParams = new URLSearchParams();
            const searchParams = new URLSearchParams(window.location.search);
            const hash = window.location.hash.startsWith('#') ? window.location.hash.substring(1) : window.location.hash;
            const hashParams = new URLSearchParams(hash);

            hashParams.forEach((value, key) => {
                combinedParams.set(key, value);
            });

            searchParams.forEach((value, key) => {
                combinedParams.set(key, value);
            });

            const parsedConfig = { ...defaultConfiguration };
            const providedKeys = new Set();

            Object.keys(allowedOptions).forEach(key => {
                const value = combinedParams.get(key);
                if (value && allowedOptions[key].includes(value)) {
                    parsedConfig[key] = value;
                    providedKeys.add(key);
                }
            });

            let parsedStep = null;
            const stepValue = combinedParams.get('step');
            if (stepValue) {
                const numericStep = parseInt(stepValue, 10);
                if (!Number.isNaN(numericStep) && numericStep >= 1 && numericStep <= totalSteps) {
                    parsedStep = numericStep;
                }
            }

            return { parsedConfig, providedKeys, parsedStep };
        }

        function updateUrlFromConfiguration() {
            const params = new URLSearchParams();

            if (configuration.mounting) {
                params.set('mounting', configuration.mounting);
            }

            if (configuration.power) {
                params.set('power', configuration.power);
            }

            params.set('airiq', configuration.airiq || 'none');
            params.set('presence', configuration.presence || 'none');
            params.set('comfort', configuration.comfort || 'none');

            if (configuration.mounting === 'wall') {
                params.set('fan', configuration.fan || 'none');
            } else {
                params.set('fan', 'none');
            }

            params.set('step', String(currentStep));

            const paramString = params.toString();
            const newUrl = paramString ? `${window.location.pathname}?${paramString}` : window.location.pathname;
            history.replaceState(null, '', newUrl);
        }
    </script>
=======
    <script type="module" src="scripts/state.js"></script>
>>>>>>> 18d7caf5
    <script type="module" src="scripts/init-review.js"></script>
</body>
</html><|MERGE_RESOLUTION|>--- conflicted
+++ resolved
@@ -325,7 +325,6 @@
             </div>
         </div>
     </div>
-<<<<<<< HEAD
 
     <div class="toast" id="copy-toast" role="status" aria-live="polite"></div>
 
@@ -1298,9 +1297,6 @@
             history.replaceState(null, '', newUrl);
         }
     </script>
-=======
-    <script type="module" src="scripts/state.js"></script>
->>>>>>> 18d7caf5
     <script type="module" src="scripts/init-review.js"></script>
 </body>
 </html>