<!DOCTYPE html>
<html lang="en">
<head>
    <meta charset="UTF-8">
    <meta name="viewport" content="width=device-width, initial-scale=1.0">
    <title>Sense360 Firmware Configuration Tool</title>
    <link rel="icon" type="image/png" sizes="32x32" href="./sense360-favicon-32.png">
    <link rel="preconnect" href="https://fonts.googleapis.com">
    <link rel="preconnect" href="https://fonts.gstatic.com" crossorigin>
    <link href="https://fonts.googleapis.com/css2?family=Montserrat:wght@400;500;600;700&display=swap" rel="stylesheet">
    <link rel="stylesheet" href="css/wizard-style.css?v=1753432000">
    <link rel="stylesheet" href="css/capability-bar.css">
    <link rel="stylesheet" href="css/theme.css">
    <link rel="stylesheet" href="css/layout.css">
    <script type="module" src="https://unpkg.com/esp-web-tools@9/dist/web/install-button.js"></script>
</head>
<body>
    <div class="container">
        <header>
            <div class="logo-container">
                <img src="sense360-logo-new.png" alt="Sense360 Logo" class="logo">
                <div class="header-text">
                    <h1>Sense360 Firmware Configuration Tool</h1>
                    <p class="subtitle">Configure and download the correct firmware for your modular hardware</p>
                </div>
            </div>
        </header>

        <div class="wizard-container">
            <div class="wizard-layout wizard-layout--two-column">
                <div class="wizard-main">
                    <!-- Progress Indicator -->
                    <div class="progress-bar">
                <div class="progress-step active" data-step="1">
                    <div class="step-number">1</div>
                    <div class="step-label">Mounting</div>
                </div>
                <div class="progress-step" data-step="2">
                    <div class="step-number">2</div>
                    <div class="step-label">Power</div>
                </div>
                <div class="progress-step" data-step="3">
                    <div class="step-number">3</div>
                    <div class="step-label">Modules</div>
                </div>
                <div class="progress-step" data-step="4">
                    <div class="step-number">4</div>
                    <div class="step-label">Review</div>
                </div>
                    </div>

                    <!-- Step 1: Mounting Type -->
                    <div class="wizard-step active" id="step-1">
                <h2>Step 1: Where is this unit being installed?</h2>
                <div class="option-grid">
                    <label class="option-card">
                        <input type="radio" name="mounting" value="wall">
                        <div class="option-content">
                            <div class="option-header">
                                <div class="option-title">Wall Mount</div>
                                <button
                                    type="button"
                                    class="option-info-button"
                                    data-option-info
                                    data-option-group="mounting"
                                    data-option-value="wall"
                                    aria-label="Details about Wall Mount"
                                    aria-describedby="tooltip-text-mounting-wall"
                                >
                                    <span aria-hidden="true">i</span>
                                </button>
                            </div>
                            <div class="option-description">Standard wall installation with full module support</div>
                        </div>
                    </label>
                    <label class="option-card">
                        <input type="radio" name="mounting" value="ceiling">
                        <div class="option-content">
                            <div class="option-header">
                                <div class="option-title">Ceiling Mount</div>
                                <button
                                    type="button"
                                    class="option-info-button"
                                    data-option-info
                                    data-option-group="mounting"
                                    data-option-value="ceiling"
                                    aria-label="Details about Ceiling Mount"
                                    aria-describedby="tooltip-text-mounting-ceiling"
                                >
                                    <span aria-hidden="true">i</span>
                                </button>
                            </div>
                            <div class="option-description">Ceiling installation (Fan Module not available)</div>
                        </div>
                    </label>
                </div>
                <div class="wizard-actions">
                    <button class="btn btn-primary btn-next" onclick="nextStep()" disabled>Next</button>
                </div>
                    </div>

                    <!-- Step 2: Power Option -->
                    <div class="wizard-step" id="step-2">
                <h2>Step 2: Select Power Option</h2>
                <div class="option-grid">
                    <label class="option-card">
                        <input type="radio" name="power" value="usb">
                        <div class="option-content">
                            <div class="option-header">
                                <div class="option-title">USB Power</div>
                                <button
                                    type="button"
                                    class="option-info-button"
                                    data-option-info
                                    data-option-group="power"
                                    data-option-value="usb"
                                    aria-label="Details about USB Power"
                                    aria-describedby="tooltip-text-power-usb"
                                >
                                    <span aria-hidden="true">i</span>
                                </button>
                            </div>
                            <div class="option-description">Standard USB-C power connection</div>
                        </div>
                    </label>
                    <label class="option-card">
                        <input type="radio" name="power" value="poe">
                        <div class="option-content">
                            <div class="option-header">
                                <div class="option-title">POE Module</div>
                                <button
                                    type="button"
                                    class="option-info-button"
                                    data-option-info
                                    data-option-group="power"
                                    data-option-value="poe"
                                    aria-label="Details about POE Module"
                                    aria-describedby="tooltip-text-power-poe"
                                >
                                    <span aria-hidden="true">i</span>
                                </button>
                            </div>
                            <div class="option-description">Power over Ethernet module</div>
                        </div>
                    </label>
                    <label class="option-card">
                        <input type="radio" name="power" value="pwr">
                        <div class="option-content">
                            <div class="option-header">
                                <div class="option-title">PWR Module</div>
                                <button
                                    type="button"
                                    class="option-info-button"
                                    data-option-info
                                    data-option-group="power"
                                    data-option-value="pwr"
                                    aria-label="Details about PWR Module"
                                    aria-describedby="tooltip-text-power-pwr"
                                >
                                    <span aria-hidden="true">i</span>
                                </button>
                            </div>
                            <div class="option-description">External power module</div>
                        </div>
                    </label>
                </div>
                <div class="wizard-actions">
                    <button class="btn btn-secondary" onclick="previousStep()">Back</button>
                    <button class="btn btn-primary btn-next" onclick="nextStep()" disabled>Next</button>
                </div>
                    </div>

                <!-- Step 3: Expansion Modules -->
                <div class="wizard-step" id="step-3">
                <h2>Step 3: Add Expansion Modules</h2>
                <div class="module-availability-hint" id="module-availability-hint" role="status" aria-live="polite">
                    Select a mounting and power option to see supported expansion modules.
                </div>

                <!-- AirIQ Module -->
                <div class="module-section">
                    <h3>AirIQ Module</h3>
                    <div class="option-grid">
                        <label class="option-card">
                            <input type="radio" name="airiq" value="none" checked>
                            <div class="option-content">
                                <div class="option-header">
                                    <div class="option-title">None</div>
                                    <button
                                        type="button"
                                        class="option-info-button"
                                        data-option-info
                                        data-option-group="airiq"
                                        data-option-value="none"
                                        aria-label="Details about selecting no AirIQ module"
                                        aria-describedby="tooltip-text-airiq-none"
                                    >
                                        <span aria-hidden="true">i</span>
                                    </button>
                                </div>
                                <div class="option-description">No AirIQ module</div>
                            </div>
                        </label>
                        <label class="option-card">
                            <input type="radio" name="airiq" value="base">
                            <div class="option-content">
                                <div class="option-header">
                                    <div class="option-title">Base</div>
                                    <button
                                        type="button"
                                        class="option-info-button"
                                        data-option-info
                                        data-option-group="airiq"
                                        data-option-value="base"
                                        aria-label="Details about AirIQ Base"
                                        aria-describedby="tooltip-text-airiq-base"
                                    >
                                        <span aria-hidden="true">i</span>
                                    </button>
                                </div>
                                <div class="option-description">SGP41, SCD41, MiCS4514, BMP390</div>
                            </div>
                        </label>
                        <label class="option-card">
                            <input type="radio" name="airiq" value="pro">
                            <div class="option-content">
                                <div class="option-header">
                                    <div class="option-title">Pro</div>
                                    <button
                                        type="button"
                                        class="option-info-button"
                                        data-option-info
                                        data-option-group="airiq"
                                        data-option-value="pro"
                                        aria-label="Details about AirIQ Pro"
                                        aria-describedby="tooltip-text-airiq-pro"
                                    >
                                        <span aria-hidden="true">i</span>
                                    </button>
                                </div>
                                <div class="option-description">All Base + SEN0321, SPS30, SFA40</div>
                            </div>
                        </label>
                    </div>
                </div>

                <!-- Presence Module -->
                <div class="module-section">
                    <h3>Presence Module</h3>
                    <div class="option-grid">
                        <label class="option-card">
                            <input type="radio" name="presence" value="none" checked>
                            <div class="option-content">
                                <div class="option-header">
                                    <div class="option-title">None</div>
                                    <button
                                        type="button"
                                        class="option-info-button"
                                        data-option-info
                                        data-option-group="presence"
                                        data-option-value="none"
                                        aria-label="Details about selecting no Presence module"
                                        aria-describedby="tooltip-text-presence-none"
                                    >
                                        <span aria-hidden="true">i</span>
                                    </button>
                                </div>
                                <div class="option-description">No Presence module</div>
                            </div>
                        </label>
                        <label class="option-card">
                            <input type="radio" name="presence" value="base">
                            <div class="option-content">
                                <div class="option-header">
                                    <div class="option-title">Base</div>
                                    <button
                                        type="button"
                                        class="option-info-button"
                                        data-option-info
                                        data-option-group="presence"
                                        data-option-value="base"
                                        aria-label="Details about Presence Base"
                                        aria-describedby="tooltip-text-presence-base"
                                    >
                                        <span aria-hidden="true">i</span>
                                    </button>
                                </div>
                                <div class="option-description">SEN0609 mmWave sensor</div>
                            </div>
                        </label>
                        <label class="option-card">
                            <input type="radio" name="presence" value="pro">
                            <div class="option-content">
                                <div class="option-header">
                                    <div class="option-title">Pro</div>
                                    <button
                                        type="button"
                                        class="option-info-button"
                                        data-option-info
                                        data-option-group="presence"
                                        data-option-value="pro"
                                        aria-label="Details about Presence Pro"
                                        aria-describedby="tooltip-text-presence-pro"
                                    >
                                        <span aria-hidden="true">i</span>
                                    </button>
                                </div>
                                <div class="option-description">SEN0609 + LD2450 radar</div>
                            </div>
                        </label>
                    </div>
                </div>

                <!-- Comfort Module -->
                <div class="module-section">
                    <h3>Comfort Module</h3>
                    <div class="option-grid">
                        <label class="option-card">
                            <input type="radio" name="comfort" value="none" checked>
                            <div class="option-content">
                                <div class="option-header">
                                    <div class="option-title">None</div>
                                    <button
                                        type="button"
                                        class="option-info-button"
                                        data-option-info
                                        data-option-group="comfort"
                                        data-option-value="none"
                                        aria-label="Details about selecting no Comfort module"
                                        aria-describedby="tooltip-text-comfort-none"
                                    >
                                        <span aria-hidden="true">i</span>
                                    </button>
                                </div>
                                <div class="option-description">No Comfort module</div>
                            </div>
                        </label>
                        <label class="option-card">
                            <input type="radio" name="comfort" value="base">
                            <div class="option-content">
                                <div class="option-header">
                                    <div class="option-title">Base</div>
                                    <button
                                        type="button"
                                        class="option-info-button"
                                        data-option-info
                                        data-option-group="comfort"
                                        data-option-value="base"
                                        aria-label="Details about Comfort Base"
                                        aria-describedby="tooltip-text-comfort-base"
                                    >
                                        <span aria-hidden="true">i</span>
                                    </button>
                                </div>
                                <div class="option-description">SHT40 + LTR-303 sensors</div>
                            </div>
                        </label>
                    </div>
                </div>

                <!-- Fan Module (only for wall mount) -->
                <div class="module-section" id="fan-module-section">
                    <h3>Fan Module</h3>
                    <div class="option-grid">
                        <label class="option-card">
                            <input type="radio" name="fan" value="none" checked>
                            <div class="option-content">
                                <div class="option-header">
                                    <div class="option-title">None</div>
                                    <button
                                        type="button"
                                        class="option-info-button"
                                        data-option-info
                                        data-option-group="fan"
                                        data-option-value="none"
                                        aria-label="Details about selecting no Fan module"
                                        aria-describedby="tooltip-text-fan-none"
                                    >
                                        <span aria-hidden="true">i</span>
                                    </button>
                                </div>
                                <div class="option-description">No Fan module</div>
                            </div>
                        </label>
                        <label class="option-card">
                            <input type="radio" name="fan" value="pwm">
                            <div class="option-content">
                                <div class="option-header">
                                    <div class="option-title">PWM</div>
                                    <button
                                        type="button"
                                        class="option-info-button"
                                        data-option-info
                                        data-option-group="fan"
                                        data-option-value="pwm"
                                        aria-label="Details about PWM Fan Module"
                                        aria-describedby="tooltip-text-fan-pwm"
                                    >
                                        <span aria-hidden="true">i</span>
                                    </button>
                                </div>
                                <div class="option-description">Variable speed fan control</div>
                            </div>
                        </label>
                        <label class="option-card">
                            <input type="radio" name="fan" value="analog">
                            <div class="option-content">
                                <div class="option-header">
                                    <div class="option-title">Analog</div>
                                    <button
                                        type="button"
                                        class="option-info-button"
                                        data-option-info
                                        data-option-group="fan"
                                        data-option-value="analog"
                                        aria-label="Details about Analog Fan Module"
                                        aria-describedby="tooltip-text-fan-analog"
                                    >
                                        <span aria-hidden="true">i</span>
                                    </button>
                                </div>
                                <div class="option-description">0-10V analog fan control</div>
                            </div>
                        </label>
                    </div>
                </div>

                <section class="preset-panel" id="preset-manager" aria-labelledby="preset-manager-title">
                    <div class="preset-panel__header">
                        <h3 class="preset-panel__title" id="preset-manager-title">Presets</h3>
                        <p class="preset-panel__description">Save and reuse frequently used configurations.</p>
                    </div>
                    <ul class="preset-panel__list" data-preset-list role="list"></ul>
                    <p class="preset-panel__empty" data-preset-empty>Save your first preset to get started.</p>
                    <form class="preset-panel__form" data-preset-form>
                        <label class="preset-panel__label" for="preset-name-input">Preset name</label>
                        <div class="preset-panel__controls">
                            <input id="preset-name-input" type="text" name="preset-name" data-preset-name placeholder="e.g. Wall • USB • Pro modules" autocomplete="off">
                            <button type="submit" class="btn btn-secondary btn-small" data-preset-save disabled>Save preset</button>
                        </div>
                        <p class="preset-panel__hint">Presets capture your selections from steps 1–3.</p>
                    </form>
                </section>

                <div class="remember-preference">
                    <label class="remember-toggle">
                        <input type="checkbox" data-remember-toggle>
                        <span class="remember-label">Remember my last choices</span>
                    </label>
                </div>

                <div class="wizard-actions">
                    <button class="btn btn-secondary" onclick="previousStep()">Back</button>
                    <button class="btn btn-primary btn-next" onclick="nextStep()">Next</button>
                </div>
                    </div>

                    <!-- Step 4: Review & Download -->
                    <div class="wizard-step" id="step-4">
                <h2>Step 4: Review & Download</h2>
                
                <div class="configuration-summary">
                    <h3>Your Configuration</h3>
                    <div id="config-summary">
                        <!-- Summary will be populated by JavaScript -->
                    </div>
                </div>

                <section class="hardware-detection" aria-labelledby="hardware-detection-title">
                    <div class="hardware-detection__header">
                        <h3 id="hardware-detection-title">Detected Device</h3>
                        <button type="button" class="btn btn-secondary" id="serial-detection-refresh">Detect Device</button>
                    </div>
                    <div id="serial-detection" class="hardware-detection__body" role="status" aria-live="polite">
                        <p id="serial-detection-summary" class="hardware-detection__summary">Connect your Sense360 hub and choose “Detect Device”.</p>
                        <ul id="serial-detection-list" class="hardware-detection__list"></ul>
                        <p id="serial-detection-guidance" class="hardware-detection__guidance"></p>
                    </div>
                </section>

                <section class="pre-flash-checklist" aria-labelledby="pre-flash-title">
                    <h3 class="checklist-heading" id="pre-flash-title">Pre-Flash Checklist</h3>
                    <p class="checklist-subtitle">Follow these quick steps to prepare your device before installing firmware.</p>
                    <ul class="checklist-items">
                        <li data-checklist-item data-complete="false">
                            <span class="status-icon" aria-hidden="true"></span>
                            <span class="item-text">Connect the Sense360 hub to your computer with a USB-C cable.</span>
                        </li>
                        <li data-checklist-item data-complete="false">
                            <span class="status-icon" aria-hidden="true"></span>
                            <span class="item-text">Hold the <strong>BOOT</strong> button on the hub.</span>
                        </li>
                        <li data-checklist-item data-complete="false">
                            <span class="status-icon" aria-hidden="true"></span>
                            <span class="item-text">While holding BOOT, press and release <strong>RESET</strong>, then release BOOT.</span>
                        </li>
                    </ul>
                </section>

                <div class="firmware-section">
                    <h3>Compatible Firmware</h3>
                    <div class="firmware-selector" id="firmware-selector" hidden>
                        <label class="firmware-selector-label" for="firmware-version-select">Select firmware release</label>
                        <select id="firmware-version-select" class="firmware-selector-control" aria-label="Available firmware releases"></select>
                    </div>
                    <div id="compatible-firmware">
                        <!-- Compatible firmware will be shown here -->
                    </div>
                </div>

<<<<<<< HEAD
                <section class="post-install-guidance" data-post-install-guidance hidden aria-live="polite">
                    <div class="post-install-guidance__header">
                        <h3>Next steps</h3>
                        <p>Firmware installed successfully. Finish setup by provisioning Wi‑Fi and assigning a friendly device name.</p>
                        <p class="post-install-guidance__note" data-post-install-guidance-note hidden></p>
                    </div>
                    <ol class="post-install-guidance__list">
                        <li class="post-install-guidance__item">
                            <div class="post-install-guidance__item-heading">
                                <h4>Provision Wi‑Fi</h4>
                            </div>
                            <p>Keep the hub connected and start the Improv Wi‑Fi workflow so it can join your network:</p>
                            <div class="post-install-guidance__actions">
                                <a class="btn btn-secondary post-install-guidance__action" href="https://web.esphome.io/improv/?autostart=1#device=serial" target="_blank" rel="noopener" data-guidance-link="improv">Open Improv Wi‑Fi</a>
                                <button type="button" class="btn btn-copy post-install-guidance__action" data-copy-text="https://web.esphome.io/improv/?autostart=1#device=serial" data-copy-success="Improv link copied">Copy link</button>
                            </div>
                            <p class="post-install-guidance__pitfall"><strong>Common pitfall:</strong> Improv only works on 2.4&nbsp;GHz SSIDs without captive portals, VPN requirements, or MAC filtering. If provisioning stalls, double-check the network and leave BOOT/RESET alone until the flow finishes.</p>
                        </li>
                        <li class="post-install-guidance__item">
                            <div class="post-install-guidance__item-heading">
                                <h4>Name the device</h4>
                            </div>
                            <p>Apply the fleet naming convention before installation day. Use this template with the Sense360 CLI or Fleet Manager rename dialog.</p>
                            <div class="post-install-guidance__actions post-install-guidance__actions--stacked">
                                <code class="post-install-guidance__code" data-copy-source>sense360-cli device name --id &lt;device-id&gt; --name &quot;Building-Room-Device&quot;</code>
                                <button type="button" class="btn btn-copy post-install-guidance__action" data-copy-text="sense360-cli device name --id &lt;device-id&gt; --name &quot;Building-Room-Device&quot;" data-copy-success="Command copied">Copy command</button>
                            </div>
                            <p class="post-install-guidance__pitfall"><strong>Common pitfall:</strong> Names with spaces, emojis, or punctuation are rejected. Stick to letters, numbers, and hyphens—for example <code>Lobby-01-East</code>.</p>
                        </li>
                    </ol>
=======
                <section class="rescue-install" aria-labelledby="rescue-install-title">
                    <h3 class="rescue-install__heading" id="rescue-install-title">Rescue Install</h3>
                    <p class="rescue-install__intro">If the recommended firmware fails to boot or the hub is stuck in a flashing loop, use the rescue image to restore the bootloader before trying again.</p>
                    <div class="firmware-card firmware-card--rescue" data-rescue-card>
                        <div class="firmware-item">
                            <div class="firmware-info">
                                <div class="firmware-header">
                                    <div class="firmware-name">Sense360 Rescue Firmware</div>
                                    <span class="firmware-channel-tag is-rescue">Rescue Build</span>
                                </div>
                                <div class="firmware-details">
                                    <span class="firmware-version">v1.0.0-rescue</span>
                                    <span class="firmware-size">31 B</span>
                                    <span class="firmware-date">Jan 1, 2024</span>
                                </div>
                                <p class="firmware-description">Launches a known-good recovery image that skips configuration matching to bring unresponsive devices back online.</p>
                            </div>
                            <div class="firmware-actions">
                                <esp-web-install-button manifest="firmware-18.json" data-rescue-install data-webflash-install>
                                    <button slot="activate" class="btn btn-secondary" type="button" data-rescue-install>
                                        Launch Rescue Installer
                                    </button>
                                </esp-web-install-button>
                                <p class="ready-helper" role="status" aria-live="polite">Always available for emergency recovery.</p>
                            </div>
                        </div>
                    </div>
>>>>>>> 4312b106
                </section>

                <div class="remember-preference">
                    <label class="remember-toggle">
                        <input type="checkbox" data-remember-toggle>
                        <span class="remember-label">Remember my last choices</span>
                    </label>
                </div>

                <div class="wizard-actions">
                    <button class="btn btn-secondary" onclick="previousStep()">Back</button>
                    <div class="primary-action-group">
                        <div class="primary-action-controls">
                            <button class="btn btn-primary" id="download-btn" onclick="downloadFirmware()" disabled>Download Firmware</button>
                            <button class="btn btn-primary" type="button" onclick="window.supportBundle?.open()">Support &amp; Logs</button>
                            <button class="btn btn-copy" id="copy-firmware-url-btn" type="button" onclick="copyFirmwareUrl()" aria-label="Copy firmware link" disabled>
                                Copy
                            </button>
                        </div>
                        <p class="ready-helper" data-ready-helper role="status" aria-live="polite"></p>
                    </div>
                </div>
                    </div>
                </div>

            </div>
        </div>

        <div class="browser-check">
        <div class="browser-warning" id="browser-warning" style="display: none;">
            <h3>⚠️ Browser Not Supported</h3>
            <p>This installer requires Chrome or Edge browser with Web Serial API support.</p>
        </div>
    </div>
</div>

<div id="multi-part-download-modal" class="multi-part-modal-backdrop" hidden>
    <div class="multi-part-modal" role="dialog" aria-modal="true" aria-labelledby="multi-part-modal-title">
        <header class="multi-part-modal__header">
            <h2 id="multi-part-modal-title">Multiple firmware files required</h2>
            <button type="button" class="multi-part-modal__close" data-multi-part-close aria-label="Close multi-part firmware details">&times;</button>
        </header>
        <div class="multi-part-modal__body">
            <p class="multi-part-modal__intro">Download each binary and flash it at the listed offset. Files are also linked below for quick access.</p>
            <ul class="multi-part-modal__list" data-multi-part-list></ul>
        </div>
        <footer class="multi-part-modal__footer">
            <button type="button" class="btn btn-secondary" data-multi-part-close>Close</button>
            <button type="button" class="btn btn-primary" data-multi-part-copy>Copy all URLs</button>
        </footer>
    </div>
</div>

<script src="scripts/support/errors.js"></script>
<script src="scripts/support/boundary.js"></script>
<script src="scripts/wizard-state-observer.js"></script>
<script type="module" src="scripts/state.js"></script>
    <script type="module" src="scripts/query-presets.js"></script>
    <script type="module" src="scripts/support/ui.js"></script>
    <script type="module" src="scripts/support/option-tooltips.js"></script>

    <script type="module" src="scripts/compat-config.js"></script>
    <script type="module" src="scripts/init-review.js"></script>
    <script type="module" src="scripts/layout/state-summary.js"></script>
    <script src="scripts/layout/firmware-note.js"></script>
    <script src="scripts/layout/init-splitview.js"></script>
</body>
</html><|MERGE_RESOLUTION|>--- conflicted
+++ resolved
@@ -508,7 +508,6 @@
                     </div>
                 </div>
 
-<<<<<<< HEAD
                 <section class="post-install-guidance" data-post-install-guidance hidden aria-live="polite">
                     <div class="post-install-guidance__header">
                         <h3>Next steps</h3>
@@ -539,7 +538,6 @@
                             <p class="post-install-guidance__pitfall"><strong>Common pitfall:</strong> Names with spaces, emojis, or punctuation are rejected. Stick to letters, numbers, and hyphens—for example <code>Lobby-01-East</code>.</p>
                         </li>
                     </ol>
-=======
                 <section class="rescue-install" aria-labelledby="rescue-install-title">
                     <h3 class="rescue-install__heading" id="rescue-install-title">Rescue Install</h3>
                     <p class="rescue-install__intro">If the recommended firmware fails to boot or the hub is stuck in a flashing loop, use the rescue image to restore the bootloader before trying again.</p>
@@ -567,7 +565,6 @@
                             </div>
                         </div>
                     </div>
->>>>>>> 4312b106
                 </section>
 
                 <div class="remember-preference">
