--- conflicted
+++ resolved
@@ -466,7 +466,6 @@
                     </div>
                 </div>
 
-<<<<<<< HEAD
                 <section class="pre-flash-checklist" aria-labelledby="pre-flash-title" data-diagnostics-state="idle">
                     <div class="checklist-header">
                         <div class="checklist-header__text">
@@ -483,27 +482,6 @@
                                 <p class="item-text" data-diagnostic-message>Preparing check…</p>
                                 <p class="item-tip" data-diagnostic-tip hidden></p>
                             </div>
-=======
-                <section class="hardware-detection" aria-labelledby="hardware-detection-title">
-                    <div class="hardware-detection__header">
-                        <h3 id="hardware-detection-title">Detected Device</h3>
-                        <button type="button" class="btn btn-secondary" id="serial-detection-refresh">Detect Device</button>
-                    </div>
-                    <div id="serial-detection" class="hardware-detection__body" role="status" aria-live="polite">
-                        <p id="serial-detection-summary" class="hardware-detection__summary">Connect your Sense360 hub and choose “Detect Device”.</p>
-                        <ul id="serial-detection-list" class="hardware-detection__list"></ul>
-                        <p id="serial-detection-guidance" class="hardware-detection__guidance"></p>
-                    </div>
-                </section>
-
-                <section class="pre-flash-checklist" aria-labelledby="pre-flash-title">
-                    <h3 class="checklist-heading" id="pre-flash-title">Pre-Flash Checklist</h3>
-                    <p class="checklist-subtitle">Follow these quick steps to prepare your device before installing firmware.</p>
-                    <ul class="checklist-items">
-                        <li data-checklist-item data-complete="false">
-                            <span class="status-icon" aria-hidden="true"></span>
-                            <span class="item-text">Connect the Sense360 hub to your computer with a USB-C cable.</span>
->>>>>>> 8b5d0737
                         </li>
                         <li class="checklist-item" data-diagnostic-item="webSerial" data-status="pending">
                             <span class="status-icon" data-diagnostic-status aria-hidden="true"></span>
