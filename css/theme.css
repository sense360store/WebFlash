:root {
    color-scheme: light dark;

    /* Base - Updated color palette */
    --bg: #F8FAFC;
    --bg-elev-1: #F1F5F9;
    --bg-elev-2: #E2E8F0;
    --surface: #FFFFFF;
    --text: #0F172A;
    --text-muted: #64748B;
    --text-body: #475569;
    --border: #E2E8F0;

    /* Brand & states - Teal primary */
    --accent: #0D9488;
    --accent-hover: #0F766E;
    --accent-contrast: #FFFFFF;

    --success: #2ecc71;
    --warning: #f4b400;
    --danger: #ff5c5c;

    --warning-surface: color-mix(in srgb, var(--warning) 20%, white);
    --warning-border: color-mix(in srgb, var(--warning) 45%, white);
    --warning-text: color-mix(in srgb, var(--warning) 55%, black);
    --warning-strong: color-mix(in srgb, var(--warning) 70%, black);
    --danger-surface: color-mix(in srgb, var(--danger) 18%, white);
    --danger-border: color-mix(in srgb, var(--danger) 45%, white);
    --danger-text: color-mix(in srgb, var(--danger) 65%, black);
    --danger-strong: color-mix(in srgb, var(--danger) 75%, black);

    /* Components */
    --chip-bg: color-mix(in srgb, var(--accent) 12%, var(--bg-elev-1));
    --kbd-bg: var(--bg-elev-2);
    --input-bg: #ffffff;
    --input-text: var(--text);
    --focus-ring: #0D9488;

    /* Legacy variable bridge */
    --color-background: var(--bg);
    --color-surface: var(--surface);
    --color-surface-muted: var(--bg-elev-1);
    --color-surface-soft: var(--bg-elev-2);
    --color-border: var(--border);
    --color-border-subtle: color-mix(in srgb, var(--border) 45%, transparent);
    --color-border-strong: color-mix(in srgb, var(--border) 80%, black);
    --color-text-primary: var(--text);
    --color-text-strong: var(--text);
    --color-text-secondary: var(--text-muted);
    --color-text-tertiary: color-mix(in srgb, var(--text-muted) 75%, var(--text));
    --color-progress-line: var(--border);
    --color-step-inactive-bg: var(--bg-elev-2);
    --color-toggle-bg: var(--bg-elev-1);
    --color-toggle-border: var(--border);
    --color-toggle-text: var(--text);
    --color-toggle-hover: var(--bg-elev-2);
    --capability-bar-bg: color-mix(in srgb, var(--accent) 8%, var(--bg-elev-1));
    --capability-bar-border: color-mix(in srgb, var(--accent) 30%, var(--border));
    --capability-chip-bg: color-mix(in srgb, var(--accent) 14%, var(--bg-elev-1));
    --capability-chip-border: color-mix(in srgb, var(--accent) 55%, var(--border));
    --capability-chip-text: color-mix(in srgb, var(--accent) 70%, var(--text));
    --capability-chip-available-bg: color-mix(in srgb, var(--success) 22%, white);
    --capability-chip-available-border: color-mix(in srgb, var(--success) 45%, var(--border));
    --capability-chip-available-text: color-mix(in srgb, var(--success) 65%, var(--text));
    --capability-chip-partial-bg: color-mix(in srgb, var(--warning) 30%, white);
    --capability-chip-partial-border: color-mix(in srgb, var(--warning) 55%, var(--border));
    --capability-chip-partial-text: color-mix(in srgb, var(--warning) 65%, var(--text));
    --capability-chip-unavailable-bg: color-mix(in srgb, var(--danger) 18%, white);
    --capability-chip-unavailable-border: color-mix(in srgb, var(--danger) 55%, var(--border));
    --capability-chip-unavailable-text: color-mix(in srgb, var(--danger) 65%, var(--text));
    --capability-copy-feedback: color-mix(in srgb, var(--accent) 70%, var(--text));
    --capability-note-bg: color-mix(in srgb, var(--danger) 12%, var(--bg-elev-2));
    --capability-note-border: color-mix(in srgb, var(--danger) 30%, var(--border));
    --capability-note-text: color-mix(in srgb, var(--danger) 70%, black);
    --capability-note-dismiss-border: color-mix(in srgb, var(--danger) 55%, var(--border));
    --capability-note-dismiss-hover: color-mix(in srgb, var(--danger) 15%, transparent);
    --capability-note-focus-ring: color-mix(in srgb, var(--danger) 45%, var(--focus-ring));
}

/* Dark mode variables - shared between system preference and manual toggle */
:root[data-theme="dark"],
html[data-theme="dark"] {
    /* Base */
    --bg: #0d1117;
    --bg-elev-1: #161b22;
    --bg-elev-2: #21262d;
    --surface: #161b22;
    --text: #e6edf3;
    --text-muted: #8b949e;
    --border: #30363d;

    /* Brand & states - slightly brighter for dark mode */
    --accent: #58a6ff;
    --accent-hover: #79b8ff;
    --accent-contrast: #ffffff;

    --success: #3fb950;
    --warning: #d29922;
    --danger: #f85149;

    --warning-surface: color-mix(in srgb, var(--warning) 15%, var(--bg-elev-1));
    --warning-border: color-mix(in srgb, var(--warning) 40%, var(--border));
    --warning-text: color-mix(in srgb, var(--warning) 85%, white);
    --warning-strong: color-mix(in srgb, var(--warning) 90%, white);
    --danger-surface: color-mix(in srgb, var(--danger) 12%, var(--bg-elev-1));
    --danger-border: color-mix(in srgb, var(--danger) 40%, var(--border));
    --danger-text: color-mix(in srgb, var(--danger) 85%, white);
    --danger-strong: color-mix(in srgb, var(--danger) 90%, white);

    /* Components */
    --chip-bg: color-mix(in srgb, var(--accent) 15%, var(--bg-elev-1));
    --kbd-bg: var(--bg-elev-2);
    --input-bg: var(--bg-elev-1);
    --input-text: var(--text);
    --focus-ring: #58a6ff;

    /* Legacy variable bridge updates for dark mode */
    --capability-chip-available-bg: color-mix(in srgb, var(--success) 18%, var(--bg-elev-1));
    --capability-chip-available-border: color-mix(in srgb, var(--success) 50%, var(--border));
    --capability-chip-available-text: color-mix(in srgb, var(--success) 85%, white);
    --capability-chip-partial-bg: color-mix(in srgb, var(--warning) 18%, var(--bg-elev-1));
    --capability-chip-partial-border: color-mix(in srgb, var(--warning) 50%, var(--border));
    --capability-chip-partial-text: color-mix(in srgb, var(--warning) 85%, white);
    --capability-chip-unavailable-bg: color-mix(in srgb, var(--danger) 15%, var(--bg-elev-1));
    --capability-chip-unavailable-border: color-mix(in srgb, var(--danger) 50%, var(--border));
    --capability-chip-unavailable-text: color-mix(in srgb, var(--danger) 85%, white);
    --capability-note-bg: color-mix(in srgb, var(--danger) 10%, var(--bg-elev-2));
    --capability-note-border: color-mix(in srgb, var(--danger) 35%, var(--border));
    --capability-note-text: color-mix(in srgb, var(--danger) 85%, white);
}

/* Dark mode - follows system preference (only when no explicit theme is set) */
@media (prefers-color-scheme: dark) {
<<<<<<< HEAD
    :root:not([data-theme="light"]):not([data-theme="dark"]) {
        /* Base */
        --bg: #0d1117;
        --bg-elev-1: #161b22;
        --bg-elev-2: #21262d;
        --surface: #161b22;
        --text: #e6edf3;
        --text-muted: #8b949e;
        --border: #30363d;

        /* Brand & states - slightly brighter for dark mode */
        --accent: #58a6ff;
        --accent-hover: #79b8ff;
        --accent-contrast: #ffffff;
=======
    :root {
        /* Base - Dark mode palette */
        --bg: #0F172A;
        --bg-elev-1: #1E293B;
        --bg-elev-2: #334155;
        --surface: #1E293B;
        --text: #F8FAFC;
        --text-muted: #94A3B8;
        --text-body: #CBD5E1;
        --border: #334155;

        /* Brand & states - Teal for dark mode */
        --accent: #2DD4BF;
        --accent-hover: #5EEAD4;
        --accent-contrast: #0F172A;
>>>>>>> 4dd30a8f

        --success: #3fb950;
        --warning: #d29922;
        --danger: #f85149;

        --warning-surface: color-mix(in srgb, var(--warning) 15%, var(--bg-elev-1));
        --warning-border: color-mix(in srgb, var(--warning) 40%, var(--border));
        --warning-text: color-mix(in srgb, var(--warning) 85%, white);
        --warning-strong: color-mix(in srgb, var(--warning) 90%, white);
        --danger-surface: color-mix(in srgb, var(--danger) 12%, var(--bg-elev-1));
        --danger-border: color-mix(in srgb, var(--danger) 40%, var(--border));
        --danger-text: color-mix(in srgb, var(--danger) 85%, white);
        --danger-strong: color-mix(in srgb, var(--danger) 90%, white);

        /* Components */
        --chip-bg: color-mix(in srgb, var(--accent) 15%, var(--bg-elev-1));
        --kbd-bg: var(--bg-elev-2);
        --input-bg: var(--bg-elev-1);
        --input-text: var(--text);
        --focus-ring: #2DD4BF;

        /* Legacy variable bridge updates for dark mode */
        --capability-chip-available-bg: color-mix(in srgb, var(--success) 18%, var(--bg-elev-1));
        --capability-chip-available-border: color-mix(in srgb, var(--success) 50%, var(--border));
        --capability-chip-available-text: color-mix(in srgb, var(--success) 85%, white);
        --capability-chip-partial-bg: color-mix(in srgb, var(--warning) 18%, var(--bg-elev-1));
        --capability-chip-partial-border: color-mix(in srgb, var(--warning) 50%, var(--border));
        --capability-chip-partial-text: color-mix(in srgb, var(--warning) 85%, white);
        --capability-chip-unavailable-bg: color-mix(in srgb, var(--danger) 15%, var(--bg-elev-1));
        --capability-chip-unavailable-border: color-mix(in srgb, var(--danger) 50%, var(--border));
        --capability-chip-unavailable-text: color-mix(in srgb, var(--danger) 85%, white);
        --capability-note-bg: color-mix(in srgb, var(--danger) 10%, var(--bg-elev-2));
        --capability-note-border: color-mix(in srgb, var(--danger) 35%, var(--border));
        --capability-note-text: color-mix(in srgb, var(--danger) 85%, white);
    }
}

html,
body {
    background: var(--bg);
    color: var(--text);
}

a {
    color: var(--accent);
    text-decoration-color: color-mix(in srgb, var(--accent) 70%, transparent);
}

a:hover,
a:focus-visible {
    color: var(--accent-hover);
}

hr,
.divider {
    border-color: var(--border);
}

.card,
.panel,
.wizard-step {
    background: var(--surface);
    border: 1px solid var(--border);
}

.btn {
    --btn-bg: var(--accent);
    --btn-fg: var(--accent-contrast);
    --btn-border: transparent;
    display: inline-flex;
    align-items: center;
    justify-content: center;
    gap: 0.5rem;
    padding: 0.75rem 1.5rem;
    min-height: 2.75rem;
    border-radius: 8px;
    border: 1px solid var(--btn-border);
    background: var(--btn-bg);
    color: var(--btn-fg);
    font-weight: 600;
    font-size: 1rem;
    line-height: 1.1;
    letter-spacing: 0.01em;
    text-decoration: none;
    cursor: pointer;
    transition: background-color 0.2s ease, border-color 0.2s ease, color 0.2s ease,
        box-shadow 0.2s ease, transform 0.2s ease;
    box-shadow: 0 8px 20px rgba(15, 23, 42, 0.12);
}

.btn:hover:not(:disabled) {
    transform: translateY(-1px);
    box-shadow: 0 12px 28px rgba(15, 23, 42, 0.16);
}

.btn:active:not(:disabled) {
    transform: translateY(0);
    box-shadow: 0 6px 16px rgba(15, 23, 42, 0.18);
}

.btn:disabled {
    opacity: 0.6;
    cursor: not-allowed;
    box-shadow: none;
}

.btn-primary {
    --btn-bg: var(--accent);
    --btn-fg: var(--accent-contrast);
    --btn-border: transparent;
    box-shadow: 0 10px 24px rgba(13, 148, 136, 0.24);
}

.btn-primary:hover:not(:disabled) {
    --btn-bg: var(--accent-hover);
}

.btn-primary:active:not(:disabled) {
    --btn-bg: #115E59;
}

.btn-secondary {
    --btn-bg: var(--color-surface);
    --btn-fg: var(--color-text-secondary);
    --btn-border: var(--color-border);
    box-shadow: none;
}

.btn-secondary:hover:not(:disabled) {
    --btn-bg: var(--color-surface-muted);
    --btn-border: color-mix(in srgb, var(--color-text-secondary) 35%, var(--color-border));
    --btn-fg: var(--color-text-primary);
}

.btn-copy {
    --btn-bg: var(--color-surface-muted);
    --btn-fg: var(--color-text-primary);
    --btn-border: var(--color-border);
    font-size: 0.95rem;
    padding: 0.65rem 1.25rem;
    box-shadow: none;
}

.btn-copy:hover:not(:disabled) {
    --btn-bg: color-mix(in srgb, var(--color-text-primary) 12%, var(--color-surface-muted));
    --btn-border: color-mix(in srgb, var(--color-text-primary) 35%, var(--color-border));
}

.btn-small {
    font-size: 0.9rem;
    padding: 0.55rem 1rem;
    min-height: 0;
    box-shadow: none;
}

.chip {
    background: var(--chip-bg);
    color: var(--text);
    border: 1px solid var(--border);
}

input,
select,
textarea {
    background: var(--input-bg);
    color: var(--input-text);
    border: 1px solid var(--border);
}

pre,
code,
.log-viewer {
    background: var(--bg-elev-2);
    color: var(--text);
    border: 1px solid var(--border);
}

:focus-visible {
    outline: 2px solid var(--focus-ring);
    outline-offset: 2px;
}

* {
    scrollbar-color: var(--border) var(--bg-elev-1);
    scrollbar-width: thin;
}

header {
    position: relative;
}

@media (prefers-reduced-motion: reduce) {
    .btn {
        transition: none;
    }
}

@media (prefers-contrast: more) {
    :root {
        --border: color-mix(in srgb, var(--border) 85%, #000000);
    }
}

/* Dark mode button shadows - manual toggle */
:root[data-theme="dark"] .btn,
html[data-theme="dark"] .btn {
    box-shadow: 0 8px 20px rgba(0, 0, 0, 0.3);
}

:root[data-theme="dark"] .btn:hover:not(:disabled),
html[data-theme="dark"] .btn:hover:not(:disabled) {
    box-shadow: 0 12px 28px rgba(0, 0, 0, 0.4);
}

:root[data-theme="dark"] .btn:active:not(:disabled),
html[data-theme="dark"] .btn:active:not(:disabled) {
    box-shadow: 0 6px 16px rgba(0, 0, 0, 0.35);
}

:root[data-theme="dark"] .btn-primary,
html[data-theme="dark"] .btn-primary {
    box-shadow: 0 10px 24px rgba(22, 163, 74, 0.3);
}

:root[data-theme="dark"] esp-web-install-button::part(button),
html[data-theme="dark"] esp-web-install-button::part(button) {
    box-shadow: 0 10px 24px rgba(22, 163, 74, 0.3);
}

:root[data-theme="dark"] esp-web-install-button::part(button):hover,
html[data-theme="dark"] esp-web-install-button::part(button):hover {
    box-shadow: 0 12px 28px rgba(22, 163, 74, 0.4);
}

:root[data-theme="dark"] esp-web-install-button::part(button):active,
html[data-theme="dark"] esp-web-install-button::part(button):active {
    box-shadow: 0 6px 16px rgba(22, 163, 74, 0.35);
}

/* Dark mode button shadows - system preference fallback */
@media (prefers-color-scheme: dark) {
    :root:not([data-theme="light"]):not([data-theme="dark"]) .btn {
        box-shadow: 0 8px 20px rgba(0, 0, 0, 0.3);
    }

    :root:not([data-theme="light"]):not([data-theme="dark"]) .btn:hover:not(:disabled) {
        box-shadow: 0 12px 28px rgba(0, 0, 0, 0.4);
    }

    :root:not([data-theme="light"]):not([data-theme="dark"]) .btn:active:not(:disabled) {
        box-shadow: 0 6px 16px rgba(0, 0, 0, 0.35);
    }

<<<<<<< HEAD
    :root:not([data-theme="light"]):not([data-theme="dark"]) .btn-primary {
        box-shadow: 0 10px 24px rgba(22, 163, 74, 0.3);
    }

    :root:not([data-theme="light"]):not([data-theme="dark"]) esp-web-install-button::part(button) {
        box-shadow: 0 10px 24px rgba(22, 163, 74, 0.3);
    }

    :root:not([data-theme="light"]):not([data-theme="dark"]) esp-web-install-button::part(button):hover {
        box-shadow: 0 12px 28px rgba(22, 163, 74, 0.4);
    }

    :root:not([data-theme="light"]):not([data-theme="dark"]) esp-web-install-button::part(button):active {
        box-shadow: 0 6px 16px rgba(22, 163, 74, 0.35);
=======
    .btn-primary {
        box-shadow: 0 10px 24px rgba(45, 212, 191, 0.3);
    }

    esp-web-install-button::part(button) {
        box-shadow: 0 10px 24px rgba(45, 212, 191, 0.3);
    }

    esp-web-install-button::part(button):hover {
        box-shadow: 0 12px 28px rgba(45, 212, 191, 0.4);
    }

    esp-web-install-button::part(button):active {
        box-shadow: 0 6px 16px rgba(45, 212, 191, 0.35);
>>>>>>> 4dd30a8f
    }
}

/* Theme toggle button */
.theme-toggle {
    position: absolute;
    top: 50%;
    right: 0;
    transform: translateY(-50%);
    display: flex;
    align-items: center;
    justify-content: center;
    width: 2.5rem;
    height: 2.5rem;
    padding: 0;
    border: 1px solid var(--border);
    border-radius: 0.5rem;
    background: var(--bg-elev-1);
    color: var(--text-muted);
    cursor: pointer;
    transition: background-color 0.2s ease, border-color 0.2s ease, color 0.2s ease;
}

.theme-toggle:hover {
    background: var(--bg-elev-2);
    color: var(--text);
    border-color: var(--text-muted);
}

.theme-toggle:focus-visible {
    outline: 2px solid var(--focus-ring);
    outline-offset: 2px;
}

.theme-toggle svg {
    width: 1.25rem;
    height: 1.25rem;
}

.theme-toggle__icon--sun,
.theme-toggle__icon--moon {
    display: none;
}

/* Show sun icon in dark mode (click to switch to light) */
:root[data-theme="dark"] .theme-toggle__icon--sun,
html[data-theme="dark"] .theme-toggle__icon--sun {
    display: block;
}

:root[data-theme="dark"] .theme-toggle__icon--moon,
html[data-theme="dark"] .theme-toggle__icon--moon {
    display: none;
}

/* Show moon icon in light mode (click to switch to dark) */
:root[data-theme="light"] .theme-toggle__icon--moon,
html[data-theme="light"] .theme-toggle__icon--moon {
    display: block;
}

:root[data-theme="light"] .theme-toggle__icon--sun,
html[data-theme="light"] .theme-toggle__icon--sun {
    display: none;
}

/* System preference: show moon in light, sun in dark */
@media (prefers-color-scheme: light) {
    :root:not([data-theme]) .theme-toggle__icon--moon {
        display: block;
    }
}

@media (prefers-color-scheme: dark) {
    :root:not([data-theme]) .theme-toggle__icon--sun {
        display: block;
    }
}

:root[data-density="compact"] .wizard-container {
    padding: 36px;
}

/* ESP Web Tools button theming
 * Uses official CSS variables from https://esphome.github.io/esp-web-tools/
 */
esp-web-install-button {
    --esp-tools-button-color: var(--accent, #0D9488);
    --esp-tools-button-text-color: var(--accent-contrast, #ffffff);
    --esp-tools-button-border-radius: 8px;
}

esp-web-install-button::part(button) {
    font-family: 'Inter', system-ui, -apple-system, sans-serif;
    font-weight: 600;
    font-size: 1rem;
    padding: 0.75rem 1.5rem;
    min-height: 2.75rem;
    box-shadow: 0 10px 24px rgba(13, 148, 136, 0.24);
    transition: background-color 0.2s ease, transform 0.2s ease, box-shadow 0.2s ease;
}

esp-web-install-button::part(button):hover {
    transform: translateY(-1px);
    box-shadow: 0 12px 28px rgba(13, 148, 136, 0.32);
}

esp-web-install-button::part(button):active {
    transform: translateY(0);
    box-shadow: 0 6px 16px rgba(13, 148, 136, 0.28);
}

esp-web-install-button[disabled]::part(button),
esp-web-install-button::part(button):disabled {
    opacity: 0.6;
    cursor: not-allowed;
    box-shadow: none;
    transform: none;
}

@media (prefers-reduced-motion: reduce) {
    esp-web-install-button::part(button) {
        transition: none;
    }
}<|MERGE_RESOLUTION|>--- conflicted
+++ resolved
@@ -131,7 +131,6 @@
 
 /* Dark mode - follows system preference (only when no explicit theme is set) */
 @media (prefers-color-scheme: dark) {
-<<<<<<< HEAD
     :root:not([data-theme="light"]):not([data-theme="dark"]) {
         /* Base */
         --bg: #0d1117;
@@ -146,23 +145,6 @@
         --accent: #58a6ff;
         --accent-hover: #79b8ff;
         --accent-contrast: #ffffff;
-=======
-    :root {
-        /* Base - Dark mode palette */
-        --bg: #0F172A;
-        --bg-elev-1: #1E293B;
-        --bg-elev-2: #334155;
-        --surface: #1E293B;
-        --text: #F8FAFC;
-        --text-muted: #94A3B8;
-        --text-body: #CBD5E1;
-        --border: #334155;
-
-        /* Brand & states - Teal for dark mode */
-        --accent: #2DD4BF;
-        --accent-hover: #5EEAD4;
-        --accent-contrast: #0F172A;
->>>>>>> 4dd30a8f
 
         --success: #3fb950;
         --warning: #d29922;
@@ -416,7 +398,6 @@
         box-shadow: 0 6px 16px rgba(0, 0, 0, 0.35);
     }
 
-<<<<<<< HEAD
     :root:not([data-theme="light"]):not([data-theme="dark"]) .btn-primary {
         box-shadow: 0 10px 24px rgba(22, 163, 74, 0.3);
     }
@@ -431,22 +412,6 @@
 
     :root:not([data-theme="light"]):not([data-theme="dark"]) esp-web-install-button::part(button):active {
         box-shadow: 0 6px 16px rgba(22, 163, 74, 0.35);
-=======
-    .btn-primary {
-        box-shadow: 0 10px 24px rgba(45, 212, 191, 0.3);
-    }
-
-    esp-web-install-button::part(button) {
-        box-shadow: 0 10px 24px rgba(45, 212, 191, 0.3);
-    }
-
-    esp-web-install-button::part(button):hover {
-        box-shadow: 0 12px 28px rgba(45, 212, 191, 0.4);
-    }
-
-    esp-web-install-button::part(button):active {
-        box-shadow: 0 6px 16px rgba(45, 212, 191, 0.35);
->>>>>>> 4dd30a8f
     }
 }
 
