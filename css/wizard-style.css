/* Reset and base styles */
* {
    margin: 0;
    padding: 0;
    box-sizing: border-box;
}

body {
    font-family: 'Montserrat', -apple-system, BlinkMacSystemFont, 'Segoe UI', Roboto, sans-serif;
    line-height: 1.5;
    color: var(--color-text-primary);
    background-color: var(--color-background);
    font-size: 16px;
}

:root {
    --brand-green: #00c853;
    --brand-green-rgb: 0, 200, 83;
    --brand-green-contrast: #008631;
    --brand-green-contrast-rgb: 0, 134, 49;
    --brand-green-contrast-hover: #00742a;
    --brand-green-contrast-active: #006221;
    --brand-green-tint: #e8f5e9;
    --brand-green-tint-strong: #d0ebd6;
    --brand-green-border: #a4d9b8;
}

.container {
    max-width: 1200px;
    margin: 0 auto;
    padding: 24px;
}

/* Header */
header {
    text-align: center;
    margin-bottom: 32px;
    background: var(--color-surface);
    padding: 24px;
    border-radius: 12px;
    box-shadow: 0 1px 3px rgba(0,0,0,0.12);
}

.logo-container {
    display: flex;
    align-items: center;
    justify-content: center;
    gap: 24px;
    flex-wrap: wrap;
}

.logo {
    height: 70px;
    width: auto;
    object-fit: contain;
}

h1 {
    font-size: 28px;
    font-weight: 400;
    color: var(--color-text-primary);
    margin-bottom: 8px;
}

.subtitle {
    font-size: 16px;
    color: var(--color-text-secondary);
}

/* Progress Bar */
.progress-bar {
    display: flex;
    justify-content: space-between;
    margin-bottom: 48px;
    padding: 0 48px;
}

.progress-step {
    flex: 1;
    text-align: center;
    position: relative;
    opacity: 0.5;
    transform: translateY(0);
    transition: opacity 0.3s ease, transform 0.3s ease;
}

.progress-step::before {
    content: '';
    position: absolute;
    bottom: -10px;
    left: 50%;
    width: 32px;
    height: 3px;
    background: var(--brand-green);
    border-radius: 999px;
    transform: translateX(-50%) scaleX(0);
    opacity: 0;
    transition: transform 0.3s ease, opacity 0.3s ease;
    z-index: 1;
}

.progress-step.active {
    opacity: 1;
}

.progress-step.active::before {
    transform: translateX(-50%) scaleX(1);
    opacity: 1;
}

.progress-step:not(:last-child)::after {
    content: '';
    position: absolute;
    top: 20px;
    left: calc(50% + 20px);
    width: calc(100% - 40px);
    height: 2px;
    background: var(--color-border);
    z-index: 0;
}

.progress-step.completed::after {
    background: var(--brand-green);
}

.step-number {
    width: 40px;
    height: 40px;
    border-radius: 50%;
    background: var(--color-border);
    color: white;
    display: flex;
    align-items: center;
    justify-content: center;
    margin: 0 auto 8px;
    font-weight: 500;
    transition: all 0.3s ease;
    position: relative;
    z-index: 2;
}

@keyframes progress-step-pop {
    0% {
        transform: scale(1);
    }
    50% {
        transform: scale(1.1);
    }
    100% {
        transform: scale(1);
    }
}

.progress-step.active .step-number {
    background: var(--brand-green-contrast);
    animation: progress-step-pop 0.4s ease;
}

.step-label {
    font-size: 14px;
    color: var(--color-text-secondary);
}

.progress-step.active .step-label {
    color: var(--color-text-primary);
    font-weight: 500;
}

/* Wizard Container */
.wizard-container {
    background: var(--color-surface);
    border-radius: 12px;
    padding: 48px;
    box-shadow: 0 1px 3px rgba(0,0,0,0.12);
}

.wizard-layout {
    display: grid;
    grid-template-columns: minmax(0, 1fr) 320px;
    gap: 32px;
    align-items: flex-start;
}

.wizard-main {
    min-width: 0;
}

<<<<<<< HEAD
=======
#step-4.review-has-summary {
    display: grid;
    grid-template-columns: minmax(0, 1fr) minmax(260px, 320px);
    gap: 32px;
    align-items: flex-start;
}

#step-4 .review-main {
    display: flex;
    flex-direction: column;
    gap: 24px;
    min-width: 0;
}

.wizard-summary,
#step-4 .summary-wrap {
    position: sticky;
    top: 1rem;
    align-self: start;
}

.summary-card {
    border: 1px solid var(--border, #d0d7de);
    background: var(--surface, #fff);
    border-radius: 0.5rem;
    padding: 0.75rem 0.9rem;
    min-width: 260px;
    display: flex;
    flex-direction: column;
    gap: 0.75rem;
}

.summary-card__title {
    margin: 0;
    font-size: 1rem;
    font-weight: 600;
    color: var(--text-strong, #111827);
}

.summary-card__intro {
    margin: 0;
    font-size: 0.85rem;
    color: var(--text-muted, #4b5563);
}

.summary-card__rows {
    display: flex;
    flex-direction: column;
    gap: 0.5rem;
}

.summary-card__row {
    display: flex;
    justify-content: space-between;
    gap: 0.75rem;
    font-size: 0.9rem;
}

.summary-card__label {
    color: var(--text-muted, #4b5563);
}

.summary-card__value {
    font-weight: 600;
    color: var(--text-strong, #111827);
}

.summary-card__value[data-empty="true"] {
    color: var(--text-muted, #4b5563);
    font-weight: 500;
}

.summary-card__warning {
    margin-top: 0.25rem;
    font-size: 0.85rem;
    color: #b71c1c;
    background: rgba(244, 67, 54, 0.12);
    border: 1px solid rgba(244, 67, 54, 0.24);
    border-radius: 0.5rem;
    padding: 0.5rem 0.75rem;
}

.summary-card__actions {
    display: flex;
    gap: 0.5rem;
    margin-top: 0.75rem;
}

.summary-card__actions .btn {
    padding: 0.45rem 0.7rem;
    border-radius: 0.375rem;
    border: 1px solid var(--border, #d0d7de);
    background: var(--bg-elev-1, #f6f8fa);
    cursor: pointer;
}

.summary-card__copy {
    flex: 1;
}

.summary-card__actions .btn.btn-primary,
.summary-card__actions .btn.primary {
    background: var(--accent, #2ea6ff);
    color: var(--accent-contrast, #001b2b);
    border: 0;
}

.summary-card__status {
    margin: 0;
    font-size: 0.85rem;
    color: var(--text-muted, #4b5563);
    min-height: 1.125rem;
}

.summary-card__status[data-status-type="success"] {
    color: #0f9d58;
}

.summary-card__status[data-status-type="error"] {
    color: #d93025;
}

#step-4 .summary-card {
    background: var(--color-surface-muted);
    border: 1px solid var(--color-border-subtle);
    box-shadow: 0 18px 34px rgba(15, 23, 42, 0.12);
}

#step-4 .summary-card__title {
    margin: 0;
}

#step-4 .summary-card__intro {
    display: none;
}

#step-4 .summary-list {
    list-style: none;
    margin: 0;
    padding: 0;
    display: flex;
    flex-direction: column;
    gap: 8px;
    font-size: 14px;
    color: var(--color-text-secondary);
}

#step-4 .summary-list li {
    display: flex;
    gap: 8px;
    justify-content: space-between;
}

#step-4 .summary-list strong {
    color: var(--color-text-primary);
    font-weight: 600;
    min-width: 96px;
}

#step-4 .summary-note {
    margin: 4px 0 0;
    font-size: 13px;
    padding: 12px 14px;
    border-radius: 12px;
    background: color-mix(in srgb, var(--danger) 14%, transparent);
    border: 1px solid color-mix(in srgb, var(--danger) 30%, transparent);
    color: color-mix(in srgb, var(--danger) 70%, var(--color-text-primary));
}

#step-4 .summary-note[hidden] {
    display: none;
}

#step-4 .summary-actions {
    display: flex;
    flex-direction: column;
    gap: 10px;
}

#step-4 .summary-actions .btn {
    width: 100%;
    justify-content: center;
}

#step-4 .summary-actions .btn-secondary {
    background: none;
}

@media (max-width: 960px) {
    #step-4.review-has-summary {
        display: flex;
        flex-direction: column;
    }

    #step-4 .summary-wrap {
        position: static;
        order: -1;
        margin-bottom: 24px;
    }
}

.configuration-summary .summary-warning-tag {
    display: inline-flex;
    align-items: center;
    gap: 0.5rem;
    background: rgba(244, 67, 54, 0.08);
    color: #b71c1c;
    border-radius: 999px;
    padding: 0.5rem 0.875rem;
    font-size: 0.85rem;
    font-weight: 600;
    margin-top: 1rem;
}

@media (max-width: 980px) {
    .wizard-summary {
        position: static;
        margin-top: 0.75rem;
    }
}

>>>>>>> 5abc84eb
@media (max-width: 1100px) {
    .wizard-layout {
        grid-template-columns: 1fr;
    }
}

/* Wizard Steps */
.wizard-step {
    display: none;
    opacity: 0;
    transform: translateY(16px);
    transition: opacity 0.35s ease, transform 0.35s ease;
}

.wizard-step.active,
.wizard-step.entering,
.wizard-step.leaving {
    display: block;
}

.wizard-step.active {
    opacity: 1;
    transform: translateY(0);
}

.wizard-step.entering {
    opacity: 0;
    transform: translateY(16px);
}

.wizard-step.leaving {
    opacity: 0;
    transform: translateY(-16px);
}

.wizard-step h2 {
    font-size: 24px;
    font-weight: 400;
    margin-bottom: 32px;
    color: var(--color-text-primary);
}

.wizard-step__content {
    display: contents;
}

.wizard-step__error {
    margin-top: 16px;
}

.wizard-step__error[hidden] {
    display: none;
}

.wizard-step__error .btn {
    margin-top: 16px;
}

.wizard-step__error details {
    margin-top: 16px;
    text-align: left;
}

.wizard-step__error .error-stack {
    margin-top: 8px;
    padding: 12px;
    background-color: #fff;
    border: 1px solid #e0e0e0;
    border-radius: 4px;
    font-family: 'Roboto Mono', monospace;
    font-size: 12px;
    color: #202124;
    max-height: 200px;
    overflow: auto;
    white-space: pre-wrap;
    word-break: break-word;
}

/* Option Grid */
.option-grid {
    display: grid;
    grid-template-columns: repeat(auto-fit, minmax(280px, 1fr));
    gap: 16px;
    margin-bottom: 32px;
}

.option-card {
    display: block;
    cursor: pointer;
    position: relative;
}

.option-card input[type="radio"] {
    position: absolute;
    opacity: 0;
}

.option-content {
    border: 2px solid var(--color-border);
    border-radius: 8px;
    padding: 24px;
    text-align: center;
    transition: all 0.2s ease;
}

.option-card:hover .option-content {
    border-color: var(--brand-green);
    background: var(--color-surface-muted);
}

.option-card input[type="radio"]:checked + .option-content {
    border-color: var(--brand-green-contrast);
    background: var(--brand-green-tint);
}

/* Module badge styling */
.option-title {
    display: inline-block;
    padding: 6px 16px;
    border-radius: 20px;
    font-size: 12px;
    font-weight: 600;
    text-transform: uppercase;
    letter-spacing: 0.8px;
    color: white;
    background: #6b7280;
    margin-bottom: 8px;
}

/* None module badge */
.option-card input[value="none"] + .option-content .option-title {
    background: #6b7280;
    color: white;
}

/* Base module badge */
.option-card input[value="base"] + .option-content .option-title {
    background: var(--brand-green-contrast);
    color: white;
}

/* Pro module badge */
.option-card input[value="pro"] + .option-content .option-title {
    background: var(--brand-green-contrast);
    color: white;
}

.option-icon {
    font-size: 48px;
    margin-bottom: 16px;
    display: flex;
    justify-content: center;
    align-items: center;
}

.option-icon svg {
    width: 48px;
    height: 48px;
}

.option-icon.power-icon img {
    width: 140px;
    height: auto;
    object-fit: contain;
}

/* This will be overridden by the badge styling above */

.option-description {
    font-size: 14px;
    color: var(--color-text-secondary);
}

/* Module Sections */
.module-section {
    margin-bottom: 32px;
    padding: 24px;
    background: var(--color-surface-muted);
    border-radius: 8px;
}

.module-section h3 {
    font-size: 18px;
    font-weight: 500;
    margin-bottom: 16px;
    color: var(--color-text-primary);
}

/* Checkbox Grid */
.checkbox-grid {
    display: grid;
    grid-template-columns: repeat(auto-fit, minmax(200px, 1fr));
    gap: 12px;
}

.checkbox-card {
    display: block;
    cursor: pointer;
    position: relative;
}

.checkbox-card input[type="checkbox"] {
    position: absolute;
    opacity: 0;
}

.checkbox-content {
    border: 2px solid var(--color-border);
    border-radius: 8px;
    padding: 16px;
    transition: all 0.2s ease;
}

.checkbox-card:hover .checkbox-content {
    border-color: var(--brand-green);
    background: var(--color-surface);
}

.checkbox-card input[type="checkbox"]:checked + .checkbox-content {
    border-color: var(--brand-green-contrast);
    background: var(--brand-green-tint);
}

.checkbox-title {
    font-weight: 500;
    color: var(--color-text-primary);
    margin-bottom: 4px;
}

.checkbox-description {
    font-size: 14px;
    color: var(--color-text-secondary);
}

/* Wizard Actions */
.wizard-actions {
    display: flex;
    justify-content: space-between;
    margin-top: 32px;
    padding-top: 24px;
    border-top: 1px solid var(--color-border);
}

/* Buttons */
.btn {
    padding: 12px 24px;
    border: none;
    border-radius: 4px;
    font-size: 16px;
    font-weight: 500;
    cursor: pointer;
    transition: all 0.2s ease;
}

.btn-icon {
    padding: 10px;
    min-width: 44px;
    height: 44px;
    display: inline-flex;
    align-items: center;
    justify-content: center;
    background: rgba(32, 33, 36, 0.08);
    color: #202124;
    transition: background 0.2s ease, color 0.2s ease;
}

.btn-icon svg {
    width: 18px;
    height: 18px;
}

.btn-icon:hover:not(:disabled) {
    background: rgba(32, 33, 36, 0.16);
}

.btn-icon:focus-visible {
    outline: 3px solid rgba(var(--brand-green-contrast-rgb), 0.45);
    outline-offset: 2px;
}

.btn-icon.is-ready {
    background: rgba(var(--brand-green-contrast-rgb), 0.12);
    color: var(--brand-green-contrast);
}

.btn-icon.is-ready:hover:not(:disabled) {
    background: rgba(var(--brand-green-contrast-rgb), 0.2);
}

.btn-icon.is-ready:active:not(:disabled) {
    background: rgba(var(--brand-green-contrast-rgb), 0.28);
}

.btn:disabled {
    opacity: 0.5;
    cursor: not-allowed;
}

.btn-primary {
    background: var(--brand-green-contrast);
    color: white;
}

.btn-primary.is-ready {
    background: var(--brand-green-contrast-hover);
    box-shadow: 0 0 0 0 rgba(var(--brand-green-contrast-rgb), 0.45);
    color: #fff;
}

.btn-primary.is-ready:hover:not(:disabled) {
    background: var(--brand-green-contrast-active);
}

.btn-primary.is-ready:focus-visible {
    outline: 3px solid rgba(var(--brand-green-contrast-rgb), 0.45);
    outline-offset: 2px;
}

.primary-action-group,
.firmware-actions {
    display: flex;
    flex-direction: column;
    align-items: flex-end;
    gap: 8px;
}

.primary-action-controls {
    display: flex;
    align-items: center;
    gap: 8px;
}

.ready-helper {
    font-size: 14px;
    color: var(--brand-green-contrast);
    margin: 0;
    opacity: 0;
    transform: translateY(-4px);
    transition: opacity 0.3s ease, transform 0.3s ease;
    pointer-events: none;
    min-height: 1em;
    text-align: right;
}

.ready-helper.is-visible {
    opacity: 1;
    transform: translateY(0);
}

.remember-preference {
    margin-top: 24px;
    display: flex;
    align-items: center;
    gap: 12px;
}

.remember-toggle {
    display: inline-flex;
    align-items: center;
    gap: 12px;
    cursor: pointer;
    color: #37474f;
    font-weight: 500;
}

.remember-toggle input[type="checkbox"] {
    width: 18px;
    height: 18px;
    accent-color: var(--brand-green);
}

.remember-label {
    font-size: 0.95rem;
}

@keyframes readyPulse {
    0% {
        box-shadow: 0 0 0 0 rgba(var(--brand-green-contrast-rgb), 0.45);
    }
    70% {
        box-shadow: 0 0 0 14px rgba(var(--brand-green-contrast-rgb), 0);
    }
    100% {
        box-shadow: 0 0 0 0 rgba(var(--brand-green-contrast-rgb), 0);
    }
}

@media (prefers-reduced-motion: no-preference) {
    .btn-primary.is-ready {
        animation: readyPulse 2.4s ease-in-out infinite;
    }
}

@media (prefers-reduced-motion: reduce) {
    .btn-primary.is-ready {
        animation: none;
        box-shadow: 0 0 0 4px rgba(var(--brand-green-contrast-rgb), 0.25);
    }
}

.app-toast {
    position: fixed;
    bottom: 24px;
    right: 24px;
    background: #202124;
    color: #fff;
    padding: 12px 16px;
    border-radius: 8px;
    box-shadow: 0 12px 32px rgba(0, 0, 0, 0.18);
    opacity: 0;
    transform: translateY(12px);
    transition: opacity 0.2s ease, transform 0.2s ease;
    pointer-events: none;
    z-index: 2000;
    font-size: 14px;
    letter-spacing: 0.1px;
}

.app-toast.is-visible {
    opacity: 1;
    transform: translateY(0);
}

.btn-primary:hover:not(:disabled) {
    background: var(--brand-green-contrast-hover);
    box-shadow: 0 1px 3px rgba(0,0,0,0.2);
}

.btn-secondary {
    background: var(--color-surface);
    color: var(--color-text-secondary);
    border: 1px solid var(--color-border);
}

.btn-secondary:hover {
    background: var(--color-surface-muted);
    border-color: var(--color-text-secondary);
}

/* Configuration Summary */
.configuration-summary {
    background: var(--color-surface-muted);
    border-radius: 8px;
    padding: 24px;
    margin-bottom: 32px;
}

.configuration-summary h3 {
    font-size: 18px;
    font-weight: 500;
    margin-bottom: 16px;
    color: var(--color-text-primary);
}

/* Pre-Flash Checklist */
.pre-flash-checklist {
    background: var(--brand-green-tint);
    border: 1px solid var(--brand-green-border);
    border-radius: 12px;
    padding: 24px;
    margin-bottom: 32px;
    box-shadow: 0 1px 3px rgba(var(--brand-green-rgb), 0.12);
    transition: border-color 0.3s ease, box-shadow 0.3s ease, background-color 0.3s ease;
}

.pre-flash-checklist[data-complete="true"] {
    background: var(--brand-green-tint-strong);
    border-color: var(--brand-green-border);
    box-shadow: 0 4px 12px rgba(var(--brand-green-rgb), 0.14);
}

.pre-flash-checklist .checklist-heading {
    margin-bottom: 8px;
    font-size: 18px;
    font-weight: 600;
    color: var(--brand-green-contrast);
}

.pre-flash-checklist[data-complete="false"] .checklist-heading {
    animation: checklistGlow 4s ease-in-out infinite;
}

.pre-flash-checklist .checklist-subtitle {
    font-size: 14px;
    color: var(--color-text-tertiary);
    margin-bottom: 16px;
}

.pre-flash-checklist .checklist-items {
    list-style: none;
    margin: 0;
    padding: 0;
    display: flex;
    flex-direction: column;
    gap: 12px;
}

.pre-flash-checklist [data-checklist-item] {
    display: flex;
    align-items: flex-start;
    gap: 12px;
    padding: 12px 16px;
    border-radius: 10px;
    background: rgba(var(--brand-green-rgb), 0.08);
    transition: background-color 0.3s ease, color 0.3s ease, opacity 0.3s ease;
}

.pre-flash-checklist [data-checklist-item] .item-text {
    color: var(--color-text-primary);
    font-size: 14px;
    line-height: 1.5;
}

.pre-flash-checklist [data-checklist-item] strong {
    font-weight: 600;
    color: var(--brand-green-contrast-active);
}

.pre-flash-checklist [data-checklist-item] .status-icon {
    flex: 0 0 22px;
    height: 22px;
    border-radius: 50%;
    border: 2px solid var(--brand-green);
    display: inline-flex;
    align-items: center;
    justify-content: center;
    color: var(--brand-green);
    font-size: 12px;
    background: var(--color-surface);
    transition: all 0.3s ease;
}

.pre-flash-checklist [data-checklist-item] .status-icon::before {
    content: '\2713';
    opacity: 0;
    transform: scale(0.6);
    transition: opacity 0.2s ease, transform 0.2s ease;
}

.pre-flash-checklist [data-checklist-item][data-complete="true"] {
    background: rgba(var(--brand-green-rgb), 0.12);
}

.pre-flash-checklist [data-checklist-item][data-complete="true"] .status-icon {
    background: var(--brand-green-contrast);
    color: #fff;
}

.pre-flash-checklist [data-checklist-item][data-complete="true"] .status-icon::before {
    opacity: 1;
    transform: scale(1);
}

@keyframes checklistGlow {
    0% {
        text-shadow: 0 0 0 rgba(var(--brand-green-rgb), 0.3);
    }
    50% {
        text-shadow: 0 0 12px rgba(var(--brand-green-rgb), 0.45);
    }
    100% {
        text-shadow: 0 0 0 rgba(var(--brand-green-rgb), 0.3);
    }
}

@media (prefers-reduced-motion: reduce) {
    .pre-flash-checklist .checklist-heading {
        animation: none !important;
    }

    .pre-flash-checklist [data-checklist-item] {
        transition: none;
    }

    .pre-flash-checklist [data-checklist-item] .status-icon::before {
        transition: none;
    }

    .pre-flash-checklist [data-checklist-item] .status-icon {
        transition: none;
    }
}

.summary-grid {
    display: grid;
    gap: 16px;
}

.summary-item {
    display: grid;
    grid-template-columns: 200px 1fr;
    gap: 16px;
    padding: 12px 0;
    border-bottom: 1px solid var(--color-border-subtle);
}

.summary-item:last-child {
    border-bottom: none;
}

.summary-label {
    font-weight: 500;
    color: var(--color-text-secondary);
}

.summary-value {
    color: var(--color-text-primary);
}

.summary-sensors {
    grid-column: 2;
    font-size: 14px;
    color: var(--color-text-secondary);
    margin-top: 4px;
}

/* Firmware Section */
.firmware-section {
    margin-bottom: 32px;
}

.firmware-section h3 {
    font-size: 18px;
    font-weight: 500;
    margin-bottom: 16px;
    color: var(--color-text-primary);
}

.legacy-firmware-section {
    margin-bottom: 32px;
}

.legacy-panel {
    border: 1px solid var(--color-border);
    border-radius: 8px;
    background: var(--color-surface-muted);
    padding: 0 16px 16px;
}

.legacy-panel[open] {
    box-shadow: 0 4px 12px rgba(0, 0, 0, 0.08);
}

.legacy-panel summary {
    display: flex;
    flex-direction: column;
    gap: 4px;
    padding: 16px 0;
    cursor: pointer;
    list-style: none;
    font-weight: 500;
    color: var(--color-text-primary);
}

.legacy-panel summary::-webkit-details-marker {
    display: none;
}

.legacy-panel-title {
    font-size: 18px;
}

.legacy-panel-subtitle {
    font-size: 14px;
    color: var(--color-text-secondary);
    font-weight: 400;
}

.legacy-panel-body {
    display: flex;
    flex-direction: column;
    gap: 24px;
}

.legacy-build-group {
    border-top: 1px solid var(--color-border);
    padding-top: 24px;
}

.legacy-build-group:first-of-type {
    border-top: none;
    padding-top: 0;
}

.legacy-group-header {
    display: flex;
    align-items: center;
    gap: 12px;
    flex-wrap: wrap;
    margin-bottom: 16px;
}

.legacy-group-title {
    font-size: 16px;
    font-weight: 600;
    color: var(--color-text-primary);
}

.legacy-group-variant {
    font-size: 12px;
    font-weight: 600;
    text-transform: uppercase;
    letter-spacing: 0.8px;
    color: #fff;
    background: var(--brand-green-contrast);
    padding: 4px 12px;
    border-radius: 999px;
}

.legacy-builds {
    display: flex;
    flex-direction: column;
    gap: 16px;
}

.legacy-build-card {
    background: var(--color-surface);
    border: 1px solid var(--color-border);
    border-radius: 8px;
    padding: 20px;
    display: flex;
    gap: 16px;
    align-items: stretch;
    justify-content: space-between;
    flex-wrap: wrap;
}

.legacy-build-info {
    flex: 1 1 260px;
}

.legacy-build-name {
    font-weight: 600;
    color: var(--color-text-primary);
    margin-bottom: 8px;
}

.legacy-build-meta {
    font-size: 13px;
    color: var(--color-text-secondary);
    margin-bottom: 12px;
}

.legacy-build-description {
    font-size: 14px;
    color: var(--color-text-tertiary);
    margin: 0;
}

.legacy-build-actions {
    display: flex;
    align-items: center;
    justify-content: flex-end;
    flex: 0 0 auto;
}

.legacy-install-button {
    display: flex;
}

.btn-small {
    padding: 10px 20px;
    font-size: 14px;
}

.firmware-item {
    background: var(--color-surface-muted);
    border: 1px solid var(--color-border);
    border-radius: 8px;
    padding: 24px;
    display: flex;
    align-items: center;
    justify-content: space-between;
}

.firmware-meta-card {
    background: #ffffff;
    border: 1px solid #dadce0;
    border-radius: 12px;
    padding: 24px;
    margin-bottom: 20px;
    box-shadow: 0 1px 2px rgba(60, 64, 67, 0.1);
}

.firmware-meta-card__header {
    display: flex;
    align-items: center;
    justify-content: space-between;
    margin-bottom: 4px;
}

.firmware-meta-card__header h4 {
    margin: 0;
    font-size: 18px;
    font-weight: 600;
    color: #202124;
}

.firmware-meta-card__subtitle {
    margin: 0 0 16px 0;
    color: #5f6368;
    font-size: 14px;
}

.firmware-meta-card__grid {
    display: grid;
    grid-template-columns: minmax(120px, auto) 1fr;
    gap: 12px 16px;
    margin: 0;
}

.firmware-meta-card__grid dt {
    font-weight: 600;
    color: #3c4043;
    margin: 0;
}

.firmware-meta-card__grid dd {
    margin: 0;
    color: #202124;
    font-family: 'Roboto Mono', monospace;
    word-break: break-all;
}

.firmware-meta-card__copy {
    margin-top: 20px;
}

.firmware-meta-card__copy.is-success {
    background-color: #1e8e3e;
    border-color: #1e8e3e;
    color: #ffffff;
}

.firmware-meta-card__copy.is-error {
    background-color: #d93025;
    border-color: #d93025;
    color: #ffffff;
}

.firmware-meta-card__spinner {
    display: inline-flex;
    align-items: center;
    gap: 8px;
    color: #5f6368;
}

.firmware-meta-card__spinner::before {
    content: '';
    width: 12px;
    height: 12px;
    border-radius: 50%;
    border: 2px solid #dadce0;
    border-top-color: #1a73e8;
    animation: firmware-meta-spin 1s linear infinite;
}

@keyframes firmware-meta-spin {
    from {
        transform: rotate(0deg);
    }
    to {
        transform: rotate(360deg);
    }
}

@media (max-width: 600px) {
    .firmware-meta-card__grid {
        grid-template-columns: 1fr;
    }

    .firmware-meta-card__grid dt {
        color: #5f6368;
    }
}

.firmware-actions esp-web-install-button {
    display: inline-flex;
}

.firmware-name {
    font-weight: 500;
    color: var(--color-text-primary);
    margin-bottom: 8px;
}

.firmware-details {
    display: flex;
    gap: 16px;
    font-size: 14px;
    color: var(--color-text-secondary);
}

/* Firmware not available styles */
.firmware-not-available,
.firmware-error {
    background-color: #fff3cd;
    border: 1px solid #ffeaa7;
    border-radius: 8px;
    padding: 24px;
    text-align: center;
}

.firmware-not-available h4,
.firmware-error h4 {
    color: #856404;
    margin-bottom: 12px;
    font-size: 18px;
    font-weight: 500;
}

.firmware-not-available p,
.firmware-error p {
    color: #856404;
    margin: 8px 0;
    font-size: 14px;
}

.config-string {
    font-family: 'Roboto Mono', monospace;
    font-size: 14px;
    background-color: var(--color-surface);
    padding: 12px 16px;
    border-radius: 4px;
    display: inline-block;
    margin: 16px 0;
    border: 1px solid var(--color-border-strong);
}

.help-text {
    font-size: 14px;
    margin-top: 16px;
    color: var(--color-text-secondary);
}

/* Release notes styles */
.firmware-info {
    flex: 1;
}

.release-notes-link {
    color: var(--brand-green-contrast);
    text-decoration: none;
    font-size: 14px;
    margin-left: 16px;
}

.release-notes-link:hover {
    color: var(--brand-green-contrast-hover);
    text-decoration: underline;
}

.release-notes-section {
    background-color: var(--color-surface-muted);
    border: 1px solid var(--color-border);
    border-radius: 8px;
    padding: 24px;
    margin-top: 16px;
}

.firmware-metadata {
    margin-top: 24px;
    display: grid;
    gap: 16px;
    grid-template-columns: 1fr;
}

@media (min-width: 768px) {
    .firmware-metadata {
        grid-template-columns: repeat(auto-fit, minmax(220px, 1fr));
    }
}

.firmware-meta-section {
    background-color: var(--color-surface-muted);
    border: 1px solid var(--color-border);
    border-radius: 8px;
    padding: 20px;
    display: flex;
    flex-direction: column;
    gap: 12px;
}

.firmware-meta-section h4 {
    font-size: 16px;
    font-weight: 600;
    color: var(--color-text-primary);
    margin: 0;
}

.firmware-meta-section ul {
    list-style: disc;
    padding-left: 20px;
    margin: 0;
    display: flex;
    flex-direction: column;
    gap: 8px;
}

.firmware-meta-section li {
    font-size: 14px;
    color: var(--color-text-tertiary);
    line-height: 1.5;
}

.release-notes-content {
    font-size: 14px;
    line-height: 1.6;
    color: var(--color-text-primary);
    max-height: 600px;
    overflow-y: auto;
}

.release-notes-content h2 {
    font-size: 18px;
    font-weight: 600;
    margin: 0 0 16px 0;
    color: var(--color-text-primary);
    border-bottom: 1px solid var(--color-border-strong);
    padding-bottom: 8px;
}

.release-notes-content h3 {
    font-size: 16px;
    font-weight: 600;
    margin: 20px 0 12px 0;
    color: var(--color-text-primary);
}

.release-notes-content h4 {
    font-size: 14px;
    font-weight: 600;
    margin: 16px 0 8px 0;
    color: var(--color-text-primary);
}

.release-notes-content p {
    margin: 8px 0;
    line-height: 1.6;
}

.release-notes-content ul {
    margin: 8px 0;
    padding-left: 24px;
    list-style-type: disc;
}

.release-notes-content li {
    margin: 6px 0;
    line-height: 1.5;
}

.release-notes-content .loading {
    text-align: center;
    color: var(--color-text-secondary);
    padding: 20px;
}

.release-notes-content .no-notes,
.release-notes-content .error {
    text-align: center;
    color: var(--color-text-secondary);
    padding: 20px;
    font-style: italic;
}

/* Browser Warning */
.browser-warning {
    background: #fef7e0;
    border: 1px solid #f9ab00;
    border-radius: 8px;
    padding: 16px;
    margin-bottom: 24px;
}

.browser-warning h3 {
    color: #f9ab00;
    margin-bottom: 8px;
}

/* Responsive */
@media (max-width: 768px) {
    .wizard-container {
        padding: 24px;
    }

    .option-grid {
        grid-template-columns: 1fr;
    }

    .progress-bar {
        padding: 0 24px;
    }

    .step-label {
        font-size: 12px;
    }

    .summary-item {
        grid-template-columns: 1fr;
    }

    .wizard-actions {
        flex-direction: column;
        gap: 12px;
    }

    .btn {
        width: 100%;
    }

    .legacy-panel {
        padding: 0 12px 12px;
    }

    .legacy-panel summary {
        padding: 12px 0;
    }

    .legacy-build-card {
        flex-direction: column;
    }

    .legacy-build-actions {
        justify-content: flex-start;
        width: 100%;
    }

    .legacy-install-button {
        width: 100%;
    }

    .legacy-install-button .btn {
        text-align: center;
    }

    .primary-action-group,
    .firmware-actions {
        width: 100%;
        align-items: stretch;
    }

    .primary-action-group .ready-helper,
    .firmware-actions .ready-helper {
        text-align: center;
    }
}<|MERGE_RESOLUTION|>--- conflicted
+++ resolved
@@ -185,230 +185,6 @@
     min-width: 0;
 }
 
-<<<<<<< HEAD
-=======
-#step-4.review-has-summary {
-    display: grid;
-    grid-template-columns: minmax(0, 1fr) minmax(260px, 320px);
-    gap: 32px;
-    align-items: flex-start;
-}
-
-#step-4 .review-main {
-    display: flex;
-    flex-direction: column;
-    gap: 24px;
-    min-width: 0;
-}
-
-.wizard-summary,
-#step-4 .summary-wrap {
-    position: sticky;
-    top: 1rem;
-    align-self: start;
-}
-
-.summary-card {
-    border: 1px solid var(--border, #d0d7de);
-    background: var(--surface, #fff);
-    border-radius: 0.5rem;
-    padding: 0.75rem 0.9rem;
-    min-width: 260px;
-    display: flex;
-    flex-direction: column;
-    gap: 0.75rem;
-}
-
-.summary-card__title {
-    margin: 0;
-    font-size: 1rem;
-    font-weight: 600;
-    color: var(--text-strong, #111827);
-}
-
-.summary-card__intro {
-    margin: 0;
-    font-size: 0.85rem;
-    color: var(--text-muted, #4b5563);
-}
-
-.summary-card__rows {
-    display: flex;
-    flex-direction: column;
-    gap: 0.5rem;
-}
-
-.summary-card__row {
-    display: flex;
-    justify-content: space-between;
-    gap: 0.75rem;
-    font-size: 0.9rem;
-}
-
-.summary-card__label {
-    color: var(--text-muted, #4b5563);
-}
-
-.summary-card__value {
-    font-weight: 600;
-    color: var(--text-strong, #111827);
-}
-
-.summary-card__value[data-empty="true"] {
-    color: var(--text-muted, #4b5563);
-    font-weight: 500;
-}
-
-.summary-card__warning {
-    margin-top: 0.25rem;
-    font-size: 0.85rem;
-    color: #b71c1c;
-    background: rgba(244, 67, 54, 0.12);
-    border: 1px solid rgba(244, 67, 54, 0.24);
-    border-radius: 0.5rem;
-    padding: 0.5rem 0.75rem;
-}
-
-.summary-card__actions {
-    display: flex;
-    gap: 0.5rem;
-    margin-top: 0.75rem;
-}
-
-.summary-card__actions .btn {
-    padding: 0.45rem 0.7rem;
-    border-radius: 0.375rem;
-    border: 1px solid var(--border, #d0d7de);
-    background: var(--bg-elev-1, #f6f8fa);
-    cursor: pointer;
-}
-
-.summary-card__copy {
-    flex: 1;
-}
-
-.summary-card__actions .btn.btn-primary,
-.summary-card__actions .btn.primary {
-    background: var(--accent, #2ea6ff);
-    color: var(--accent-contrast, #001b2b);
-    border: 0;
-}
-
-.summary-card__status {
-    margin: 0;
-    font-size: 0.85rem;
-    color: var(--text-muted, #4b5563);
-    min-height: 1.125rem;
-}
-
-.summary-card__status[data-status-type="success"] {
-    color: #0f9d58;
-}
-
-.summary-card__status[data-status-type="error"] {
-    color: #d93025;
-}
-
-#step-4 .summary-card {
-    background: var(--color-surface-muted);
-    border: 1px solid var(--color-border-subtle);
-    box-shadow: 0 18px 34px rgba(15, 23, 42, 0.12);
-}
-
-#step-4 .summary-card__title {
-    margin: 0;
-}
-
-#step-4 .summary-card__intro {
-    display: none;
-}
-
-#step-4 .summary-list {
-    list-style: none;
-    margin: 0;
-    padding: 0;
-    display: flex;
-    flex-direction: column;
-    gap: 8px;
-    font-size: 14px;
-    color: var(--color-text-secondary);
-}
-
-#step-4 .summary-list li {
-    display: flex;
-    gap: 8px;
-    justify-content: space-between;
-}
-
-#step-4 .summary-list strong {
-    color: var(--color-text-primary);
-    font-weight: 600;
-    min-width: 96px;
-}
-
-#step-4 .summary-note {
-    margin: 4px 0 0;
-    font-size: 13px;
-    padding: 12px 14px;
-    border-radius: 12px;
-    background: color-mix(in srgb, var(--danger) 14%, transparent);
-    border: 1px solid color-mix(in srgb, var(--danger) 30%, transparent);
-    color: color-mix(in srgb, var(--danger) 70%, var(--color-text-primary));
-}
-
-#step-4 .summary-note[hidden] {
-    display: none;
-}
-
-#step-4 .summary-actions {
-    display: flex;
-    flex-direction: column;
-    gap: 10px;
-}
-
-#step-4 .summary-actions .btn {
-    width: 100%;
-    justify-content: center;
-}
-
-#step-4 .summary-actions .btn-secondary {
-    background: none;
-}
-
-@media (max-width: 960px) {
-    #step-4.review-has-summary {
-        display: flex;
-        flex-direction: column;
-    }
-
-    #step-4 .summary-wrap {
-        position: static;
-        order: -1;
-        margin-bottom: 24px;
-    }
-}
-
-.configuration-summary .summary-warning-tag {
-    display: inline-flex;
-    align-items: center;
-    gap: 0.5rem;
-    background: rgba(244, 67, 54, 0.08);
-    color: #b71c1c;
-    border-radius: 999px;
-    padding: 0.5rem 0.875rem;
-    font-size: 0.85rem;
-    font-weight: 600;
-    margin-top: 1rem;
-}
-
-@media (max-width: 980px) {
-    .wizard-summary {
-        position: static;
-        margin-top: 0.75rem;
-    }
-}
-
->>>>>>> 5abc84eb
 @media (max-width: 1100px) {
     .wizard-layout {
         grid-template-columns: 1fr;
