--- conflicted
+++ resolved
@@ -1153,125 +1153,8 @@
     color: #fff;
 }
 
-<<<<<<< HEAD
 .pre-flash-checklist .checklist-item[data-status="pass"] .status-icon::before {
     content: '\2713';
-=======
-.post-install-guidance {
-    margin-top: 28px;
-    padding: 22px 24px;
-    border-radius: 14px;
-    border: 1px solid color-mix(in srgb, var(--accent) 45%, var(--color-border));
-    background: color-mix(in srgb, var(--accent) 9%, var(--surface));
-    box-shadow: 0 16px 32px -24px rgba(0, 27, 43, 0.55);
-    transition: opacity 0.25s ease, transform 0.25s ease;
-    opacity: 0;
-    transform: translateY(12px);
-}
-
-.post-install-guidance.is-visible {
-    opacity: 1;
-    transform: translateY(0);
-}
-
-.post-install-guidance__header {
-    margin-bottom: 16px;
-}
-
-.post-install-guidance__header h3 {
-    margin: 0 0 6px;
-}
-
-.post-install-guidance__header p {
-    margin: 0;
-    color: var(--text-muted);
-}
-
-.post-install-guidance__note {
-    margin-top: 8px;
-    font-size: 13px;
-    color: var(--color-text-tertiary);
-}
-
-.post-install-guidance__list {
-    margin: 0;
-    padding-left: 20px;
-    display: grid;
-    gap: 18px;
-}
-
-.post-install-guidance__item {
-    padding-left: 4px;
-}
-
-.post-install-guidance__item-heading h4 {
-    margin: 0 0 6px;
-    font-size: 16px;
-}
-
-.post-install-guidance__actions {
-    margin-top: 12px;
-    display: flex;
-    flex-wrap: wrap;
-    gap: 12px;
-    align-items: center;
-}
-
-.post-install-guidance__actions--stacked {
-    flex-direction: column;
-    align-items: flex-start;
-}
-
-.post-install-guidance__action {
-    flex-shrink: 0;
-}
-
-.post-install-guidance__code {
-    display: block;
-    font-size: 14px;
-    padding: 8px 12px;
-    border-radius: 8px;
-    max-width: 100%;
-    word-break: break-word;
-}
-
-.post-install-guidance__pitfall {
-    margin-top: 12px;
-    padding: 12px 14px;
-    border-left: 3px solid color-mix(in srgb, var(--warning) 65%, var(--color-border));
-    background: color-mix(in srgb, var(--warning) 12%, var(--bg-elev-1));
-    border-radius: 8px;
-    font-size: 14px;
-    color: color-mix(in srgb, var(--warning) 55%, var(--color-text-primary));
-}
-
-.post-install-guidance__pitfall code {
-    font-size: 13px;
-}
-
-@media (max-width: 768px) {
-    .post-install-guidance {
-        padding: 18px;
-    }
-
-    .post-install-guidance__actions {
-        flex-direction: column;
-        align-items: stretch;
-    }
-
-    .post-install-guidance__actions--stacked {
-        gap: 10px;
-    }
-
-    .post-install-guidance__action {
-        width: 100%;
-    }
-}
-
-.pre-flash-checklist [data-checklist-item][data-complete="true"] .status-icon::before {
-    opacity: 1;
-    transform: scale(1);
->>>>>>> 8b5d0737
 }
 
 .pre-flash-checklist .checklist-item[data-status="warn"] {
